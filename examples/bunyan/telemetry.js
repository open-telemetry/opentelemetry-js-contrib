/*
 * Copyright The OpenTelemetry Authors
 *
 * Licensed under the Apache License, Version 2.0 (the "License");
 * you may not use this file except in compliance with the License.
 * You may obtain a copy of the License at
 *
 *      https://www.apache.org/licenses/LICENSE-2.0
 *
 * Unless required by applicable law or agreed to in writing, software
 * distributed under the License is distributed on an "AS IS" BASIS,
 * WITHOUT WARRANTIES OR CONDITIONS OF ANY KIND, either express or implied.
 * See the License for the specific language governing permissions and
 * limitations under the License.
 */

'use strict';

// Setup telemetry for tracing and Bunyan logging.
//
// This writes OTel spans and log records to the console for simplicity. In a
// real setup you would configure exporters to send to remote observability apps
// for viewing and analysis.

const { NodeSDK, tracing, logs } = require('@opentelemetry/sdk-node');
<<<<<<< HEAD
const {
  envDetectorSync,
  hostDetectorSync,
  processDetectorSync,
} = require('@opentelemetry/resources');
=======
const { envDetector, hostDetector, processDetector } = require('@opentelemetry/resources');
>>>>>>> 5909ad49
// api.diag.setLogger(new api.DiagConsoleLogger(), api.DiagLogLevel.DEBUG);

const {
  BunyanInstrumentation,
} = require('@opentelemetry/instrumentation-bunyan');

const sdk = new NodeSDK({
  serviceName: 'bunyan-example',
  resourceDetectors: [
    envDetector,
    // ProcessDetector adds `process.pid` (among other resource attributes),
    // which replaces the usual Bunyan `pid` field.
    processDetector,
    // The HostDetector adds `host.name` and `host.arch` fields. `host.name`
    // replaces the usual Bunyan `hostname` field. HostDetector is *not* a
    // default detector of the `NodeSDK`.
<<<<<<< HEAD
    hostDetectorSync,
  ],
  spanProcessor: new tracing.SimpleSpanProcessor(
    new tracing.ConsoleSpanExporter()
  ),
  logRecordProcessor: new logs.SimpleLogRecordProcessor(
    new logs.ConsoleLogRecordExporter()
  ),
  instrumentations: [new BunyanInstrumentation()],
=======
    hostDetector,
  ],
  spanProcessor: new tracing.SimpleSpanProcessor(new tracing.ConsoleSpanExporter()),
  logRecordProcessor: new logs.SimpleLogRecordProcessor(new logs.ConsoleLogRecordExporter()),
  instrumentations: [
    new BunyanInstrumentation(),
  ],
>>>>>>> 5909ad49
});
process.on('SIGTERM', () => {
  sdk
    .shutdown()
    .then(
      () => {},
<<<<<<< HEAD
      err => console.log('warning: error shutting down OTel SDK', err)
=======
      (err) => console.log('warning: error shutting down OTel SDK', err),
>>>>>>> 5909ad49
    )
    .finally(() => process.exit(0));
});
sdk.start();<|MERGE_RESOLUTION|>--- conflicted
+++ resolved
@@ -23,15 +23,11 @@
 // for viewing and analysis.
 
 const { NodeSDK, tracing, logs } = require('@opentelemetry/sdk-node');
-<<<<<<< HEAD
 const {
-  envDetectorSync,
-  hostDetectorSync,
-  processDetectorSync,
+  envDetector,
+  hostDetector,
+  processDetector,
 } = require('@opentelemetry/resources');
-=======
-const { envDetector, hostDetector, processDetector } = require('@opentelemetry/resources');
->>>>>>> 5909ad49
 // api.diag.setLogger(new api.DiagConsoleLogger(), api.DiagLogLevel.DEBUG);
 
 const {
@@ -48,8 +44,7 @@
     // The HostDetector adds `host.name` and `host.arch` fields. `host.name`
     // replaces the usual Bunyan `hostname` field. HostDetector is *not* a
     // default detector of the `NodeSDK`.
-<<<<<<< HEAD
-    hostDetectorSync,
+    hostDetector,
   ],
   spanProcessor: new tracing.SimpleSpanProcessor(
     new tracing.ConsoleSpanExporter()
@@ -58,26 +53,13 @@
     new logs.ConsoleLogRecordExporter()
   ),
   instrumentations: [new BunyanInstrumentation()],
-=======
-    hostDetector,
-  ],
-  spanProcessor: new tracing.SimpleSpanProcessor(new tracing.ConsoleSpanExporter()),
-  logRecordProcessor: new logs.SimpleLogRecordProcessor(new logs.ConsoleLogRecordExporter()),
-  instrumentations: [
-    new BunyanInstrumentation(),
-  ],
->>>>>>> 5909ad49
 });
 process.on('SIGTERM', () => {
   sdk
     .shutdown()
     .then(
       () => {},
-<<<<<<< HEAD
       err => console.log('warning: error shutting down OTel SDK', err)
-=======
-      (err) => console.log('warning: error shutting down OTel SDK', err),
->>>>>>> 5909ad49
     )
     .finally(() => process.exit(0));
 });
