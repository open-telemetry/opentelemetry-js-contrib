--- conflicted
+++ resolved
@@ -1,4 +1,4 @@
-{
+  {
   "name": "ioredis-example",
   "private": true,
   "version": "0.13.1",
@@ -28,22 +28,13 @@
     "url": "https://github.com/open-telemetry/opentelemetry-js-contrib/issues"
   },
   "dependencies": {
-<<<<<<< HEAD
     "@opentelemetry/api": "^0.17.0",
     "@opentelemetry/exporter-jaeger": "^0.17.0",
     "@opentelemetry/instrumentation": "^0.17.0",
+    "@opentelemetry/instrumentation-ioredis": "^0.13.1",
     "@opentelemetry/node": "^0.17.0",
-    "@opentelemetry/plugin-ioredis": "^0.13.1",
     "@opentelemetry/tracing": "^0.17.0",
-    "ioredis": "^4.14.1"
-=======
-    "@opentelemetry/api": "^0.15.0",
-    "@opentelemetry/exporter-jaeger": "^0.15.0",
-    "@opentelemetry/instrumentation-ioredis": "^0.13.1",
-    "@opentelemetry/node": "^0.15.0",
-    "@opentelemetry/tracing": "^0.15.0",
     "ioredis": "^4.22.0"
->>>>>>> ad9379a6
   },
   "homepage": "https://github.com/open-telemetry/opentelemetry-js-contrib#readme"
 }