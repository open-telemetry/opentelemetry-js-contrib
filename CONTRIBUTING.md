--- conflicted
+++ resolved
@@ -151,13 +151,9 @@
 
 ### Becoming a Component Owner
 
-<<<<<<< HEAD
-Prior to becoming an owner, contributors MUST be become [members](https://github.com/open-telemetry/community/blob/main/guides/contributor/membership.md#member) of the [OpenTelemetry organization](https://github.com/open-telemetry).
-=======
-To become a component owner, contributors MUST be a member of the OpenTelemetry GitHub organization.
+To become a component owner, contributors MUST be a [member](https://github.com/open-telemetry/community/blob/main/guides/contributor/membership.md#member) of the OpenTelemetry GitHub organization.
 To become a member, follow the steps in the [community guidelines for membership requirements](https://github.com/open-telemetry/community/blob/main/guides/contributor/membership.md#requirements).
 
->>>>>>> c2ad0af3
 To become a component owner, contributors SHOULD demonstrate prior knowledge of the instrumented package or the concepts therein.
 
 Ways do to so may be by providing proof of:
