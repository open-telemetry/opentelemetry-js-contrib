--- conflicted
+++ resolved
@@ -74,13 +74,8 @@
   },
   "dependencies": {
     "@opentelemetry/core": "^2.0.0",
-<<<<<<< HEAD
-    "@opentelemetry/instrumentation": "^0.202.0",
+    "@opentelemetry/instrumentation": "^0.203.0",
     "@opentelemetry/semantic-conventions": "^1.34.0",
-=======
-    "@opentelemetry/instrumentation": "^0.203.0",
-    "@opentelemetry/semantic-conventions": "^1.27.0",
->>>>>>> e4ab2a93
     "@opentelemetry/sql-common": "^0.41.0",
     "@types/pg": "8.15.4",
     "@types/pg-pool": "2.0.6"
