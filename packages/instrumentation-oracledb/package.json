--- conflicted
+++ resolved
@@ -12,14 +12,9 @@
   "scripts": {
     "clean": "rimraf build/*",
     "compile": "tsc -p .",
-<<<<<<< HEAD
     "compile:with-dependencies": "nx run-many -t compile -p @opentelemetry/instrumentation-oracledb",
-    "lint": "eslint . --ext .ts",
-    "lint:fix": "eslint . --ext .ts --fix",
-=======
     "lint": "eslint . --ext=ts,js,mjs",
     "lint:fix": "eslint . --ext=ts,js,mjs --fix",
->>>>>>> ca26f63a
     "lint:readme": "node ../../scripts/lint-readme.js",
     "prewatch": "npm run precompile",
     "prepublishOnly": "npm run compile",
