--- conflicted
+++ resolved
@@ -73,13 +73,8 @@
     "typescript": "5.0.4"
   },
   "dependencies": {
-<<<<<<< HEAD
-    "@opentelemetry/instrumentation": "^0.205.0",
+    "@opentelemetry/instrumentation": "^0.206.0",
     "@opentelemetry/semantic-conventions": "^1.34.0",
-=======
-    "@opentelemetry/instrumentation": "^0.206.0",
-    "@opentelemetry/semantic-conventions": "^1.27.0",
->>>>>>> 7ffc32fc
     "@types/oracledb": "6.5.2"
   },
   "homepage": "https://github.com/open-telemetry/opentelemetry-js-contrib/tree/main/packages/instrumentation-oracledb#readme"
