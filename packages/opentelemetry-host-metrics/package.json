--- conflicted
+++ resolved
@@ -64,10 +64,6 @@
     "@opentelemetry/api": "^0.13.0",
     "@opentelemetry/core": "^0.13.0",
     "@opentelemetry/metrics": "^0.13.0",
-<<<<<<< HEAD
-    "systeminformation": "^4.27.10"
-=======
     "systeminformation": "^4.31.0"
->>>>>>> f87be0ff
   }
 }