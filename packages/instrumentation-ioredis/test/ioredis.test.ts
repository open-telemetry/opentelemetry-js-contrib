--- conflicted
+++ resolved
@@ -44,9 +44,7 @@
   ATTR_EXCEPTION_STACKTRACE,
   ATTR_EXCEPTION_TYPE,
 } from '@opentelemetry/semantic-conventions';
-<<<<<<< HEAD
 import { parseStartupNodes } from '../src/utils';
-=======
 import {
   DB_SYSTEM_VALUE_REDIS,
   ATTR_DB_CONNECTION_STRING,
@@ -55,7 +53,6 @@
   ATTR_NET_PEER_NAME,
   ATTR_NET_PEER_PORT,
 } from '../src/semconv';
->>>>>>> 537cb67e
 
 const memoryExporter = new InMemorySpanExporter();
 
