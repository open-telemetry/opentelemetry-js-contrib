--- conflicted
+++ resolved
@@ -12,14 +12,9 @@
   "scripts": {
     "clean": "rimraf build/*",
     "compile": "tsc -p .",
-<<<<<<< HEAD
+    "compile:with-dependencies": "nx run-many -t compile -p @opentelemetry/instrumentation-tedious",
     "lint:fix": "eslint . --ext=ts,js,mjs --fix",
     "lint": "eslint . --ext=ts,js,mjs",
-=======
-    "compile:with-dependencies": "nx run-many -t compile -p @opentelemetry/instrumentation-tedious",
-    "lint:fix": "eslint . --ext .ts --fix",
-    "lint": "eslint . --ext .ts",
->>>>>>> 8a93515a
     "prepublishOnly": "npm run compile",
     "tdd": "npm run test -- --watch-extensions ts --watch",
     "test": "nyc mocha 'test/**/*.test.ts'",
