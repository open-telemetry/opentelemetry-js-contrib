{
  "name": "@opentelemetry/propagator-aws-xray",
  "version": "2.1.0",
  "description": "OpenTelemetry AWS Xray propagator provides context propagation for systems that are using AWS X-Ray format.",
  "main": "build/src/index.js",
  "module": "build/esm/index.js",
  "types": "build/src/index.d.ts",
  "repository": {
    "type": "git",
    "url": "https://github.com/open-telemetry/opentelemetry-js-contrib.git",
    "directory": "packages/propagator-aws-xray"
  },
  "scripts": {
    "clean": "tsc --build --clean tsconfig.json tsconfig.esm.json tsconfig.esnext.json",
    "compile:with-dependencies": "nx run-many -t compile -p @opentelemetry/propagator-aws-xray",
    "compile": "tsc --build tsconfig.json tsconfig.esm.json tsconfig.esnext.json",
    "lint": "eslint . --ext .ts",
    "lint:fix": "eslint . --ext .ts --fix",
    "prepublishOnly": "npm run compile",
    "test": "nyc mocha test/**/*.test.ts",
    "test:browser": "nyc karma start --single-run",
    "tdd": "npm run tdd:node",
    "tdd:node": "npm run test -- --watch-extensions ts --watch",
    "tdd:browser": "karma start",
<<<<<<< HEAD
    "clean": "tsc --build --clean tsconfig.json tsconfig.esm.json tsconfig.esnext.json",
    "lint": "eslint . --ext=ts,js,mjs",
    "lint:fix": "eslint . --ext=ts,js,mjs --fix",
=======
>>>>>>> 8a93515a
    "version": "node ../../scripts/version-update.js",
    "watch": "tsc --build --watch tsconfig.json tsconfig.esm.json tsconfig.esnext.json"
  },
  "keywords": [
    "opentelemetry",
    "nodejs",
    "tracing",
    "profiling",
    "awsxray"
  ],
  "author": "OpenTelemetry Authors",
  "license": "Apache-2.0",
  "engines": {
    "node": "^18.19.0 || >=20.6.0"
  },
  "files": [
    "build/esm/**/*.js",
    "build/esm/**/*.js.map",
    "build/esm/**/*.d.ts",
    "build/esnext/**/*.js",
    "build/esnext/**/*.js.map",
    "build/esnext/**/*.d.ts",
    "build/src/**/*.js",
    "build/src/**/*.js.map",
    "build/src/**/*.d.ts",
    "LICENSE",
    "README.md"
  ],
  "publishConfig": {
    "access": "public"
  },
  "peerDependencies": {
    "@opentelemetry/api": ">=1.0.0 <1.10.0"
  },
  "devDependencies": {
    "@opentelemetry/api": ">=1.0.0 <1.10.0",
    "@opentelemetry/core": "^2.0.0",
    "@types/mocha": "10.0.10",
    "@types/node": "18.18.14",
    "@types/sinon": "17.0.4",
    "@types/webpack-env": "1.16.3",
    "babel-loader": "8.3.0",
    "babel-plugin-istanbul": "7.0.0",
    "karma": "6.4.4",
    "karma-chrome-launcher": "3.1.0",
    "karma-coverage": "2.2.1",
    "karma-mocha": "2.0.1",
    "karma-spec-reporter": "0.0.36",
    "karma-webpack": "5.0.1",
    "nyc": "17.1.0",
    "ts-loader": "9.5.2",
    "typescript": "5.0.4",
    "webpack": "5.95.0",
    "webpack-cli": "5.1.4",
    "webpack-merge": "5.10.0"
  },
  "homepage": "https://github.com/open-telemetry/opentelemetry-js-contrib/tree/main/packages/propagator-aws-xray#readme"
}<|MERGE_RESOLUTION|>--- conflicted
+++ resolved
@@ -14,20 +14,14 @@
     "clean": "tsc --build --clean tsconfig.json tsconfig.esm.json tsconfig.esnext.json",
     "compile:with-dependencies": "nx run-many -t compile -p @opentelemetry/propagator-aws-xray",
     "compile": "tsc --build tsconfig.json tsconfig.esm.json tsconfig.esnext.json",
-    "lint": "eslint . --ext .ts",
-    "lint:fix": "eslint . --ext .ts --fix",
+    "lint": "eslint . --ext=ts,js,mjs",
+    "lint:fix": "eslint . --ext=ts,js,mjs --fix",
     "prepublishOnly": "npm run compile",
     "test": "nyc mocha test/**/*.test.ts",
     "test:browser": "nyc karma start --single-run",
     "tdd": "npm run tdd:node",
     "tdd:node": "npm run test -- --watch-extensions ts --watch",
     "tdd:browser": "karma start",
-<<<<<<< HEAD
-    "clean": "tsc --build --clean tsconfig.json tsconfig.esm.json tsconfig.esnext.json",
-    "lint": "eslint . --ext=ts,js,mjs",
-    "lint:fix": "eslint . --ext=ts,js,mjs --fix",
-=======
->>>>>>> 8a93515a
     "version": "node ../../scripts/version-update.js",
     "watch": "tsc --build --watch tsconfig.json tsconfig.esm.json tsconfig.esnext.json"
   },
