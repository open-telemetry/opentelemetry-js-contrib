--- conflicted
+++ resolved
@@ -8,17 +8,10 @@
     "access": "public"
   },
   "scripts": {
-<<<<<<< HEAD
+    "compile:with-dependencies": "nx run-many -t compile -p @opentelemetry/sql-common",
+    "compile": "tsc --build tsconfig.json",
     "lint": "eslint . --ext=ts,js,mjs",
     "lint:fix": "eslint . --ext=ts,js,mjs --fix",
-    "setup:dev": "nx run-many -t compile -p @opentelemetry/sql-common",
-    "compile": "tsc --build tsconfig.json",
-=======
-    "compile:with-dependencies": "nx run-many -t compile -p @opentelemetry/sql-common",
-    "compile": "tsc --build tsconfig.json",
-    "lint": "eslint . --ext .ts",
-    "lint:fix": "eslint . --ext .ts --fix",
->>>>>>> 8a93515a
     "prepublishOnly": "npm run compile",
     "test": "nyc mocha 'test/**/*.test.ts'",
     "watch": "tsc -w"
