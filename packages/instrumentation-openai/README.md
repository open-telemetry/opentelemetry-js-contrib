# OpenTelemetry OpenAI module Instrumentation for Node.js

[![NPM Published Version][npm-img]][npm-url]
[![Apache License][license-image]][license-image]

This module provides automatic instrumentation for the [`openai`](https://www.npmjs.com/package/openai) module, which may be loaded using the [`@opentelemetry/sdk-trace-node`](https://github.com/open-telemetry/opentelemetry-js/tree/main/packages/opentelemetry-sdk-trace-node) package.

Compatible with OpenTelemetry JS API and SDK `1.0+`.

## Installation

```bash
npm install --save @opentelemetry/instrumentation-openai
```

## Supported Versions

<<<<<<< HEAD
- [`openai`](https://www.npmjs.com/package/openai) versions `>=4.19.0 <6`
=======
- openai `>=4.19.0 <7`
>>>>>>> 7ffc32fc

## Usage

```js
const { NodeTracerProvider } = require('@opentelemetry/sdk-trace-node');
const { OpenAIInstrumentation } = require('@opentelemetry/instrumentation-openai');
const { registerInstrumentations } = require('@opentelemetry/instrumentation');

const provider = new NodeTracerProvider();
provider.register();

registerInstrumentations({
  instrumentations: [
    new OpenAIInstrumentation(),
    // other instrumentations
  ],
});
```

## Semantic Conventions

This package implements Semantic Convention [Version 1.36.0](https://github.com/open-telemetry/semantic-conventions/blob/v1.36.0/docs/README.md).

## Useful links

- For more information on OpenTelemetry, visit: <https://opentelemetry.io/>
- For more about OpenTelemetry JavaScript: <https://github.com/open-telemetry/opentelemetry-js>
- For help or feedback on this project, join us in [GitHub Discussions][discussions-url]

## License

Apache 2.0 - See [LICENSE][license-url] for more information.

[discussions-url]: https://github.com/open-telemetry/opentelemetry-js/discussions
[license-url]: https://github.com/open-telemetry/opentelemetry-js-contrib/blob/main/LICENSE
[license-image]: https://img.shields.io/badge/license-Apache_2.0-green.svg?style=flat
[npm-url]: https://www.npmjs.com/package/@opentelemetry/instrumentation-openai
[npm-img]: https://badge.fury.io/js/%40opentelemetry%2Finstrumentation-openai.svg<|MERGE_RESOLUTION|>--- conflicted
+++ resolved
@@ -15,11 +15,7 @@
 
 ## Supported Versions
 
-<<<<<<< HEAD
-- [`openai`](https://www.npmjs.com/package/openai) versions `>=4.19.0 <6`
-=======
-- openai `>=4.19.0 <7`
->>>>>>> 7ffc32fc
+- [`openai`](https://www.npmjs.com/package/openai) versions `>=4.19.0 <7`
 
 ## Usage
 
