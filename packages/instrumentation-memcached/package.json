--- conflicted
+++ resolved
@@ -17,19 +17,13 @@
     "lint:fix": "eslint . --ext .ts --fix",
     "prepublishOnly": "npm run compile",
     "tdd": "npm run test -- --watch-extensions ts --watch",
-<<<<<<< HEAD
-    "test": "nyc --no-clean mocha 'test/**/*.test.ts'",
-    "test:debug": "cross-env RUN_MEMCACHED_TESTS_LOCAL=true mocha --inspect-brk --no-timeouts 'test/**/*.test.ts'",
-    "test:local": "cross-env RUN_MEMCACHED_TESTS_LOCAL=true npm run test",
-    "coverage:merge": "nyc merge .nyc_output coverage/coverage-final.json",
-=======
     "test": "nyc mocha 'test/**/*.test.ts'",
     "test:debug": "cross-env RUN_MEMCACHED_TESTS=true mocha --inspect-brk --no-timeouts 'test/**/*.test.ts'",
     "test:with-services-env": "cross-env NODE_OPTIONS='-r dotenv/config' DOTENV_CONFIG_PATH=../../test/test-services.env npm test",
+    "coverage:merge": "nyc merge .nyc_output coverage/coverage-final.json",
     "//todo": "echo \"add test-all-versions\"",
     "test-services:start": "cd ../.. && npm run test-services:start memcached",
     "test-services:stop": "cd ../.. && npm run test-services:stop memcached",
->>>>>>> 9d907810
     "version:update": "node ../../scripts/version-update.js"
   },
   "keywords": [
