{
  "name": "@opentelemetry/instrumentation-memcached",
  "version": "0.51.0",
  "description": "OpenTelemetry instrumentation for `memcached` database client for memcached",
  "main": "build/src/index.js",
  "types": "build/src/index.d.ts",
  "repository": {
    "type": "git",
    "url": "https://github.com/open-telemetry/opentelemetry-js-contrib.git",
    "directory": "packages/instrumentation-memcached"
  },
  "scripts": {
    "clean": "rimraf build/*",
    "compile": "tsc -p .",
    "compile:with-dependencies": "nx run-many -t compile -p @opentelemetry/instrumentation-memcached",
    "prepublishOnly": "npm run compile",
    "tdd": "npm run test -- --watch-extensions ts --watch",
    "test": "nyc mocha 'test/**/*.test.ts'",
    "test:debug": "cross-env RUN_MEMCACHED_TESTS=true mocha --inspect-brk --no-timeouts 'test/**/*.test.ts'",
    "test:with-services-env": "cross-env NODE_OPTIONS='-r dotenv/config' DOTENV_CONFIG_PATH=../../test/test-services.env npm test",
    "//todo": "echo \"add test-all-versions\"",
    "test-services:start": "cd ../.. && npm run test-services:start memcached",
    "test-services:stop": "cd ../.. && npm run test-services:stop memcached",
    "version:update": "node ../../scripts/version-update.js"
  },
  "keywords": [
    "instrumentation",
    "memcached",
    "nodejs",
    "opentelemetry",
    "profiling",
    "tracing"
  ],
  "author": "OpenTelemetry Authors",
  "license": "Apache-2.0",
  "engines": {
    "node": "^18.19.0 || >=20.6.0"
  },
  "files": [
    "build/src/**/*.js",
    "build/src/**/*.js.map",
    "build/src/**/*.d.ts"
  ],
  "publishConfig": {
    "access": "public"
  },
  "peerDependencies": {
    "@opentelemetry/api": "^1.3.0"
  },
  "devDependencies": {
    "@opentelemetry/api": "^1.3.0",
    "@opentelemetry/context-async-hooks": "^2.0.0",
    "@opentelemetry/contrib-test-utils": "^0.54.0",
    "@opentelemetry/sdk-trace-base": "^2.0.0",
    "@opentelemetry/sdk-trace-node": "^2.0.0",
    "@types/mocha": "10.0.10",
    "@types/node": "18.18.14",
    "cross-env": "7.0.3",
    "memcached": "2.2.2",
    "nyc": "17.1.0",
    "rimraf": "5.0.10",
    "typescript": "5.0.4"
  },
  "dependencies": {
<<<<<<< HEAD
    "@opentelemetry/instrumentation": "^0.206.0",
    "@opentelemetry/semantic-conventions": "^1.33.0",
=======
    "@opentelemetry/instrumentation": "^0.207.0",
>>>>>>> 2801ab2f
    "@types/memcached": "^2.2.6"
  },
  "homepage": "https://github.com/open-telemetry/opentelemetry-js-contrib/tree/main/packages/instrumentation-memcached#readme"
}<|MERGE_RESOLUTION|>--- conflicted
+++ resolved
@@ -62,12 +62,8 @@
     "typescript": "5.0.4"
   },
   "dependencies": {
-<<<<<<< HEAD
-    "@opentelemetry/instrumentation": "^0.206.0",
     "@opentelemetry/semantic-conventions": "^1.33.0",
-=======
     "@opentelemetry/instrumentation": "^0.207.0",
->>>>>>> 2801ab2f
     "@types/memcached": "^2.2.6"
   },
   "homepage": "https://github.com/open-telemetry/opentelemetry-js-contrib/tree/main/packages/instrumentation-memcached#readme"
