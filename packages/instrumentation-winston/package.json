{
  "name": "@opentelemetry/instrumentation-winston",
  "version": "0.48.0",
  "description": "OpenTelemetry instrumentation for `winston` logger",
  "main": "build/src/index.js",
  "types": "build/src/index.d.ts",
  "repository": {
    "type": "git",
    "url": "https://github.com/open-telemetry/opentelemetry-js-contrib.git",
    "directory": "packages/instrumentation-winston"
  },
  "scripts": {
    "clean": "rimraf build/*",
    "compile": "tsc -p .",
    "compile:with-dependencies": "nx run-many -t compile -p @opentelemetry/instrumentation-winston",
    "lint": "eslint . --ext .ts",
    "lint:fix": "eslint . --ext .ts --fix",
    "lint:readme": "node ../../scripts/lint-readme.js",
    "prepublishOnly": "npm run compile",
<<<<<<< HEAD
    "version:update": "node ../../scripts/version-update.js",
    "setup:dev": "nx run-many -t compile -p @opentelemetry/instrumentation-winston",
    "compile": "tsc -p .",
    "coverage:merge": "nyc merge .nyc_output coverage/coverage-final.json"
=======
    "test": "nyc mocha 'test/**/*.test.ts'",
    "test-all-versions": "tav",
    "version:update": "node ../../scripts/version-update.js"
>>>>>>> 9d907810
  },
  "keywords": [
    "instrumentation",
    "logging",
    "nodejs",
    "opentelemetry",
    "profiling",
    "tracing",
    "winston"
  ],
  "author": "OpenTelemetry Authors",
  "license": "Apache-2.0",
  "engines": {
    "node": "^18.19.0 || >=20.6.0"
  },
  "files": [
    "build/src/**/*.js",
    "build/src/**/*.js.map",
    "build/src/**/*.d.ts"
  ],
  "publishConfig": {
    "access": "public"
  },
  "peerDependencies": {
    "@opentelemetry/api": "^1.3.0"
  },
  "devDependencies": {
    "@opentelemetry/api": "^1.3.0",
    "@opentelemetry/context-async-hooks": "^2.0.0",
    "@opentelemetry/sdk-trace-base": "^2.0.0",
    "@opentelemetry/sdk-trace-node": "^2.0.0",
    "@opentelemetry/winston-transport": "^0.14.0",
    "@types/mocha": "10.0.10",
    "@types/node": "18.18.14",
    "@types/sinon": "17.0.4",
    "@types/triple-beam": "^1.3.2",
    "nyc": "17.1.0",
    "rimraf": "5.0.10",
    "sinon": "15.2.0",
    "test-all-versions": "6.1.0",
    "typescript": "5.0.4",
    "winston": "3.3.3",
    "winston2": "npm:winston@2.4.7"
  },
  "dependencies": {
    "@opentelemetry/api-logs": "^0.203.0",
    "@opentelemetry/instrumentation": "^0.203.0"
  },
  "homepage": "https://github.com/open-telemetry/opentelemetry-js-contrib/tree/main/packages/instrumentation-winston#readme"
}<|MERGE_RESOLUTION|>--- conflicted
+++ resolved
@@ -17,16 +17,10 @@
     "lint:fix": "eslint . --ext .ts --fix",
     "lint:readme": "node ../../scripts/lint-readme.js",
     "prepublishOnly": "npm run compile",
-<<<<<<< HEAD
-    "version:update": "node ../../scripts/version-update.js",
-    "setup:dev": "nx run-many -t compile -p @opentelemetry/instrumentation-winston",
-    "compile": "tsc -p .",
-    "coverage:merge": "nyc merge .nyc_output coverage/coverage-final.json"
-=======
     "test": "nyc mocha 'test/**/*.test.ts'",
     "test-all-versions": "tav",
+    "coverage:merge": "nyc merge .nyc_output coverage/coverage-final.json",
     "version:update": "node ../../scripts/version-update.js"
->>>>>>> 9d907810
   },
   "keywords": [
     "instrumentation",
