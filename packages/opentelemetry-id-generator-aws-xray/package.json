{
  "name": "@opentelemetry/id-generator-aws-xray",
  "version": "1.2.0",
  "description": "AWS X-Ray ID generator for OpenTelemetry",
  "main": "build/src/index.js",
  "publishConfig": {
    "access": "public"
  },
  "module": "build/esm/index.js",
  "browser": {
    "./src/platform/index.ts": "./src/platform/browser/index.ts",
    "./build/esm/platform/index.js": "./build/esm/platform/browser/index.js",
    "./build/src/platform/index.js": "./build/src/platform/browser/index.js"
  },
  "types": "build/src/index.d.ts",
  "repository": "open-telemetry/opentelemetry-js-contrib",
  "scripts": {
    "precompile": "tsc --version && lerna run version:update --scope @opentelemetry/id-generator-aws-xray --include-dependencies",
    "prewatch": "npm run precompile",
    "compile": "tsc --build tsconfig.json tsconfig.esm.json",
    "clean": "tsc --build --clean tsconfig.json tsconfig.esm.json",
    "test": "nyc ts-mocha -p tsconfig.json test/**/*.test.ts",
    "test:browser": "nyc karma start --single-run",
    "lint": "eslint . --ext .ts",
    "lint:fix": "eslint . --ext .ts --fix",
    "watch": "tsc --build --watch tsconfig.json tsconfig.esm.json"
  },
  "keywords": [
    "opentelemetry",
    "nodejs",
    "browser",
    "tracing",
    "AWS",
    "X-Ray"
  ],
  "author": "OpenTelemetry Authors",
  "license": "Apache-2.0",
  "engines": {
    "node": ">=14"
  },
  "files": [
    "build/esm/**/*.js",
    "build/esm/**/*.js.map",
    "build/esm/**/*.d.ts",
    "build/src/**/*.js",
    "build/src/**/*.js.map",
    "build/src/**/*.d.ts",
    "doc",
    "LICENSE",
    "README.md"
  ],
  "peerDependencies": {
    "@opentelemetry/api": "^1.0.0"
  },
  "devDependencies": {
    "@opentelemetry/api": "^1.0.0",
    "@types/mocha": "8.2.3",
<<<<<<< HEAD
    "@types/node": "18.11.7",
    "@types/sinon": "10.0.15",
=======
    "@types/node": "18.16.19",
    "@types/sinon": "10.0.2",
>>>>>>> 82267ab0
    "@types/webpack-env": "1.16.2",
    "@jsdevtools/coverage-istanbul-loader": "3.0.5",
    "karma": "6.3.16",
    "karma-chrome-launcher": "^3.1.1",
    "karma-coverage-istanbul-reporter": "3.0.3",
    "karma-mocha": "2.0.1",
    "karma-spec-reporter": "0.0.32",
    "karma-webpack": "4.0.2",
    "mocha": "7.2.0",
    "nyc": "15.1.0",
    "rimraf": "5.0.0",
    "sinon": "15.0.1",
    "ts-loader": "8.3.0",
    "ts-mocha": "10.0.0",
    "typescript": "4.4.4",
    "webpack": "4.46.0"
  },
  "dependencies": {
    "@opentelemetry/core": "^1.0.0",
    "tslib": "^2.3.1"
  },
  "homepage": "https://github.com/open-telemetry/opentelemetry-js-contrib/tree/main/packages/opentelemetry-id-generator-aws-xray#readme"
}<|MERGE_RESOLUTION|>--- conflicted
+++ resolved
@@ -55,13 +55,8 @@
   "devDependencies": {
     "@opentelemetry/api": "^1.0.0",
     "@types/mocha": "8.2.3",
-<<<<<<< HEAD
-    "@types/node": "18.11.7",
-    "@types/sinon": "10.0.15",
-=======
     "@types/node": "18.16.19",
     "@types/sinon": "10.0.2",
->>>>>>> 82267ab0
     "@types/webpack-env": "1.16.2",
     "@jsdevtools/coverage-istanbul-loader": "3.0.5",
     "karma": "6.3.16",
