--- conflicted
+++ resolved
@@ -29,28 +29,8 @@
   hrTimeToMicroseconds,
 } from '@opentelemetry/core';
 
-<<<<<<< HEAD
-export function startDocker(db: 'redis' | 'mysql' | 'postgres' | 'cassandra') {
-  let dockerRunCmd;
-  switch (db) {
-    case 'redis':
-      dockerRunCmd = `docker run -d -p 63790:6379 --name ot${db} ${db}:alpine`;
-      break;
-
-    case 'mysql':
-      dockerRunCmd = `docker run --rm -d -e MYSQL_ROOT_PASSWORD=rootpw -e MYSQL_DATABASE=test_db -e MYSQL_USER=otel -e MYSQL_PASSWORD=secret -p 33306:3306 --name ot${db} circleci/${db}:5.7`;
-      break;
-
-    case 'postgres':
-      dockerRunCmd = `docker run -d -p 54320:5432 -e POSTGRES_PASSWORD=postgres --name ot${db} ${db}:alpine`;
-      break;
-
-    case 'cassandra':
-      dockerRunCmd = `docker run -d -p 9042:9042 --name ot${db} bitnami/cassandra:3`;
-      break;
-  }
-=======
 const dockerRunCmds = {
+  cassandra: 'docker run -d -p 9042:9042 --name otel-cassandra bitnami/cassandra:3',
   redis: 'docker run --rm -d --name otel-redis -p 63790:6379 redis:alpine',
   mysql:
     'docker run --rm -d --name otel-mysql -p 33306:3306 -e MYSQL_ROOT_PASSWORD=rootpw -e MYSQL_DATABASE=test_db -e MYSQL_USER=otel -e MYSQL_PASSWORD=secret circleci/mysql:5.7',
@@ -59,7 +39,6 @@
   memcached:
     'docker run --rm -d --name otel-memcached -p 11211:11211 memcached:1.6.9-alpine',
 };
->>>>>>> c1b6eec5
 
 export function startDocker(db: keyof typeof dockerRunCmds) {
   const tasks = [run(dockerRunCmds[db])];
@@ -75,17 +54,9 @@
   return true;
 }
 
-<<<<<<< HEAD
-export function cleanUpDocker(
-  db: 'redis' | 'mysql' | 'postgres' | 'cassandra'
-) {
-  run(`docker stop ot${db}`);
-  run(`docker rm ot${db}`);
-=======
 export function cleanUpDocker(db: keyof typeof dockerRunCmds) {
   run(`docker stop otel-${db}`);
   run(`docker rm otel-${db}`);
->>>>>>> c1b6eec5
 }
 
 function run(cmd: string) {
