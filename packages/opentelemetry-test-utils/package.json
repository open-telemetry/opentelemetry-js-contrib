{
  "name": "@opentelemetry/contrib-test-utils",
  "version": "0.34.2",
  "description": "Test utilities for opentelemetry components",
  "main": "build/src/index.js",
  "types": "build/src/index.d.ts",
  "publishConfig": {
    "access": "public"
  },
  "scripts": {
    "lint": "eslint . --ext .ts",
    "lint:fix": "eslint . --ext .ts --fix",
    "compile": "tsc -p .",
    "precompile": "tsc --version && lerna run version:update --scope @opentelemetry/contrib-test-utils --include-dependencies",
    "prewatch": "npm run precompile",
    "prepare": "npm run compile",
    "watch": "tsc -w"
  },
  "repository": "open-telemetry/opentelemetry-js-contrib",
  "keywords": [
    "opentelemetry",
    "contrib-test-utils"
  ],
  "files": [
    "build/**/*.js",
    "build/**/*.js.map",
    "build/**/*.d.ts",
    "LICENSE",
    "README.md"
  ],
  "author": "OpenTelemetry Authors",
  "license": "Apache-2.0",
  "engines": {
    "node": ">=14"
  },
  "bugs": {
    "url": "https://github.com/open-telemetry/opentelemetry-js-contrib/issues"
  },
  "homepage": "https://github.com/open-telemetry/opentelemetry-js-contrib/tree/main/packages/opentelemetry-test-utils#readme",
  "peerDependencies": {
    "@opentelemetry/api": "^1.3.0"
  },
  "devDependencies": {
    "@opentelemetry/api": "^1.3.0",
    "@types/node": "18.6.5",
    "typescript": "4.4.4"
  },
  "dependencies": {
    "@opentelemetry/core": "^1.0.0",
    "@opentelemetry/exporter-jaeger": "^1.3.1",
    "@opentelemetry/instrumentation": "^0.45.0",
<<<<<<< HEAD
=======
    "@opentelemetry/sdk-trace-node": "^1.8.0",
>>>>>>> 89f07d1e
    "@opentelemetry/resources": "^1.8.0",
    "@opentelemetry/sdk-node": "^0.45.0",
    "@opentelemetry/sdk-trace-base": "^1.8.0",
    "@opentelemetry/sdk-trace-node": "^1.8.0",
    "@opentelemetry/semantic-conventions": "^1.0.0"
  }
}<|MERGE_RESOLUTION|>--- conflicted
+++ resolved
@@ -49,10 +49,7 @@
     "@opentelemetry/core": "^1.0.0",
     "@opentelemetry/exporter-jaeger": "^1.3.1",
     "@opentelemetry/instrumentation": "^0.45.0",
-<<<<<<< HEAD
-=======
     "@opentelemetry/sdk-trace-node": "^1.8.0",
->>>>>>> 89f07d1e
     "@opentelemetry/resources": "^1.8.0",
     "@opentelemetry/sdk-node": "^0.45.0",
     "@opentelemetry/sdk-trace-base": "^1.8.0",
