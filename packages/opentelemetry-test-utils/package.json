{
  "name": "@opentelemetry/contrib-test-utils",
  "version": "0.33.0",
  "description": "Test utilities for opentelemetry components",
  "main": "build/src/index.js",
  "types": "build/src/index.d.ts",
  "publishConfig": {
    "access": "public"
  },
  "scripts": {
    "lint": "eslint . --ext .ts",
    "lint:fix": "eslint . --ext .ts --fix",
    "compile": "tsc -p .",
    "precompile": "tsc --version && lerna run version:update --scope @opentelemetry/contrib-test-utils --include-dependencies",
    "prewatch": "npm run precompile",
    "prepare": "npm run compile",
    "watch": "tsc -w"
  },
  "repository": "open-telemetry/opentelemetry-js-contrib",
  "keywords": [
    "opentelemetry",
    "contrib-test-utils"
  ],
  "files": [
    "build/**/*.js",
    "build/**/*.js.map",
    "build/**/*.d.ts",
    "LICENSE",
    "README.md"
  ],
  "author": "OpenTelemetry Authors",
  "license": "Apache-2.0",
  "engines": {
    "node": ">=14"
  },
  "bugs": {
    "url": "https://github.com/open-telemetry/opentelemetry-js-contrib/issues"
  },
  "homepage": "https://github.com/open-telemetry/opentelemetry-js-contrib/tree/main/packages/opentelemetry-test-utils#readme",
  "peerDependencies": {
    "@opentelemetry/api": "^1.3.0"
  },
  "devDependencies": {
    "@opentelemetry/api": "^1.3.0",
    "@types/node": "18.11.7",
    "gts": "3.1.0",
    "typescript": "4.3.5"
  },
  "dependencies": {
    "@opentelemetry/core": "^1.0.0",
    "@opentelemetry/exporter-jaeger": "^1.3.1",
<<<<<<< HEAD
    "@opentelemetry/instrumentation": "^0.33.0",
    "@opentelemetry/sdk-trace-node": "^1.3.1",
    "@opentelemetry/api-metrics": "^0.33.0",
    "@opentelemetry/sdk-metrics": "^0.33.0",
    "@opentelemetry/resources": "^1.3.1",
    "@opentelemetry/sdk-trace-base": "^1.3.1",
=======
    "@opentelemetry/instrumentation": "^0.34.0",
    "@opentelemetry/sdk-trace-node": "^1.8.0",
    "@opentelemetry/resources": "^1.8.0",
    "@opentelemetry/sdk-trace-base": "^1.8.0",
>>>>>>> f0a93685
    "@opentelemetry/semantic-conventions": "^1.0.0"
  }
}<|MERGE_RESOLUTION|>--- conflicted
+++ resolved
@@ -49,19 +49,10 @@
   "dependencies": {
     "@opentelemetry/core": "^1.0.0",
     "@opentelemetry/exporter-jaeger": "^1.3.1",
-<<<<<<< HEAD
-    "@opentelemetry/instrumentation": "^0.33.0",
-    "@opentelemetry/sdk-trace-node": "^1.3.1",
-    "@opentelemetry/api-metrics": "^0.33.0",
-    "@opentelemetry/sdk-metrics": "^0.33.0",
-    "@opentelemetry/resources": "^1.3.1",
-    "@opentelemetry/sdk-trace-base": "^1.3.1",
-=======
     "@opentelemetry/instrumentation": "^0.34.0",
     "@opentelemetry/sdk-trace-node": "^1.8.0",
     "@opentelemetry/resources": "^1.8.0",
     "@opentelemetry/sdk-trace-base": "^1.8.0",
->>>>>>> f0a93685
     "@opentelemetry/semantic-conventions": "^1.0.0"
   }
 }