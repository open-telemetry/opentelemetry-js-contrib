{
  "name": "@opentelemetry/instrumentation-long-task",
  "version": "0.48.0",
  "description": "OpenTelemetry instrumentation for long task Web API",
  "main": "build/src/index.js",
  "module": "build/esm/index.js",
  "esnext": "build/esnext/index.js",
  "types": "build/src/index.d.ts",
  "repository": {
    "type": "git",
    "url": "https://github.com/open-telemetry/opentelemetry-js-contrib.git",
    "directory": "packages/instrumentation-long-task"
  },
  "scripts": {
<<<<<<< HEAD
    "lint": "eslint . --ext=ts,js,mjs",
    "lint:fix": "eslint . --ext=ts,js,mjs --fix",
=======
    "clean": "tsc --build --clean tsconfig.json tsconfig.esm.json tsconfig.esnext.json",
    "compile": "tsc --build tsconfig.json tsconfig.esm.json tsconfig.esnext.json",
    "compile:with-dependencies": "nx run-many -t compile -p @opentelemetry/instrumentation-long-task",
    "lint": "eslint . --ext .ts",
    "lint:fix": "eslint . --ext .ts --fix",
>>>>>>> 8a93515a
    "lint:readme": "node ../../scripts/lint-readme.js",
    "prepublishOnly": "npm run compile",
    "tdd": "karma start",
    "test:browser": "nyc karma start --single-run",
    "version:update": "node ../../scripts/version-update.js",
    "watch": "tsc --build --watch tsconfig.json tsconfig.esm.json tsconfig.esnext.json"
  },
  "keywords": [
    "opentelemetry",
    "web",
    "tracing",
    "profiling",
    "metrics",
    "stats"
  ],
  "author": "OpenTelemetry Authors",
  "license": "Apache-2.0",
  "engines": {
    "node": "^18.19.0 || >=20.6.0"
  },
  "files": [
    "build/esm/**/*.js",
    "build/esm/**/*.map",
    "build/esm/**/*.d.ts",
    "build/esnext/**/*.js",
    "build/esnext/**/*.map",
    "build/esnext/**/*.d.ts",
    "build/src/**/*.js",
    "build/src/**/*.map",
    "build/src/**/*.d.ts"
  ],
  "publishConfig": {
    "access": "public"
  },
  "devDependencies": {
    "@babel/core": "7.24.6",
    "@babel/preset-env": "7.24.6",
    "@opentelemetry/api": "^1.3.0",
    "@opentelemetry/sdk-trace-base": "^2.0.0",
    "@opentelemetry/sdk-trace-web": "^2.0.0",
    "@types/mocha": "10.0.10",
    "@types/node": "18.18.14",
    "@types/sinon": "17.0.4",
    "@types/webpack-env": "1.16.3",
    "assert": "2.0.0",
    "babel-loader": "8.3.0",
    "babel-plugin-istanbul": "7.0.0",
    "karma": "6.4.4",
    "karma-chrome-launcher": "3.1.0",
    "karma-coverage": "2.2.1",
    "karma-mocha": "2.0.1",
    "karma-spec-reporter": "0.0.36",
    "karma-webpack": "5.0.1",
    "nyc": "17.1.0",
    "rimraf": "5.0.10",
    "sinon": "15.1.2",
    "ts-loader": "9.5.2",
    "typescript": "5.0.4",
    "webpack": "5.94.0",
    "webpack-cli": "5.1.4",
    "webpack-merge": "5.10.0",
    "zone.js": "^0.11.4 || ^0.13.0 || ^0.14.0 || ^0.15.0"
  },
  "dependencies": {
    "@opentelemetry/core": "^2.0.0",
    "@opentelemetry/instrumentation": "^0.203.0"
  },
  "peerDependencies": {
    "@opentelemetry/api": "^1.3.0"
  },
  "sideEffects": false,
  "homepage": "https://github.com/open-telemetry/opentelemetry-js-contrib/tree/main/packages/instrumentation-long-task#readme"
}<|MERGE_RESOLUTION|>--- conflicted
+++ resolved
@@ -12,16 +12,11 @@
     "directory": "packages/instrumentation-long-task"
   },
   "scripts": {
-<<<<<<< HEAD
-    "lint": "eslint . --ext=ts,js,mjs",
-    "lint:fix": "eslint . --ext=ts,js,mjs --fix",
-=======
     "clean": "tsc --build --clean tsconfig.json tsconfig.esm.json tsconfig.esnext.json",
     "compile": "tsc --build tsconfig.json tsconfig.esm.json tsconfig.esnext.json",
     "compile:with-dependencies": "nx run-many -t compile -p @opentelemetry/instrumentation-long-task",
-    "lint": "eslint . --ext .ts",
-    "lint:fix": "eslint . --ext .ts --fix",
->>>>>>> 8a93515a
+    "lint": "eslint . --ext=ts,js,mjs",
+    "lint:fix": "eslint . --ext=ts,js,mjs --fix",
     "lint:readme": "node ../../scripts/lint-readme.js",
     "prepublishOnly": "npm run compile",
     "tdd": "karma start",
