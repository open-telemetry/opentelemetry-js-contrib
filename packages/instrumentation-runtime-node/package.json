--- conflicted
+++ resolved
@@ -13,14 +13,9 @@
   "scripts": {
     "clean": "rimraf build/*",
     "compile": "tsc -p .",
-<<<<<<< HEAD
     "compile:with-dependencies": "nx run-many -t compile -p @opentelemetry/instrumentation-runtime-node",
-    "lint": "eslint . --ext .ts",
-    "lint:fix": "eslint . --ext .ts --fix",
-=======
     "lint": "eslint . --ext=ts,js,mjs",
     "lint:fix": "eslint . --ext=ts,js,mjs --fix",
->>>>>>> ca26f63a
     "prepublishOnly": "npm run compile",
     "test": "nyc --no-clean mocha 'test/**/*.test.ts'",
     "test-merge-coverage": "nyc merge .nyc_output coverage/coverage-final.json",
