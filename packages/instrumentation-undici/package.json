--- conflicted
+++ resolved
@@ -12,32 +12,16 @@
     "directory": "packages/instrumentation-undici"
   },
   "scripts": {
-<<<<<<< HEAD
+    "clean": "tsc --build --clean tsconfig.json tsconfig.cjs.json",
+    "compile": "tsc --build tsconfig.json tsconfig.cjs.json && echo '{\"type\":\"commonjs\"}' > build/cjs/package.json",
+    "compile:with-dependencies": "nx run-many -t compile -p @opentelemetry/instrumentation-undici",
+    "lint": "eslint . --ext .ts",
+    "lint:fix": "eslint . --ext .ts --fix",
     "prepublishOnly": "npm run compile",
-    "setup:dev": "nx run-many -t compile -p @opentelemetry/instrumentation-undici",
-    "compile": "tsc --build tsconfig.json tsconfig.cjs.json && echo '{\"type\":\"commonjs\"}' > build/cjs/package.json",
-    "clean": "tsc --build --clean tsconfig.json tsconfig.cjs.json",
+    "tdd": "npm run test -- --watch-extensions ts --watch",
     "test": "nyc mocha --loader=ts-node/esm test/**/*.test.ts",
     "test-all-versions": "tav",
-    "tdd": "npm run test -- --watch-extensions ts --watch",
-    "lint": "eslint . --ext .ts",
-    "lint:fix": "eslint . --ext .ts --fix",
-    "watch": "tsc -w",
     "version:update": "node ../../scripts/version-update.js"
-=======
-    "clean": "rimraf build/*",
-    "compile": "tsc -p .",
-    "compile:with-dependencies": "nx run-many -t compile -p @opentelemetry/instrumentation-undici",
-    "lint": "eslint . --ext=ts,js,mjs",
-    "lint:fix": "eslint . --ext=ts,js,mjs --fix",
-    "prepublishOnly": "npm run compile",
-    "tdd": "npm run test -- --watch-extensions ts --watch",
-    "test": "nyc --no-clean mocha test/**/*.test.ts",
-    "test-all-versions": "tav",
-    "test-merge-coverage": "nyc merge .nyc_output coverage/coverage-final.json",
-    "version:update": "node ../../scripts/version-update.js",
-    "watch": "tsc -w"
->>>>>>> 2300dc13
   },
   "keywords": [
     "opentelemetry",
