--- conflicted
+++ resolved
@@ -11,23 +11,16 @@
   },
   "scripts": {
     "clean": "rimraf build/*",
-<<<<<<< HEAD
+    "compile": "tsc -p .",
+    "compile:with-dependencies": "nx run-many -t compile -p @opentelemetry/instrumentation-undici",
     "lint": "eslint . --ext=ts,js,mjs",
     "lint:fix": "eslint . --ext=ts,js,mjs --fix",
-    "watch": "tsc -w",
-    "version:update": "node ../../scripts/version-update.js"
-=======
-    "compile": "tsc -p .",
-    "compile:with-dependencies": "nx run-many -t compile -p @opentelemetry/instrumentation-undici",
-    "lint": "eslint . --ext .ts",
-    "lint:fix": "eslint . --ext .ts --fix",
     "prepublishOnly": "npm run compile",
     "tdd": "npm run test -- --watch-extensions ts --watch",
     "test": "nyc mocha test/**/*.test.ts",
     "test-all-versions": "tav",
     "version:update": "node ../../scripts/version-update.js",
     "watch": "tsc -w"
->>>>>>> 8a93515a
   },
   "keywords": [
     "opentelemetry",
