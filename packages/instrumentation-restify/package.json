--- conflicted
+++ resolved
@@ -17,13 +17,8 @@
     "lint:fix": "eslint . --ext .ts --fix",
     "lint:readme": "node ../../scripts/lint-readme.js",
     "prepublishOnly": "npm run compile",
-<<<<<<< HEAD
     "tdd": "npm test -- --watch-extensions ts --watch",
-    "test": "nyc --no-clean mocha 'test/**/*.ts'",
-=======
-    "tdd": "yarn test -- --watch-extensions ts --watch",
-    "test": "SKIP_TEST_IF_NODE_NEWER_THAN=23 nyc mocha --require '../../scripts/skip-test-if.js' 'test/**/*.ts'",
->>>>>>> 0c599905
+    "test": "SKIP_TEST_IF_NODE_NEWER_THAN=23 nyc --no-clean mocha --require '../../scripts/skip-test-if.js' 'test/**/*.ts'",
     "test-all-versions": "tav",
     "test-merge-coverage": "nyc merge .nyc_output coverage/coverage-final.json",
     "version:update": "node ../../scripts/version-update.js",
