{
  "name": "@opentelemetry/instrumentation-aws-lambda",
  "version": "0.54.0",
  "description": "OpenTelemetry instrumentation for AWS Lambda function invocations",
  "main": "build/src/index.js",
  "types": "build/src/index.d.ts",
  "repository": {
    "type": "git",
    "url": "https://github.com/open-telemetry/opentelemetry-js-contrib.git",
    "directory": "packages/instrumentation-aws-lambda"
  },
  "scripts": {
    "clean": "rimraf build/*",
<<<<<<< HEAD
    "compile": "tsc -p .",
    "compile:with-dependencies": "nx run-many -t compile -p @opentelemetry/instrumentation-aws-lambda",
    "lint": "eslint . --ext .ts",
    "lint:fix": "eslint . --ext .ts --fix",
=======
    "lint": "eslint . --ext=ts,js,mjs",
    "lint:fix": "eslint . --ext=ts,js,mjs --fix",
>>>>>>> ca26f63a
    "lint:readme": "node ../../scripts/lint-readme.js",
    "prepublishOnly": "npm run compile",
    "tdd": "npm run test -- --watch-extensions ts --watch",
    "test": "nyc --no-clean mocha 'test/**/*.test.ts'",
    "test-merge-coverage": "nyc merge .nyc_output coverage/coverage-final.json",
    "version:update": "node ../../scripts/version-update.js"
  },
  "keywords": [
    "aws-lambda",
    "instrumentation",
    "nodejs",
    "opentelemetry",
    "profiling",
    "tracing"
  ],
  "author": "OpenTelemetry Authors",
  "license": "Apache-2.0",
  "engines": {
    "node": "^18.19.0 || >=20.6.0"
  },
  "files": [
    "build/src/**/*.js",
    "build/src/**/*.js.map",
    "build/src/**/*.d.ts"
  ],
  "publishConfig": {
    "access": "public"
  },
  "peerDependencies": {
    "@opentelemetry/api": "^1.3.0"
  },
  "devDependencies": {
    "@opentelemetry/api": "^1.3.0",
    "@opentelemetry/core": "^2.0.0",
    "@opentelemetry/propagator-aws-xray": "^2.1.0",
    "@opentelemetry/propagator-aws-xray-lambda": "^0.55.0",
    "@opentelemetry/sdk-metrics": "^2.0.0",
    "@opentelemetry/sdk-trace-base": "^2.0.0",
    "@opentelemetry/sdk-trace-node": "^2.0.0",
    "@types/mocha": "10.0.10",
    "@types/node": "18.18.14",
    "nyc": "17.1.0",
    "rimraf": "5.0.10",
    "typescript": "5.0.4"
  },
  "dependencies": {
    "@opentelemetry/instrumentation": "^0.203.0",
    "@opentelemetry/semantic-conventions": "^1.27.0",
    "@types/aws-lambda": "8.10.152"
  },
  "homepage": "https://github.com/open-telemetry/opentelemetry-js-contrib/tree/main/packages/instrumentation-aws-lambda#readme"
}<|MERGE_RESOLUTION|>--- conflicted
+++ resolved
@@ -11,15 +11,10 @@
   },
   "scripts": {
     "clean": "rimraf build/*",
-<<<<<<< HEAD
     "compile": "tsc -p .",
     "compile:with-dependencies": "nx run-many -t compile -p @opentelemetry/instrumentation-aws-lambda",
-    "lint": "eslint . --ext .ts",
-    "lint:fix": "eslint . --ext .ts --fix",
-=======
     "lint": "eslint . --ext=ts,js,mjs",
     "lint:fix": "eslint . --ext=ts,js,mjs --fix",
->>>>>>> ca26f63a
     "lint:readme": "node ../../scripts/lint-readme.js",
     "prepublishOnly": "npm run compile",
     "tdd": "npm run test -- --watch-extensions ts --watch",
