{
  "name": "@opentelemetry/instrumentation-aws-lambda",
  "version": "0.54.0",
  "description": "OpenTelemetry instrumentation for AWS Lambda function invocations",
  "main": "build/src/index.js",
  "types": "build/src/index.d.ts",
  "repository": {
    "type": "git",
    "url": "https://github.com/open-telemetry/opentelemetry-js-contrib.git",
    "directory": "packages/instrumentation-aws-lambda"
  },
  "scripts": {
    "test": "nyc --no-clean mocha 'test/**/*.test.ts'",
    "tdd": "npm run test -- --watch-extensions ts --watch",
    "clean": "rimraf build/*",
    "lint": "eslint . --ext .ts",
    "lint:fix": "eslint . --ext .ts --fix",
    "lint:readme": "node ../../scripts/lint-readme.js",
    "prepublishOnly": "npm run compile",
    "version:update": "node ../../scripts/version-update.js",
<<<<<<< HEAD
    "setup:dev": "nx run-many -t compile -p @opentelemetry/instrumentation-aws-lambda",
    "compile": "tsc -p .",
    "coverage:merge": "nyc merge .nyc_output coverage/coverage-final.json"
=======
    "compile:with-dependencies": "nx run-many -t compile -p @opentelemetry/instrumentation-aws-lambda",
    "compile": "tsc -p ."
>>>>>>> 9d907810
  },
  "keywords": [
    "aws-lambda",
    "instrumentation",
    "nodejs",
    "opentelemetry",
    "profiling",
    "tracing"
  ],
  "author": "OpenTelemetry Authors",
  "license": "Apache-2.0",
  "engines": {
    "node": "^18.19.0 || >=20.6.0"
  },
  "files": [
    "build/src/**/*.js",
    "build/src/**/*.js.map",
    "build/src/**/*.d.ts"
  ],
  "publishConfig": {
    "access": "public"
  },
  "peerDependencies": {
    "@opentelemetry/api": "^1.3.0"
  },
  "devDependencies": {
    "@opentelemetry/api": "^1.3.0",
    "@opentelemetry/core": "^2.0.0",
    "@opentelemetry/propagator-aws-xray": "^2.1.0",
    "@opentelemetry/propagator-aws-xray-lambda": "^0.55.0",
    "@opentelemetry/sdk-metrics": "^2.0.0",
    "@opentelemetry/sdk-trace-base": "^2.0.0",
    "@opentelemetry/sdk-trace-node": "^2.0.0",
    "@types/mocha": "10.0.10",
    "@types/node": "18.18.14",
    "nyc": "17.1.0",
    "rimraf": "5.0.10",
    "typescript": "5.0.4"
  },
  "dependencies": {
    "@opentelemetry/instrumentation": "^0.203.0",
    "@opentelemetry/semantic-conventions": "^1.27.0",
    "@types/aws-lambda": "8.10.150"
  },
  "homepage": "https://github.com/open-telemetry/opentelemetry-js-contrib/tree/main/packages/instrumentation-aws-lambda#readme"
}<|MERGE_RESOLUTION|>--- conflicted
+++ resolved
@@ -18,14 +18,10 @@
     "lint:readme": "node ../../scripts/lint-readme.js",
     "prepublishOnly": "npm run compile",
     "version:update": "node ../../scripts/version-update.js",
-<<<<<<< HEAD
     "setup:dev": "nx run-many -t compile -p @opentelemetry/instrumentation-aws-lambda",
     "compile": "tsc -p .",
+    "compile:with-dependencies": "nx run-many -t compile -p @opentelemetry/instrumentation-aws-lambda",
     "coverage:merge": "nyc merge .nyc_output coverage/coverage-final.json"
-=======
-    "compile:with-dependencies": "nx run-many -t compile -p @opentelemetry/instrumentation-aws-lambda",
-    "compile": "tsc -p ."
->>>>>>> 9d907810
   },
   "keywords": [
     "aws-lambda",
