# OpenTelemetry aws-sdk Instrumentation for Node.js

[![NPM Published Version][npm-img]][npm-url]
[![Apache License][license-image]][license-image]

[component owners](https://github.com/open-telemetry/opentelemetry-js-contrib/blob/main/.github/component_owners.yml): @blumamir @jj22ee @trivikr

This module provides automatic instrumentation for the [AWS SDK for JavaScript v3](https://github.com/aws/aws-sdk-js-v3) modules, which may be loaded using the [`@opentelemetry/sdk-trace-node`](https://github.com/open-telemetry/opentelemetry-js/tree/main/packages/opentelemetry-sdk-trace-node) package and is included in the [`@opentelemetry/auto-instrumentations-node`](https://www.npmjs.com/package/@opentelemetry/auto-instrumentations-node) bundle.

If total installation size is not constrained, it is recommended to use the [`@opentelemetry/auto-instrumentations-node`](https://www.npmjs.com/package/@opentelemetry/auto-instrumentations-node) bundle with [@opentelemetry/sdk-node](`https://www.npmjs.com/package/@opentelemetry/sdk-node`) for the most seamless instrumentation experience.

Compatible with OpenTelemetry JS API and SDK `1.0+`.

## Installation

```bash
npm install --save @opentelemetry/instrumentation-aws-sdk
```

## Supported Versions

- `@aws-sdk/client-*` versions `>=3.0.0 <4`

## Usage

For further automatic instrumentation instruction see the [@opentelemetry/instrumentation](https://www.npmjs.com/package/@opentelemetry/instrumentation) package.

```js
const { NodeTracerProvider } = require('@opentelemetry/sdk-trace-node');
const { registerInstrumentations } = require('@opentelemetry/instrumentation');
const {
  AwsInstrumentation,
} = require('@opentelemetry/instrumentation-aws-sdk');

const provider = new NodeTracerProvider();
provider.register();

registerInstrumentations({
  instrumentations: [
    new AwsInstrumentation({
      // see under for available configuration
    }),
  ],
});
```

### aws-sdk Instrumentation Options

aws-sdk instrumentation has few options available to choose from. You can set the following:

| Options                                   | Type                                      | Description                                                                                                                                                                     |
| ----------------------------------------- | ----------------------------------------- | ------------------------------------------------------------------------------------------------------------------------------------------------------------------------------- |
| `preRequestHook`                          | `AwsSdkRequestCustomAttributeFunction`    | Hook called before request send, which allow to add custom attributes to span.                                                                                                  |
| `responseHook`                            | `AwsSdkResponseCustomAttributeFunction`   | Hook for adding custom attributes when response is received from aws.                                                                                                           |
<<<<<<< HEAD
=======
| `exceptionHook`                           | `AwsSdkExceptionCustomAttributeFunction`  | Hook for adding custom attributes when exception is received from aws.                                                                                                          |
| `sqsProcessHook`                          | `AwsSdkSqsProcessCustomAttributeFunction` | Hook called after starting sqs `process` span (for each sqs received message), which allow to add custom attributes to it.                                                      |
>>>>>>> 8a93515a
| `suppressInternalInstrumentation`         | `boolean`                                 | Most aws operation use http requests under the hood. Set this to `true` to hide all underlying http spans.                                                                      |
| `sqsExtractContextPropagationFromPayload` | `boolean`                                 | Will parse and extract context propagation headers from SQS Payload, false by default. [When should it be used?](./doc/sns.md#integration-with-sqs)                             |
| `dynamoDBStatementSerializer`             | `AwsSdkDynamoDBStatementSerializer`       | AWS SDK instrumentation will serialize DynamoDB commands to the `db.statement` attribute using the specified function. Defaults to using a serializer that returns `undefined`. |

## Span Attributes

The instrumentations are collecting the following attributes:
| Attribute Name | Type | Description | Example |
| -------------- | ---- | ----------- | ------- |
| `rpc.system` | string | Always equals "aws-api" | |
| `rpc.method` | string | he name of the operation corresponding to the request, as returned by the AWS SDK. If the SDK does not provide a way to retrieve a name, the name of the command SHOULD be used, removing the suffix `Command` if present, resulting in a PascalCase name with no spaces. | `PutObject` |
| `rpc.service` | string | The name of the service to which a request is made, as returned by the AWS SDK. If the SDK does not provide a away to retrieve a name, the name of the SDK's client interface for a service SHOULD be used, removing the suffix `Client` if present, resulting in a PascalCase name with no spaces. | `S3`, `DynamoDB`, `Route53` |
| `cloud.region` | string | Region name for the request | "eu-west-1" |

### Custom User Attributes

The instrumentation user can configure a `preRequestHook` function which will be called before each request, with a normalized request object and the corresponding span.
This hook can be used to add custom attributes to the span with any logic.
For example, user can add interesting attributes from the `request.params`, and write custom logic based on the service and operation.
Usage example:

```js
awsInstrumentationConfig = {
  preRequestHook: (span, request) => {
    if (span.serviceName === 's3') {
      span.setAttribute('s3.bucket.name', request.commandInput['Bucket']);
    }
  },
};
```

### Specific Service Logic

AWS contains dozens of services accessible with the JS SDK. For many services, the default attributes specified above are enough, but other services have specific [trace semantic conventions](https://github.com/open-telemetry/opentelemetry-specification/tree/master/specification/trace/semantic_conventions), or need to inject/extract intra-process context, or set intra-process context correctly.

Specific service logic currently implemented for:

- [SQS](./doc/sqs.md)
- [SNS](./doc/sns.md)
- [Lambda](./doc/lambda.md)
- DynamoDb
- Amazon Bedrock Runtime (See the [GenAI semantic conventions](https://opentelemetry.io/docs/specs/semconv/gen-ai/).)

## Potential Side Effects

The instrumentation is doing best effort to support the trace specification of OpenTelemetry. For SQS, it involves defining new attributes on the `Messages` array, as well as on the manipulated types generated from this array (to set correct trace context for a single SQS message operation). Those properties are defined as [non-enumerable](https://developer.mozilla.org/en-US/docs/Web/JavaScript/Enumerability_and_ownership_of_properties) properties, so they have minimum side effect on the app. They will, however, show when using the `Object.getOwnPropertyDescriptors` and `Reflect.ownKeys` functions on SQS `Messages` array and for each `Message` in the array.

## Semantic Conventions

This package uses `@opentelemetry/semantic-conventions` version `1.22+`, which implements Semantic Convention [Version 1.7.0](https://github.com/open-telemetry/opentelemetry-specification/blob/v1.7.0/semantic_conventions/README.md)

Attributes collected:

| Attribute                                     | Short Description                                                                              | Service  |
| --------------------------------------------- | ---------------------------------------------------------------------------------------------- | -------- |
| `http.status_code`                            | (aws-sdk) HTTP response status code.                                                           |          |
| `rpc.method`                                  | The name of the (logical) method being called.                                                 |          |
| `rpc.service`                                 | The full (logical) name of the service being called.                                           |          |
| `rpc.system`                                  | A string identifying the remoting system.                                                      |          |
| `cloud.region`                                | The AWS Region where the requested service is being accessed.                                  |          |
| `aws.dynamodb.attribute_definitions`          | The JSON-serialized value of each item in the `AttributeDefinitions` request field.            | dynamodb |
| `aws.dynamodb.consistent_read`                | The value of the `ConsistentRead` request parameter.                                           | dynamodb |
| `aws.dynamodb.consumed_capacity`              | The JSON-serialized value of each item in the `ConsumedCapacity` response field.               | dynamodb |
| `aws.dynamodb.count`                          | The value of the `Count` response parameter.                                                   | dynamodb |
| `aws.dynamodb.exclusive_start_table`          | The value of the `ExclusiveStartTableName` request parameter.                                  | dynamodb |
| `aws.dynamodb.global_secondary_index_updates` | The JSON-serialized value of each item in the the `GlobalSecondaryIndexUpdates` request field. | dynamodb |
| `aws.dynamodb.global_secondary_indexes`       | The JSON-serialized value of each item of the `GlobalSecondaryIndexes` request field.          | dynamodb |
| `aws.dynamodb.index_name`                     | The value of the `IndexName` request parameter.                                                | dynamodb |
| `aws.dynamodb.item_collection_metrics`        | The JSON-serialized value of the `ItemCollectionMetrics` response field.                       | dynamodb |
| `aws.dynamodb.limit`                          | The value of the `Limit` request parameter.                                                    | dynamodb |
| `aws.dynamodb.local_secondary_indexes`        | The JSON-serialized value of each item of the `LocalSecondaryIndexes` request field.           | dynamodb |
| `aws.dynamodb.projection`                     | The value of the `ProjectionExpression` request parameter.                                     | dynamodb |
| `aws.dynamodb.provisioned_read_capacity`      | The value of the `ProvisionedThroughput.ReadCapacityUnits` request parameter.                  | dynamodb |
| `aws.dynamodb.provisioned_write_capacity`     | The value of the `ProvisionedThroughput.WriteCapacityUnits` request parameter.                 | dynamodb |
| `aws.dynamodb.scan_forward`                   | The value of the `ScanIndexForward` request parameter.                                         | dynamodb |
| `aws.dynamodb.scanned_count`                  | The value of the `ScannedCount` response parameter.                                            | dynamodb |
| `aws.dynamodb.segment`                        | The value of the `Segment` request parameter.                                                  | dynamodb |
| `aws.dynamodb.select`                         | The value of the `Select` request parameter.                                                   | dynamodb |
| `aws.dynamodb.table_count`                    | The number of items in the `TableNames` response parameter.                                    | dynamodb |
| `aws.dynamodb.table_names`                    | The keys in the `RequestItems` object field.                                                   | dynamodb |
| `aws.dynamodb.total_segments`                 | The value of the `TotalSegments` request parameter.                                            | dynamodb |
| `db.name`                                     | The name of the database being accessed.                                                       | dynamodb |
| `db.operation`                                | The name of the operation being executed.                                                      | dynamodb |
| `db.statement`                                | The database statement being executed.                                                         | dynamodb |
| `db.system`                                   | An identifier for the database management system (DBMS) product being used.                    | dynamodb |
| `faas.execution`                              | The execution ID of the current function execution.                                            | lambda   |
| `faas.invoked_name`                           | The name of the invoked function.                                                              | lambda   |
| `faas.invoked_provider`                       | The cloud provider of the invoked function.                                                    | lambda   |
| `faas.invoked_region`                         | The cloud region of the invoked function.                                                      | lambda   |
| `messaging.destination`                       | The message destination name.                                                                  | sns, sqs |
| `messaging.destination_kind`                  | The kind of message destination.                                                               | sns, sqs |
| `messaging.system`                            | A string identifying the messaging system.                                                     | sns, sqs |
| `messaging.operation`                         | A string identifying the kind of message consumption.                                          | sqs      |
| `messaging.message_id`                        | A value used by the messaging system as an identifier for the message.                         | sqs      |
| `messaging.url`                               | The connection string.                                                                         | sqs      |

## Useful links

- For more information on OpenTelemetry, visit: <https://opentelemetry.io/>
- For more about OpenTelemetry JavaScript: <https://github.com/open-telemetry/opentelemetry-js>
- For help or feedback on this project, join us in [GitHub Discussions][discussions-url]

## License

Apache 2.0 - See [LICENSE][license-url] for more information.

[discussions-url]: https://github.com/open-telemetry/opentelemetry-js/discussions
[license-url]: https://github.com/open-telemetry/opentelemetry-js-contrib/blob/main/LICENSE
[license-image]: https://img.shields.io/badge/license-Apache_2.0-green.svg?style=flat
[npm-url]: https://www.npmjs.com/package/@opentelemetry/instrumentation-aws-sdk
[npm-img]: https://badge.fury.io/js/%40opentelemetry%2Finstrumentation-aws-sdk.svg<|MERGE_RESOLUTION|>--- conflicted
+++ resolved
@@ -52,11 +52,7 @@
 | ----------------------------------------- | ----------------------------------------- | ------------------------------------------------------------------------------------------------------------------------------------------------------------------------------- |
 | `preRequestHook`                          | `AwsSdkRequestCustomAttributeFunction`    | Hook called before request send, which allow to add custom attributes to span.                                                                                                  |
 | `responseHook`                            | `AwsSdkResponseCustomAttributeFunction`   | Hook for adding custom attributes when response is received from aws.                                                                                                           |
-<<<<<<< HEAD
-=======
 | `exceptionHook`                           | `AwsSdkExceptionCustomAttributeFunction`  | Hook for adding custom attributes when exception is received from aws.                                                                                                          |
-| `sqsProcessHook`                          | `AwsSdkSqsProcessCustomAttributeFunction` | Hook called after starting sqs `process` span (for each sqs received message), which allow to add custom attributes to it.                                                      |
->>>>>>> 8a93515a
 | `suppressInternalInstrumentation`         | `boolean`                                 | Most aws operation use http requests under the hood. Set this to `true` to hide all underlying http spans.                                                                      |
 | `sqsExtractContextPropagationFromPayload` | `boolean`                                 | Will parse and extract context propagation headers from SQS Payload, false by default. [When should it be used?](./doc/sns.md#integration-with-sqs)                             |
 | `dynamoDBStatementSerializer`             | `AwsSdkDynamoDBStatementSerializer`       | AWS SDK instrumentation will serialize DynamoDB commands to the `db.statement` attribute using the specified function. Defaults to using a serializer that returns `undefined`. |
