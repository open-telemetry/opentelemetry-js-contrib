/*
 * Copyright The OpenTelemetry Authors
 *
 * Licensed under the Apache License, Version 2.0 (the "License");
 * you may not use this file except in compliance with the License.
 * You may obtain a copy of the License at
 *
 *      https://www.apache.org/licenses/LICENSE-2.0
 *
 * Unless required by applicable law or agreed to in writing, software
 * distributed under the License is distributed on an "AS IS" BASIS,
 * WITHOUT WARRANTIES OR CONDITIONS OF ANY KIND, either express or implied.
 * See the License for the specific language governing permissions and
 * limitations under the License.
 */

/*
 * This file contains a copy of unstable semantic convention definitions
 * used by this package.
 * @see https://github.com/open-telemetry/opentelemetry-js/tree/main/semantic-conventions#unstable-semconv
 */

/**
 * The ARN of the AWS SNS Topic. An Amazon SNS [topic](https://docs.aws.amazon.com/sns/latest/dg/sns-create-topic.html) is a logical access point that acts as a communication channel.
 *
 * @example arn:aws:sns:us-east-1:123456789012:mystack-mytopic-NZJ5JSMVGFIE
 *
 * @experimental This attribute is experimental and is subject to breaking changes in minor releases of `@opentelemetry/semantic-conventions`.
 */
export const ATTR_AWS_SNS_TOPIC_ARN = 'aws.sns.topic.arn' as const;

/**
 * The name of the operation being performed.
 *
 * @note If one of the predefined values applies, but specific system uses a different name it's **RECOMMENDED** to document it in the semantic conventions for specific GenAI system and use system-specific name in the instrumentation. If a different name is not documented, instrumentation libraries **SHOULD** use applicable predefined value.
 *
 * @experimental This attribute is experimental and is subject to breaking changes in minor releases of `@opentelemetry/semantic-conventions`.
 */
export const ATTR_GEN_AI_OPERATION_NAME = 'gen_ai.operation.name' as const;

/**
 * The maximum number of tokens the model generates for a request.
 *
 * @example 100
 *
 * @experimental This attribute is experimental and is subject to breaking changes in minor releases of `@opentelemetry/semantic-conventions`.
 */
export const ATTR_GEN_AI_REQUEST_MAX_TOKENS =
  'gen_ai.request.max_tokens' as const;

/**
 * The name of the GenAI model a request is being made to.
 *
 * @example "gpt-4"
 *
 * @experimental This attribute is experimental and is subject to breaking changes in minor releases of `@opentelemetry/semantic-conventions`.
 */
export const ATTR_GEN_AI_REQUEST_MODEL = 'gen_ai.request.model' as const;

/**
 * List of sequences that the model will use to stop generating further tokens.
 *
 * @example ["forest", "lived"]
 *
 * @experimental This attribute is experimental and is subject to breaking changes in minor releases of `@opentelemetry/semantic-conventions`.
 */
export const ATTR_GEN_AI_REQUEST_STOP_SEQUENCES =
  'gen_ai.request.stop_sequences' as const;

/**
 * The temperature setting for the GenAI request.
 *
 * @example 0.0
 *
 * @experimental This attribute is experimental and is subject to breaking changes in minor releases of `@opentelemetry/semantic-conventions`.
 */
export const ATTR_GEN_AI_REQUEST_TEMPERATURE =
  'gen_ai.request.temperature' as const;

/**
 * The top_p sampling setting for the GenAI request.
 *
 * @example 1.0
 *
 * @experimental This attribute is experimental and is subject to breaking changes in minor releases of `@opentelemetry/semantic-conventions`.
 */
export const ATTR_GEN_AI_REQUEST_TOP_P = 'gen_ai.request.top_p' as const;

/**
 * Array of reasons the model stopped generating tokens, corresponding to each generation received.
 *
 * @example ["stop"]
 * @example ["stop", "length"]
 *
 * @experimental This attribute is experimental and is subject to breaking changes in minor releases of `@opentelemetry/semantic-conventions`.
 */
export const ATTR_GEN_AI_RESPONSE_FINISH_REASONS =
  'gen_ai.response.finish_reasons' as const;

/**
 * The Generative AI product as identified by the client or server instrumentation.
 *
 * @example "openai"
 *
 * @note The `gen_ai.system` describes a family of GenAI models with specific model identified
 * by `gen_ai.request.model` and `gen_ai.response.model` attributes.
 *
 * The actual GenAI product may differ from the one identified by the client.
 * Multiple systems, including Azure OpenAI and Gemini, are accessible by OpenAI client
 * libraries. In such cases, the `gen_ai.system` is set to `openai` based on the
 * instrumentation's best knowledge, instead of the actual system. The `server.address`
 * attribute may help identify the actual system in use for `openai`.
 *
 * For custom model, a custom friendly name **SHOULD** be used.
 * If none of these options apply, the `gen_ai.system` **SHOULD** be set to `_OTHER`.
 *
 * @experimental This attribute is experimental and is subject to breaking changes in minor releases of `@opentelemetry/semantic-conventions`.
 */
export const ATTR_GEN_AI_SYSTEM = 'gen_ai.system' as const;

/**
 * The type of token being counted.
 *
 * @example input
 * @example output
 *
 * @experimental This attribute is experimental and is subject to breaking changes in minor releases of `@opentelemetry/semantic-conventions`.
 */
export const ATTR_GEN_AI_TOKEN_TYPE = 'gen_ai.token.type' as const;

/**
 * The number of tokens used in the GenAI input (prompt).
 *
 * @example 100
 *
 * @experimental This attribute is experimental and is subject to breaking changes in minor releases of `@opentelemetry/semantic-conventions`.
 */
export const ATTR_GEN_AI_USAGE_INPUT_TOKENS =
  'gen_ai.usage.input_tokens' as const;

/**
 * The number of tokens used in the GenAI response (completion).
 *
 * @example 180
 *
 * @experimental This attribute is experimental and is subject to breaking changes in minor releases of `@opentelemetry/semantic-conventions`.
 */
export const ATTR_GEN_AI_USAGE_OUTPUT_TOKENS =
  'gen_ai.usage.output_tokens' as const;

/**
 * The number of messages sent, received, or processed in the scope of the batching operation.
 *
 * @example 0
 * @example 1
 * @example 2
 *
 * @note Instrumentations **SHOULD NOT** set `messaging.batch.message_count` on spans that operate with a single message. When a messaging client library supports both batch and single-message API for the same operation, instrumentations **SHOULD** use `messaging.batch.message_count` for batching APIs and **SHOULD NOT** use it for single-message APIs.
 *
 * @experimental This attribute is experimental and is subject to breaking changes in minor releases of `@opentelemetry/semantic-conventions`.
 */
export const ATTR_MESSAGING_BATCH_MESSAGE_COUNT =
  'messaging.batch.message_count' as const;

/**
 * The message destination name
 *
 * @example MyQueue
 * @example MyTopic
 *
 * @note Destination name **SHOULD** uniquely identify a specific queue, topic or other entity within the broker. If
 * the broker doesn't have such notion, the destination name **SHOULD** uniquely identify the broker.
 *
 * @experimental This attribute is experimental and is subject to breaking changes in minor releases of `@opentelemetry/semantic-conventions`.
 */
export const ATTR_MESSAGING_DESTINATION_NAME =
  'messaging.destination.name' as const;

/**
 * A value used by the messaging system as an identifier for the message, represented as a string.
 *
 * @example "452a7c7c7c7048c2f887f61572b18fc2"
 *
 * @experimental This attribute is experimental and is subject to breaking changes in minor releases of `@opentelemetry/semantic-conventions`.
 */
export const ATTR_MESSAGING_MESSAGE_ID = 'messaging.message.id' as const;

/**
 * A string identifying the type of the messaging operation.
 *
 * @note If a custom value is used, it **MUST** be of low cardinality.
 * @experimental This attribute is experimental and is subject to breaking changes in minor releases of `@opentelemetry/semantic-conventions`.
 */
export const ATTR_MESSAGING_OPERATION_TYPE =
  'messaging.operation.type' as const;

/**
 * Enum value "chat" for attribute {@link ATTR_GEN_AI_OPERATION_NAME}.
 *
 * Chat completion operation such as [OpenAI Chat API](https://platform.openai.com/docs/api-reference/chat)
 *
 * @experimental This enum value is experimental and is subject to breaking changes in minor releases of `@opentelemetry/semantic-conventions`.
 */
export const GEN_AI_OPERATION_NAME_VALUE_CHAT = 'chat' as const;

/**
 * Enum value "aws.bedrock" for attribute {@link ATTR_GEN_AI_SYSTEM}.
 *
 * AWS Bedrock
 *
 * @experimental This enum value is experimental and is subject to breaking changes in minor releases of `@opentelemetry/semantic-conventions`.
 */
export const GEN_AI_SYSTEM_VALUE_AWS_BEDROCK = 'aws.bedrock' as const;

/**
 * Enum value "input" for attribute {@link ATTR_GEN_AI_TOKEN_TYPE}.
 *
 * Input tokens (prompt, input, etc.)
 *
 * @experimental This enum value is experimental and is subject to breaking changes in minor releases of `@opentelemetry/semantic-conventions`.
 */
export const GEN_AI_TOKEN_TYPE_VALUE_INPUT = 'input' as const;

/**
 * Enum value "output" for attribute {@link ATTR_GEN_AI_TOKEN_TYPE}.
 *
 * Output tokens (completion, response, etc.)
 *
 * @experimental This enum value is experimental and is subject to breaking changes in minor releases of `@opentelemetry/semantic-conventions`.
 */
<<<<<<< HEAD
export const GEN_AI_TOKEN_TYPE_VALUE_OUTPUT = 'output' as const;
=======
export const GEN_AI_TOKEN_TYPE_VALUE_OUTPUT = 'output' as const;

/**
 * Originally from '@opentelemetry/semantic-conventions/incubating'
 * https://github.com/open-telemetry/semantic-conventions/blob/main/docs/registry/attributes/aws.md#amazon-secrets-manager-attributes
 * The ARN of the Secret stored in the Secrets Mangger
 * @example arn:aws:secretsmanager:us-east-1:123456789012:secret:SecretName-6RandomCharacters
 * @experimental This attribute is experimental and is subject to breaking changes in minor releases of `@opentelemetry/semantic-conventions`.
 */
export const ATTR_AWS_SECRETSMANAGER_SECRET_ARN =
  'aws.secretsmanager.secret.arn' as const;

/**
 * Originally from '@opentelemetry/semantic-conventions/incubating'
 * https://github.com/open-telemetry/semantic-conventions/blob/main/docs/registry/attributes/aws.md#amazon-sns-attributes
 * The ARN of the AWS SNS Topic. An Amazon SNS [topic](https://docs.aws.amazon.com/sns/latest/dg/sns-create-topic.html)
 *  is a logical access point that acts as a communication channel.
 * @example arn:aws:sns:us-east-1:123456789012:mystack-mytopic-NZJ5JSMVGFIE
 * @experimental This attribute is experimental and is subject to breaking changes in minor releases of `@opentelemetry/semantic-conventions`.
 */
export const ATTR_AWS_SNS_TOPIC_ARN = 'aws.sns.topic.arn' as const;
>>>>>>> 4723a550
<|MERGE_RESOLUTION|>--- conflicted
+++ resolved
@@ -228,9 +228,6 @@
  *
  * @experimental This enum value is experimental and is subject to breaking changes in minor releases of `@opentelemetry/semantic-conventions`.
  */
-<<<<<<< HEAD
-export const GEN_AI_TOKEN_TYPE_VALUE_OUTPUT = 'output' as const;
-=======
 export const GEN_AI_TOKEN_TYPE_VALUE_OUTPUT = 'output' as const;
 
 /**
@@ -241,15 +238,4 @@
  * @experimental This attribute is experimental and is subject to breaking changes in minor releases of `@opentelemetry/semantic-conventions`.
  */
 export const ATTR_AWS_SECRETSMANAGER_SECRET_ARN =
-  'aws.secretsmanager.secret.arn' as const;
-
-/**
- * Originally from '@opentelemetry/semantic-conventions/incubating'
- * https://github.com/open-telemetry/semantic-conventions/blob/main/docs/registry/attributes/aws.md#amazon-sns-attributes
- * The ARN of the AWS SNS Topic. An Amazon SNS [topic](https://docs.aws.amazon.com/sns/latest/dg/sns-create-topic.html)
- *  is a logical access point that acts as a communication channel.
- * @example arn:aws:sns:us-east-1:123456789012:mystack-mytopic-NZJ5JSMVGFIE
- * @experimental This attribute is experimental and is subject to breaking changes in minor releases of `@opentelemetry/semantic-conventions`.
- */
-export const ATTR_AWS_SNS_TOPIC_ARN = 'aws.sns.topic.arn' as const;
->>>>>>> 4723a550
+  'aws.secretsmanager.secret.arn' as const;