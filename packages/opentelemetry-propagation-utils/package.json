--- conflicted
+++ resolved
@@ -46,13 +46,8 @@
     "@opentelemetry/api": "^1.0.0",
     "@opentelemetry/contrib-test-utils": "^0.34.0",
     "@types/mocha": "^9.1.1",
-<<<<<<< HEAD
-    "@types/node": "18.11.7",
-    "@types/sinon": "10.0.15",
-=======
     "@types/node": "18.16.19",
     "@types/sinon": "^10.0.11",
->>>>>>> 82267ab0
     "expect": "29.2.0",
     "mocha": "7.2.0",
     "nyc": "15.1.0",
