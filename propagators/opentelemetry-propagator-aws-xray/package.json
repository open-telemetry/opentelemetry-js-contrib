{
  "name": "@opentelemetry/propagator-aws-xray",
<<<<<<< HEAD
  "version": "1.0.0",
=======
  "version": "0.25.0",
>>>>>>> 5fd33411
  "description": "OpenTelemetry AWS Xray propagator provides context propagation for systems that are using AWS X-Ray format.",
  "main": "build/src/index.js",
  "module": "build/esm/index.js",
  "types": "build/src/index.d.ts",
  "repository": "open-telemetry/opentelemetry-js-contrib",
  "scripts": {
    "precompile": "tsc --version && lerna run version --scope @opentelemetry/propagator-aws-xray --include-filtered-dependencies",
    "prewatch": "npm run precompile",
    "compile": "tsc --build tsconfig.json tsconfig.esm.json",
    "clean": "tsc --build --clean tsconfig.json tsconfig.esm.json",
    "test": "nyc ts-mocha -p tsconfig.json test/**/*.test.ts",
    "test:browser": "nyc karma start --single-run",
    "codecov": "nyc report --reporter=json && codecov -f coverage/*.json -p ../../",
    "lint": "eslint . --ext .ts",
    "lint:fix": "eslint . --ext .ts --fix",
    "version": "node ../../scripts/version-update.js",
    "watch": "tsc --build --watch tsconfig.json tsconfig.esm.json",
    "prepare": "npm run compile"
  },
  "keywords": [
    "opentelemetry",
    "nodejs",
    "tracing",
    "profiling",
    "awsxray"
  ],
  "author": "OpenTelemetry Authors",
  "license": "Apache-2.0",
  "engines": {
    "node": ">=8.0.0"
  },
  "files": [
    "build/esm/**/*.js",
    "build/esm/**/*.js.map",
    "build/esm/**/*.d.ts",
    "build/src/**/*.js",
    "build/src/**/*.js.map",
    "build/src/**/*.d.ts",
    "doc",
    "LICENSE",
    "README.md"
  ],
  "publishConfig": {
    "access": "public"
  },
  "peerDependencies": {
    "@opentelemetry/api": "^1.0.2"
  },
  "devDependencies": {
    "@opentelemetry/api": "1.0.2",
    "@types/mocha": "8.2.3",
    "@types/node": "14.17.9",
    "@types/webpack-env": "1.16.2",
    "codecov": "3.8.3",
    "gts": "3.1.0",
    "istanbul-instrumenter-loader": "3.0.1",
    "karma": "5.2.3",
    "karma-chrome-launcher": "3.1.0",
    "karma-coverage-istanbul-reporter": "3.0.3",
    "karma-mocha": "2.0.1",
    "karma-spec-reporter": "0.0.32",
    "karma-webpack": "4.0.2",
    "mocha": "7.2.0",
    "nyc": "15.1.0",
    "rimraf": "3.0.2",
    "ts-loader": "8.3.0",
    "ts-mocha": "8.0.0",
    "typescript": "4.3.5",
    "webpack": "4.46.0"
  },
  "dependencies": {
    "@opentelemetry/core": "^0.25.0"
  }
}<|MERGE_RESOLUTION|>--- conflicted
+++ resolved
@@ -1,10 +1,6 @@
 {
   "name": "@opentelemetry/propagator-aws-xray",
-<<<<<<< HEAD
-  "version": "1.0.0",
-=======
   "version": "0.25.0",
->>>>>>> 5fd33411
   "description": "OpenTelemetry AWS Xray propagator provides context propagation for systems that are using AWS X-Ray format.",
   "main": "build/src/index.js",
   "module": "build/esm/index.js",
