{
  "name": "@opentelemetry/propagator-aws-xray",
  "version": "1.26.0",
  "description": "OpenTelemetry AWS Xray propagator provides context propagation for systems that are using AWS X-Ray format.",
  "main": "build/src/index.js",
  "module": "build/esm/index.js",
  "types": "build/src/index.d.ts",
  "repository": "open-telemetry/opentelemetry-js-contrib",
  "scripts": {
    "prepublishOnly": "npm run compile",
    "compile": "tsc --build tsconfig.json tsconfig.esm.json tsconfig.esnext.json",
    "test": "nyc mocha test/**/*.test.ts",
    "test:browser": "nyc karma start --single-run",
    "tdd": "npm run tdd:node",
    "tdd:node": "npm run test -- --watch-extensions ts --watch",
    "tdd:browser": "karma start",
    "clean": "tsc --build --clean tsconfig.json tsconfig.esm.json tsconfig.esnext.json",
    "lint": "eslint . --ext .ts",
    "lint:fix": "eslint . --ext .ts --fix",
    "version": "node ../../scripts/version-update.js",
    "watch": "tsc --build --watch tsconfig.json tsconfig.esm.json tsconfig.esnext.json",
    "precompile": "cross-var lerna run version --scope $npm_package_name --include-dependencies",
    "prewatch": "npm run precompile",
    "peer-api-check": "node ../../scripts/peer-api-check.js",
    "align-api-deps": "node ../../scripts/align-api-deps.js"
  },
  "keywords": [
    "opentelemetry",
    "nodejs",
    "tracing",
    "profiling",
    "awsxray"
  ],
  "author": "OpenTelemetry Authors",
  "license": "Apache-2.0",
  "engines": {
    "node": ">=14"
  },
  "files": [
    "build/esm/**/*.js",
    "build/esm/**/*.js.map",
    "build/esm/**/*.d.ts",
    "build/esnext/**/*.js",
    "build/esnext/**/*.js.map",
    "build/esnext/**/*.d.ts",
    "build/src/**/*.js",
    "build/src/**/*.js.map",
    "build/src/**/*.d.ts",
    "LICENSE",
    "README.md"
  ],
  "publishConfig": {
    "access": "public"
  },
  "peerDependencies": {
    "@opentelemetry/api": ">=1.0.0 <1.10.0"
  },
  "devDependencies": {
    "@opentelemetry/api": ">=1.0.0 <1.10.0",
<<<<<<< HEAD
    "@opentelemetry/core": "1.26.0",
=======
    "@opentelemetry/core": "^1.0.0",
>>>>>>> 2822511a
    "@types/mocha": "10.0.6",
    "@types/node": "18.6.5",
    "@types/sinon": "10.0.20",
    "@types/webpack-env": "1.16.3",
    "babel-loader": "8.3.0",
    "babel-plugin-istanbul": "7.0.0",
    "cross-var": "1.1.0",
    "karma": "6.4.4",
    "karma-chrome-launcher": "3.1.0",
    "karma-coverage": "2.2.1",
    "karma-mocha": "2.0.1",
    "karma-spec-reporter": "0.0.36",
    "karma-webpack": "5.0.1",
    "lerna": "6.6.2",
    "nyc": "15.1.0",
    "ts-loader": "9.5.1",
    "typescript": "4.4.4",
    "webpack": "5.95.0",
    "webpack-cli": "5.1.4",
    "webpack-merge": "5.10.0"
  },
  "homepage": "https://github.com/open-telemetry/opentelemetry-js-contrib/tree/main/propagators/propagator-aws-xray#readme"
}<|MERGE_RESOLUTION|>--- conflicted
+++ resolved
@@ -57,11 +57,7 @@
   },
   "devDependencies": {
     "@opentelemetry/api": ">=1.0.0 <1.10.0",
-<<<<<<< HEAD
-    "@opentelemetry/core": "1.26.0",
-=======
     "@opentelemetry/core": "^1.0.0",
->>>>>>> 2822511a
     "@types/mocha": "10.0.6",
     "@types/node": "18.6.5",
     "@types/sinon": "10.0.20",
