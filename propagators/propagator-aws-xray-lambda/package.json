--- conflicted
+++ resolved
@@ -49,12 +49,7 @@
     "@types/sinon": "17.0.4",
     "babel-loader": "8.3.0",
     "babel-plugin-istanbul": "7.0.0",
-<<<<<<< HEAD
-    "nyc": "15.1.0",
-=======
-    "lerna": "6.6.2",
     "nyc": "17.1.0",
->>>>>>> 11a29999
     "sinon": "15.1.2",
     "ts-loader": "9.5.2",
     "typescript": "5.0.4"
