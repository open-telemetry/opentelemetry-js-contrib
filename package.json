{
  "name": "opentelemetry-contrib",
  "version": "0.1.0",
  "description": "This is a repository for OpenTelemetry JavaScript contributions.",
  "repository": {
    "type": "git",
    "url": "https://github.com/open-telemetry/opentelemetry-js-contrib.git"
  },
  "publishConfig": {
    "access": "public"
  },
  "main": "build/src/index.js",
  "types": "build/src/index.d.ts",
  "scripts": {
    "clean": "lerna run clean",
    "precompile": "tsc --version && npm run version:update",
    "version:update": "lerna run version:update",
    "compile": "lerna run compile",
    "prewatch": "npm run precompile",
    "test": "lerna run test",
    "test:ci:changed": "lerna run test --since origin/main",
    "test:browser": "lerna run test:browser --concurrency 1",
    "test-all-versions": "npm run --if-present --workspaces test-all-versions",
    "bump": "lerna publish",
    "changelog": "lerna-changelog",
    "lint": "lerna run lint && npm run lint:deps && npm run lint:readme && npm run lint:markdown",
    "lint:fix": "lerna run lint:fix && npm run lint:markdown:fix",
    "lint:deps": "npx --yes knip@5.33.3 --dependencies --production --tags=-knipignore",
    "lint:examples": "eslint ./examples/**/*.js",
    "lint:examples:fix": "eslint ./examples/**/*.js --fix",
    "lint:markdown": "markdownlint-cli2 $(git ls-files '*.md')",
    "lint:markdown:fix": "markdownlint-cli2 --fix $(git ls-files '*.md')",
    "lint:readme": "lerna run lint:readme"
  },
  "keywords": [
    "opentelemetry",
    "nodejs",
    "profiling",
    "metrics",
    "stats",
    "plugins"
  ],
  "author": "OpenTelemetry Authors",
  "license": "Apache-2.0",
  "devDependencies": {
    "@typescript-eslint/eslint-plugin": "5.8.1",
    "@typescript-eslint/parser": "5.8.1",
    "eslint": "8.7.0",
    "eslint-config-airbnb-base": "15.0.0",
    "eslint-config-prettier": "8.8.0",
    "eslint-plugin-header": "3.1.1",
    "eslint-plugin-import": "2.27.5",
    "eslint-plugin-node": "11.1.0",
    "eslint-plugin-prettier": "4.2.1",
    "glob": "^10.3.10",
    "lerna": "6.6.2",
    "lerna-changelog": "2.2.0",
    "markdownlint-cli2": "0.13.0",
    "minimatch": "^9.0.3",
    "mocha": "^10.7.3",
    "prettier": "2.8.8",
    "process": "0.11.10",
    "semver": "^7.6.0",
<<<<<<< HEAD
=======
    "ts-node": "10.9.2",
>>>>>>> 97a2956f
    "util": "0.12.5"
  },
  "changelog": {
    "labels": {
      "breaking": ":boom: Breaking Change",
      "bug": ":bug: Bug Fix",
      "plugin-request": ":tada: New Plugins",
      "enhancement": ":rocket: Enhancement",
      "internal": ":house: Internal",
      "documentation": ":memo: Documentation"
    },
    "ignoreCommitters": [
      "renovate-bot",
      "dependabot"
    ]
  },
  "workspaces": [
    "packages/*",
    "plugins/node/*",
    "plugins/web/*",
    "propagators/*",
    "detectors/node/*",
    "metapackages/*"
  ]
}<|MERGE_RESOLUTION|>--- conflicted
+++ resolved
@@ -61,10 +61,7 @@
     "prettier": "2.8.8",
     "process": "0.11.10",
     "semver": "^7.6.0",
-<<<<<<< HEAD
-=======
     "ts-node": "10.9.2",
->>>>>>> 97a2956f
     "util": "0.12.5"
   },
   "changelog": {
