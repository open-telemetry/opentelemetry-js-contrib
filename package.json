{
  "name": "opentelemetry-contrib",
<<<<<<< HEAD
  "version": "0.13.0",
  "description": "This is a repository for OpenTelemetry JavaScript contributions.",
  "repository": "https://github.com/willarmiros/opentelemetry-js-contrib",
=======
  "version": "0.13.1",
  "description": "This is a repository for OpenTelemetry JavaScript contributions.",
  "repository": {
    "type": "git",
    "url": "https://github.com/open-telemetry/opentelemetry-js-contrib.git"
  },
>>>>>>> e07a9b2e
  "publishConfig": {
    "access": "public"
  },
  "main": "build/src/index.js",
  "types": "build/src/index.d.ts",
  "scripts": {
    "clean": "lerna run clean",
    "postinstall": "npm run bootstrap",
    "precompile": "tsc --version",
    "version:update": "lerna run version:update",
    "compile": "lerna run compile",
    "test": "lerna run test",
    "test:browser": "lerna run test:browser",
    "bootstrap": "lerna bootstrap --no-ci",
    "bump": "lerna publish",
    "codecov": "lerna run codecov",
    "codecov:browser": "lerna run codecov:browser",
    "changelog": "lerna-changelog",
    "lint": "lerna run lint",
    "lint:fix": "lerna run lint:fix",
    "lint:examples": "eslint ./examples/**/*.js",
    "lint:examples:fix": "eslint ./examples/**/*.js --fix"
  },
  "keywords": [
    "opentelemetry",
    "nodejs",
    "profiling",
    "metrics",
    "stats",
    "plugins"
  ],
  "author": "OpenTelemetry Authors",
  "license": "Apache-2.0",
  "devDependencies": {
    "@commitlint/cli": "11.0.0",
    "@commitlint/config-conventional": "11.0.0",
    "@typescript-eslint/eslint-plugin": "4.3.0",
    "@typescript-eslint/parser": "4.3.0",
    "eslint": "7.19.0",
    "eslint-config-airbnb-base": "14.2.0",
    "eslint-plugin-header": "3.1.1",
    "eslint-plugin-import": "2.22.1",
    "gts": "3.1.0",
    "husky": "4.2.5",
    "lerna": "3.22.1",
    "lerna-changelog": "1.0.1",
    "typescript": "4.1.3"
  },
  "husky": {
    "hooks": {
      "commit-msg": "commitlint -E HUSKY_GIT_PARAMS"
    }
  },
  "changelog": {
    "labels": {
      "breaking": ":boom: Breaking Change",
      "bug": ":bug: Bug Fix",
      "plugin-request": ":tada: New Plugins",
      "enhancement": ":rocket: Enhancement",
      "internal": ":house: Internal",
      "documentation": ":memo: Documentation"
    },
    "ignoreCommitters": [
      "renovate-bot",
      "dependabot"
    ]
  }
}<|MERGE_RESOLUTION|>--- conflicted
+++ resolved
@@ -1,17 +1,11 @@
 {
   "name": "opentelemetry-contrib",
-<<<<<<< HEAD
-  "version": "0.13.0",
-  "description": "This is a repository for OpenTelemetry JavaScript contributions.",
-  "repository": "https://github.com/willarmiros/opentelemetry-js-contrib",
-=======
   "version": "0.13.1",
   "description": "This is a repository for OpenTelemetry JavaScript contributions.",
   "repository": {
     "type": "git",
     "url": "https://github.com/open-telemetry/opentelemetry-js-contrib.git"
   },
->>>>>>> e07a9b2e
   "publishConfig": {
     "access": "public"
   },
