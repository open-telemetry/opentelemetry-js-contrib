--- conflicted
+++ resolved
@@ -42,13 +42,8 @@
   "devDependencies": {
     "@commitlint/cli": "11.0.0",
     "@commitlint/config-conventional": "11.0.0",
-<<<<<<< HEAD
-    "@typescript-eslint/eslint-plugin": "4.28.0",
-    "@typescript-eslint/parser": "4.28.0",
-=======
     "@typescript-eslint/eslint-plugin": "4.28.1",
     "@typescript-eslint/parser": "4.28.1",
->>>>>>> 53d72886
     "eslint": "7.29.0",
     "eslint-config-airbnb-base": "14.2.1",
     "eslint-plugin-header": "3.1.1",
@@ -57,11 +52,7 @@
     "husky": "4.3.8",
     "lerna": "3.22.1",
     "lerna-changelog": "1.0.1",
-<<<<<<< HEAD
-    "typescript": "4.3.4"
-=======
     "typescript": "4.3.5"
->>>>>>> 53d72886
   },
   "husky": {
     "hooks": {
