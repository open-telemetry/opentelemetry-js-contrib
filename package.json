{
  "name": "opentelemetry-contrib",
  "version": "0.1.0",
  "description": "This is a repository for OpenTelemetry JavaScript contributions.",
  "repository": {
    "type": "git",
    "url": "https://github.com/open-telemetry/opentelemetry-js-contrib.git"
  },
  "publishConfig": {
    "access": "public"
  },
  "main": "build/src/index.js",
  "types": "build/src/index.d.ts",
  "scripts": {
    "clean": "lerna run clean",
    "precompile": "tsc --version && npm run version:update",
    "version:update": "lerna run version:update",
    "compile": "lerna run compile",
    "prewatch": "npm run precompile",
    "test": "lerna run test",
    "test:ci:changed": "lerna run test --since origin/main",
    "test:browser": "lerna run test:browser --concurrency 1",
    "test-all-versions": "npm run --if-present --workspaces test-all-versions",
    "bump": "lerna publish",
    "changelog": "lerna-changelog",
<<<<<<< HEAD
    "lint": "lerna run lint && npm run lint:deps",
    "lint:deps": "npx --yes knip@5.33.3 --dependencies --production --tags=-knipignore",
    "lint:fix": "lerna run lint:fix",
=======
    "lint": "lerna run lint && npm run lint:readme && npm run lint:markdown",
    "lint:fix": "lerna run lint:fix && npm run lint:markdown:fix",
>>>>>>> 836ae2df
    "lint:examples": "eslint ./examples/**/*.js",
    "lint:examples:fix": "eslint ./examples/**/*.js --fix",
    "lint:markdown": "markdownlint-cli2 $(git ls-files '*.md')",
    "lint:markdown:fix": "markdownlint-cli2 --fix $(git ls-files '*.md')",
    "lint:readme": "lerna run lint:readme"
  },
  "keywords": [
    "opentelemetry",
    "nodejs",
    "profiling",
    "metrics",
    "stats",
    "plugins"
  ],
  "author": "OpenTelemetry Authors",
  "license": "Apache-2.0",
  "devDependencies": {
    "@typescript-eslint/eslint-plugin": "5.8.1",
    "@typescript-eslint/parser": "5.8.1",
    "eslint": "8.7.0",
    "eslint-config-airbnb-base": "15.0.0",
    "eslint-config-prettier": "8.8.0",
    "eslint-plugin-header": "3.1.1",
    "eslint-plugin-import": "2.27.5",
    "eslint-plugin-node": "11.1.0",
    "eslint-plugin-prettier": "4.2.1",
    "glob": "^10.3.10",
    "lerna": "6.6.2",
    "lerna-changelog": "2.2.0",
    "markdownlint-cli2": "0.13.0",
    "minimatch": "^9.0.3",
    "prettier": "2.8.8",
    "process": "0.11.10",
    "semver": "^7.6.0",
    "util": "0.12.5"
  },
  "changelog": {
    "labels": {
      "breaking": ":boom: Breaking Change",
      "bug": ":bug: Bug Fix",
      "plugin-request": ":tada: New Plugins",
      "enhancement": ":rocket: Enhancement",
      "internal": ":house: Internal",
      "documentation": ":memo: Documentation"
    },
    "ignoreCommitters": [
      "renovate-bot",
      "dependabot"
    ]
  },
  "workspaces": [
    "packages/*",
    "plugins/node/*",
    "plugins/web/*",
    "propagators/*",
    "detectors/node/*",
    "metapackages/*"
  ]
}<|MERGE_RESOLUTION|>--- conflicted
+++ resolved
@@ -23,14 +23,9 @@
     "test-all-versions": "npm run --if-present --workspaces test-all-versions",
     "bump": "lerna publish",
     "changelog": "lerna-changelog",
-<<<<<<< HEAD
-    "lint": "lerna run lint && npm run lint:deps",
+    "lint": "lerna run lint && npm run lint:deps && npm run lint:readme && npm run lint:markdown",
+    "lint:fix": "lerna run lint:fix && npm run lint:markdown:fix",
     "lint:deps": "npx --yes knip@5.33.3 --dependencies --production --tags=-knipignore",
-    "lint:fix": "lerna run lint:fix",
-=======
-    "lint": "lerna run lint && npm run lint:readme && npm run lint:markdown",
-    "lint:fix": "lerna run lint:fix && npm run lint:markdown:fix",
->>>>>>> 836ae2df
     "lint:examples": "eslint ./examples/**/*.js",
     "lint:examples:fix": "eslint ./examples/**/*.js --fix",
     "lint:markdown": "markdownlint-cli2 $(git ls-files '*.md')",
