{
  "name": "opentelemetry-contrib",
  "version": "0.8.0",
  "description": "This is a repository for OpenTelemetry JavaScript contributions.",
  "repository": {
    "type": "git",
    "url": "git+ssh://git@github.com/open-telemetry/opentelemetry-js-contrib.git"
  },
  "publishConfig": {
    "access": "public"
  },
  "main": "build/src/index.js",
  "types": "build/src/index.d.ts",
  "scripts": {
    "clean": "lerna run clean",
    "postinstall": "npm run bootstrap",
    "precompile": "tsc --version",
    "version:update": "lerna run version:update",
    "compile": "lerna run compile",
    "test": "lerna run test",
    "test:browser": "lerna run test:browser",
    "bootstrap": "lerna bootstrap",
    "bump": "lerna publish",
    "codecov": "lerna run codecov",
    "codecov:browser": "lerna run codecov:browser",
    "changelog": "lerna-changelog",
    "lint": "lerna run lint",
    "lint:fix": "lerna run lint:fix",
    "lint:examples": "eslint ./examples/**/*.js",
    "lint:examples:fix": "eslint ./examples/**/*.js --fix"
  },
  "keywords": [
    "opentelemetry",
    "nodejs",
    "profiling",
    "metrics",
    "stats",
    "plugins"
  ],
  "author": "OpenTelemetry Authors",
  "license": "Apache-2.0",
  "devDependencies": {
    "@commitlint/cli": "9.0.1",
    "@commitlint/config-conventional": "9.0.1",
    "@typescript-eslint/eslint-plugin": "3.3.0",
    "@typescript-eslint/parser": "3.3.0",
    "eslint": "7.3.1",
    "eslint-config-airbnb-base": "14.2.0",
<<<<<<< HEAD
    "eslint-plugin-header": "3.0.0",
    "eslint-plugin-import": "2.21.2",
=======
    "eslint-plugin-import": "2.22.0",
>>>>>>> a3ad307d
    "gts": "2.0.2",
    "husky": "4.2.5",
    "lerna": "3.22.1",
    "lerna-changelog": "1.0.1",
<<<<<<< HEAD
    "typescript": "3.9.5"
=======
    "tslint": "5.20.1",
    "typescript": "3.9.6"
>>>>>>> a3ad307d
  },
  "husky": {
    "hooks": {
      "commit-msg": "commitlint -E HUSKY_GIT_PARAMS"
    }
  }
}<|MERGE_RESOLUTION|>--- conflicted
+++ resolved
@@ -46,22 +46,13 @@
     "@typescript-eslint/parser": "3.3.0",
     "eslint": "7.3.1",
     "eslint-config-airbnb-base": "14.2.0",
-<<<<<<< HEAD
     "eslint-plugin-header": "3.0.0",
-    "eslint-plugin-import": "2.21.2",
-=======
     "eslint-plugin-import": "2.22.0",
->>>>>>> a3ad307d
     "gts": "2.0.2",
     "husky": "4.2.5",
     "lerna": "3.22.1",
     "lerna-changelog": "1.0.1",
-<<<<<<< HEAD
-    "typescript": "3.9.5"
-=======
-    "tslint": "5.20.1",
     "typescript": "3.9.6"
->>>>>>> a3ad307d
   },
   "husky": {
     "hooks": {
