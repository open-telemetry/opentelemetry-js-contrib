--- conflicted
+++ resolved
@@ -44,14 +44,9 @@
   "author": "OpenTelemetry Authors",
   "license": "Apache-2.0",
   "devDependencies": {
-<<<<<<< HEAD
-    "@typescript-eslint/eslint-plugin": "5.8.1",
-    "@typescript-eslint/parser": "5.8.1",
-    "cross-env": "^7.0.3",
-=======
     "@typescript-eslint/eslint-plugin": "5.62.0",
     "@typescript-eslint/parser": "5.62.0",
->>>>>>> 50af7ecf
+    "cross-env": "^7.0.3",
     "eslint": "8.7.0",
     "eslint-config-airbnb-base": "15.0.0",
     "eslint-config-prettier": "8.8.0",
