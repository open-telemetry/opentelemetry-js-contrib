name: Create or Update OpenTelemetry Update PR

on:
  workflow_dispatch:

jobs:
  create-or-update-deps-pr:
    runs-on: ubuntu-latest
    steps:
      - name: Fork
        run: gh repo fork open-telemetry/opentelemetry-js-contrib
        env:
          GITHUB_TOKEN: ${{ secrets.OPENTELEMETRYBOT_GITHUB_TOKEN }}
      - name: Checkout
        uses: actions/checkout@v4
        with:
          repository: opentelemetrybot/opentelemetry-js-contrib
          ref: main
          token: ${{ secrets.OPENTELEMETRYBOT_GITHUB_TOKEN }}
      - name: Sync with upstream
        run: |
          git remote show origin
          git remote add upstream https://github.com/open-telemetry/opentelemetry-js-contrib.git
          git fetch upstream
          git reset --hard upstream/main
          git push origin main --force

      - uses: actions/setup-node@v4
        with:
          cache: 'npm'
          cache-dependency-path: package-lock.json
          node-version: 22

      - run: npm install -g npm@latest

      - run: npm ci

      - name: Create/Update Release PR
        run: |
          git config user.name opentelemetrybot
          git config user.email 107717825+opentelemetrybot@users.noreply.github.com
          git checkout -b feat/update-otel-deps
          node ./scripts/update-otel-deps.js
          git commit -am "feat(deps): update deps matching '@opentelemetry/*'"
<<<<<<< HEAD
          git push origin feat/update-otel-deps --force
          gh pr create --repo open-telemetry/opentelemetry-js-contrib --title "feat(deps): update deps matching '@opentelemetry/*'" --body 'Updates all `@opentelemetry/*` dependencies to latest'
=======
          git push --set-upstream origin feat/update-otel-deps --force
          gh pr create --repo open-telemetry/opentelemetry-js-contrib --title 'chore: prepare next release' --body 'Updates all `@opentelemetry/*` dependencies to latest'
>>>>>>> 2dc302c1
        env:
          GITHUB_TOKEN: ${{ secrets.OPENTELEMETRYBOT_GITHUB_TOKEN }}<|MERGE_RESOLUTION|>--- conflicted
+++ resolved
@@ -42,12 +42,7 @@
           git checkout -b feat/update-otel-deps
           node ./scripts/update-otel-deps.js
           git commit -am "feat(deps): update deps matching '@opentelemetry/*'"
-<<<<<<< HEAD
-          git push origin feat/update-otel-deps --force
+          git push --set-upstream origin feat/update-otel-deps --force
           gh pr create --repo open-telemetry/opentelemetry-js-contrib --title "feat(deps): update deps matching '@opentelemetry/*'" --body 'Updates all `@opentelemetry/*` dependencies to latest'
-=======
-          git push --set-upstream origin feat/update-otel-deps --force
-          gh pr create --repo open-telemetry/opentelemetry-js-contrib --title 'chore: prepare next release' --body 'Updates all `@opentelemetry/*` dependencies to latest'
->>>>>>> 2dc302c1
         env:
           GITHUB_TOKEN: ${{ secrets.OPENTELEMETRYBOT_GITHUB_TOKEN }}