name: Test All Versions
on:
  schedule:
    - cron: "30 4 * * *"
  workflow_dispatch:
    inputs:
      lerna-args:
        type: string
  workflow_call:
    inputs:
      lerna-args:
        required: true
        type: string

jobs:
  tav:
    name: Run test-all-versions
    strategy:
      fail-fast: false
      matrix:
        node: ["14", "16", "18"]
        include:
          - node: "18"
            lerna-extra-args: >-
<<<<<<< HEAD
              --ignore @opentelemetry/resource-detector-alibaba-cloud
=======
              --ignore @opentelemetry/instrumentation-fastify
              --ignore @opentelemetry/instrumentation-restify
>>>>>>> 6150def9
    runs-on: ubuntu-latest
    services:
      mongo:
        image: mongo
        ports:
        - 27017:27017
      mssql:
        image: mcr.microsoft.com/mssql/server:2017-latest
        env:
          SA_PASSWORD: mssql_passw0rd
          ACCEPT_EULA: Y
        ports:
        - 1433:1433
        options: >-
          --health-cmd "/opt/mssql-tools/bin/sqlcmd -U sa -P $SA_PASSWORD -Q 'select 1' -b -o /dev/null"
          --health-interval 1s
          --health-timeout 30s
          --health-start-period 10s
          --health-retries 20
      mysql:
        image: mysql:5.7
        env:
          MYSQL_USER: otel
          MYSQL_PASSWORD: secret
          MYSQL_DATABASE: otel_mysql_database
          MYSQL_ROOT_PASSWORD: rootpw
        ports:
        - 3306:3306
        options: >-
          --health-cmd="mysqladmin ping"
          --health-interval 10s
          --health-timeout 5s
          --health-retries 5
      postgres:
        image: postgres:15-alpine
        env:
          POSTGRES_USER: postgres
          POSTGRES_DB: otel_pg_database
          POSTGRES_PASSWORD: postgres
        ports:
        - 5432:5432
        options: >-
          --health-cmd pg_isready
          --health-interval 10s
          --health-timeout 5s
          --health-retries 5
      rabbitmq:
        image: rabbitmq:3
        ports:
        - 22221:5672
        env:
          RABBITMQ_DEFAULT_USER: username
          RABBITMQ_DEFAULT_PASS: password
      redis:
        image: redis
        ports:
        - 6379:6379
        options: >-
          --health-cmd "redis-cli ping"
          --health-interval 10s
          --health-timeout 5s
          --health-retries 5
    env:
      MONGODB_DB: opentelemetry-tests
      MONGODB_HOST: 127.0.0.1
      MONGODB_PORT: 27017
      MSSQL_PASSWORD: mssql_passw0rd
      MYSQL_DATABASE: otel_mysql_database
      MYSQL_HOST: 127.0.0.1
      MYSQL_PASSWORD: secret
      MYSQL_ROOT_PASSWORD: rootpw
      MYSQL_PORT: 3306
      MYSQL_USER: otel
      OPENTELEMETRY_REDIS_HOST: localhost
      OPENTELEMETRY_REDIS_PORT: 6379
      POSTGRES_DB: otel_pg_database
      POSTGRES_HOST: localhost
      POSTGRES_PORT: 5432
      POSTGRES_USER: postgres
      POSTGRES_PASSWORD: postgres
      RUN_MONGODB_TESTS: 1
      RUN_MSSQL_TESTS: 1
      RUN_MYSQL_TESTS: 1
      RUN_POSTGRES_TESTS: 1
      RUN_REDIS_TESTS: 1
      NPM_CONFIG_UNSAFE_PERM: true
    steps:
      - name: Checkout
        uses: actions/checkout@v3
        with:
          fetch-depth: 0
      - uses: actions/setup-node@v3
        with:
          node-version: ${{ matrix.node }}
      - name: Set MySQL variables
        run: mysql --user=root --password=${MYSQL_ROOT_PASSWORD} --host=${MYSQL_HOST} --port=${MYSQL_PORT} -e "SET GLOBAL log_output='TABLE'; SET GLOBAL general_log = 1;" mysql
      - name: Cache Dependencies
        uses: actions/cache@v3
        with:
          path: |
            node_modules
            package-lock.json
            detectors/node/*/node_modules
            detectors/node/*/package-lock.json
            metapackages/*/node_modules
            metapackages/*/package-lock.json
            packages/*/node_modules
            packages/*/package-lock.json
            plugins/node/*/node_modules
            plugins/node/*/package-lock.json
            plugins/web/*/node_modules
            plugins/web/*/package-lock.json
            propagators/*/node_modules
            propagators/*/package-lock.json
          key: ${{ runner.os }}-${{ matrix.node }}-${{ hashFiles('package.json', 'detectors/node/*/package.json', 'metapackages/*/package.json', 'packages/*/package.json', 'plugins/node/*/package.json', 'plugins/web/*/package.json', 'propagators/*/package.json') }}
      - name: Legacy Peer Dependencies for npm 7
        if: matrix.node == '16'
        run: npm config set legacy-peer-deps=true
      - name: Install Root Dependencies
        run: npm install --ignore-scripts
      - name: Bootstrap Dependencies
        run: npx lerna bootstrap --no-ci --hoist --nohoist='zone.js' --nohoist='mocha' --nohoist='ts-mocha'
      - name: Run test-all-versions
        run: npx lerna run test-all-versions ${{ inputs.lerna-args }} ${{ matrix.lerna-extra-args }} --stream --concurrency 1<|MERGE_RESOLUTION|>--- conflicted
+++ resolved
@@ -19,15 +19,6 @@
       fail-fast: false
       matrix:
         node: ["14", "16", "18"]
-        include:
-          - node: "18"
-            lerna-extra-args: >-
-<<<<<<< HEAD
-              --ignore @opentelemetry/resource-detector-alibaba-cloud
-=======
-              --ignore @opentelemetry/instrumentation-fastify
-              --ignore @opentelemetry/instrumentation-restify
->>>>>>> 6150def9
     runs-on: ubuntu-latest
     services:
       mongo:
