--- conflicted
+++ resolved
@@ -7,22 +7,11 @@
 #       - edited
 #       - synchronize
 
-<<<<<<< HEAD
 # jobs:
-#   main:
-#     name: Validate PR title
-#     runs-on: ubuntu-latest
-#     steps:
-#       - uses: amannn/action-semantic-pull-request@v4
-#         env:
-#           GITHUB_TOKEN: ${{ secrets.GITHUB_TOKEN }}
-=======
-jobs:
-  main:
-    name: Validate PR title
-    runs-on: ubuntu-latest
-    steps:
-      - uses: amannn/action-semantic-pull-request@v5
-        env:
-          GITHUB_TOKEN: ${{ secrets.GITHUB_TOKEN }}
->>>>>>> 55c1a984
+#  main:
+#    name: Validate PR title
+#    runs-on: ubuntu-latest
+#    steps:
+#      - uses: amannn/action-semantic-pull-request@v5
+#        env:
+#          GITHUB_TOKEN: ${{ secrets.GITHUB_TOKEN }}