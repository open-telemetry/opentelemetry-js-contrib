--- conflicted
+++ resolved
@@ -14,29 +14,8 @@
           # tests fail on node@18, incompatibility with nock?
           - node: "18"
             lerna-extra-args: >-
-<<<<<<< HEAD
-              --ignore @opentelemetry/instrumentation-aws-sdk
-              --ignore @opentelemetry/instrumentation-pino
-              --ignore @opentelemetry/instrumentation-tedious
-              --ignore @opentelemetry/instrumentation-amqplib
-              --ignore @opentelemetry/instrumentation-redis-4
-              --ignore @opentelemetry/instrumentation-hapi
-              --ignore @opentelemetry/instrumentation-mongoose
-          - node: "10"
-            lerna-extra-args: >-
-              --ignore @opentelemetry/instrumentation-aws-sdk
-              --ignore @opentelemetry/instrumentation-pino
-              --ignore @opentelemetry/instrumentation-redis-4
-              --ignore @opentelemetry/instrumentation-hapi
-              --ignore @opentelemetry/instrumentation-mongoose
-          - node: "12"
-            lerna-extra-args: >-
-              --ignore @opentelemetry/instrumentation-redis-4
-              --ignore @opentelemetry/instrumentation-pino
-=======
               --ignore @opentelemetry/resource-detector-alibaba-cloud
               --ignore @opentelemetry/instrumentation-fastify
->>>>>>> 01d6e955
     runs-on: ubuntu-latest
     services:
       memcached:
