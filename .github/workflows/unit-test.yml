name: Unit Tests
on:
  push:
    branches: [main]
  pull_request:

jobs:
  unit-test:
    strategy:
      fail-fast: false
      matrix:
<<<<<<< HEAD
        node: ["14", "16", "18.18.2", "20"]
=======
        node: ["14", "16", "18"]
>>>>>>> 330fbaa9
        include:
            - node: 18
              code-coverage: true
    runs-on: ubuntu-latest
    services:
      memcached:
        image: memcached:1.6.21-alpine
        ports:
        - 11211:11211
      mongo:
        image: mongo
        ports:
        - 27017:27017
      mssql:
        image: mcr.microsoft.com/mssql/server:2017-latest
        env:
          SA_PASSWORD: mssql_passw0rd
          ACCEPT_EULA: Y
        ports:
        - 1433:1433
        options: >-
          --health-cmd "/opt/mssql-tools/bin/sqlcmd -U sa -P $SA_PASSWORD -Q 'select 1' -b -o /dev/null"
          --health-interval 1s
          --health-timeout 30s
          --health-start-period 10s
          --health-retries 20
      mysql:
        image: mysql:5.7
        env:
          MYSQL_USER: otel
          MYSQL_PASSWORD: secret
          MYSQL_DATABASE: otel_mysql_database
          MYSQL_ROOT_PASSWORD: rootpw
        ports:
        - 3306:3306
        options: >-
          --health-cmd="mysqladmin ping"
          --health-interval 10s
          --health-timeout 5s
          --health-retries 5
      postgres:
        image: postgres:16-alpine
        env:
          POSTGRES_USER: postgres
          POSTGRES_DB: otel_pg_database
          POSTGRES_PASSWORD: postgres
        ports:
        - 5432:5432
        options: >-
          --health-cmd pg_isready
          --health-interval 10s
          --health-timeout 5s
          --health-retries 5
      redis:
        image: redis
        ports:
        - 6379:6379
        options: >-
          --health-cmd "redis-cli ping"
          --health-interval 10s
          --health-timeout 5s
          --health-retries 5
      cassandra:
        image: bitnami/cassandra:3
        ports:
        - 9042:9042
      rabbitmq:
        image: rabbitmq:3
        ports:
        - 22221:5672
        env:
          RABBITMQ_DEFAULT_USER: username
          RABBITMQ_DEFAULT_PASS: password
    env:
      RUN_CASSANDRA_TESTS: 1
      RUN_MEMCACHED_TESTS: 1
      RUN_MONGODB_TESTS: 1
      RUN_MYSQL_TESTS: 1
      RUN_MSSQL_TESTS: 1
      RUN_POSTGRES_TESTS: 1
      RUN_REDIS_TESTS: 1
      RUN_RABBIT_TESTS: 1
      CASSANDRA_HOST: localhost
      MONGODB_DB: opentelemetry-tests
      MONGODB_HOST: 127.0.0.1
      MONGODB_PORT: 27017
      MSSQL_PASSWORD: mssql_passw0rd
      MYSQL_DATABASE: otel_mysql_database
      MYSQL_HOST: 127.0.0.1
      MYSQL_PASSWORD: secret
      MYSQL_ROOT_PASSWORD: rootpw
      MYSQL_PORT: 3306
      MYSQL_USER: otel
      OPENTELEMETRY_MEMCACHED_HOST: localhost
      OPENTELEMETRY_MEMCACHED_PORT: 11211
      OPENTELEMETRY_REDIS_HOST: localhost
      OPENTELEMETRY_REDIS_PORT: 6379
      POSTGRES_DB: otel_pg_database
      POSTGRES_HOST: localhost
      POSTGRES_PORT: 5432
      POSTGRES_USER: postgres
      POSTGRES_PASSWORD: postgres
      NPM_CONFIG_UNSAFE_PERM: true
    steps:
      - name: Checkout
        uses: actions/checkout@v4
        with:
          fetch-depth: 0
      - uses: actions/setup-node@v4
        with:
          node-version: ${{ matrix.node }}
      - name: Set MySQL variables
        run: mysql --user=root --password=${MYSQL_ROOT_PASSWORD} --host=${MYSQL_HOST} --port=${MYSQL_PORT} -e "SET GLOBAL log_output='TABLE'; SET GLOBAL general_log = 1;" mysql
      - name: Update npm to a version that supports workspaces (v7 or later)
        if: ${{ matrix.node < 16 }}
        run: npm install -g npm@9 # npm@9 supports node >=14.17.0
      - name: Install
        run: npm ci
      - name: Build
        run: npm run compile
      - name: Unit tests (Full)
        if: matrix.code-coverage
        run: npm run test
      - name: Unit tests (Delta)
        if: ${{ !matrix.code-coverage }}
        run: npm run test:ci:changed
      - name: Report Coverage
        if: ${{ matrix.code-coverage && !cancelled()}}
        uses: codecov/codecov-action@v4
        with:
          verbose: true

  browser-test:
    strategy:
      fail-fast: false
      matrix:
        node: ["16"]
    runs-on: ubuntu-latest
    env:
      NPM_CONFIG_UNSAFE_PERM: true
      NODE_OPTIONS: --max-old-space-size=4096
    steps:
      - name: Checkout
        uses: actions/checkout@v4
        with:
          fetch-depth: 0
      - uses: actions/setup-node@v4
        with:
          node-version: ${{ matrix.node }}
      - name: Update npm to a version that supports workspaces (v7 or later)
        if: ${{ matrix.node < 16 }}
        run: npm install -g npm@9 # npm@9 supports node >=14.17.0
      - name: Install
        run: npm ci
      - name: Build
        run: npm run compile
      - name: Unit tests
        run: npm run test:browser
      - name: Report Coverage
        uses: codecov/codecov-action@v4
        with:
          verbose: true<|MERGE_RESOLUTION|>--- conflicted
+++ resolved
@@ -9,11 +9,7 @@
     strategy:
       fail-fast: false
       matrix:
-<<<<<<< HEAD
-        node: ["14", "16", "18.18.2", "20"]
-=======
-        node: ["14", "16", "18"]
->>>>>>> 330fbaa9
+        node: ["14", "16", "18", "20"]
         include:
             - node: 18
               code-coverage: true
