--- conflicted
+++ resolved
@@ -10,14 +10,6 @@
       fail-fast: false
       matrix:
         node: ["14", "16", "18"]
-        include:
-          - node: "18"
-            lerna-extra-args: >-
-<<<<<<< HEAD
-              --ignore @opentelemetry/resource-detector-alibaba-cloud
-=======
-              --ignore @opentelemetry/instrumentation-restify
->>>>>>> 6150def9
     runs-on: ubuntu-latest
     services:
       memcached:
