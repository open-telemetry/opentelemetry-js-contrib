name: Unit Tests
on:
  push:
    branches: [main]
  pull_request:

jobs:
  unit-test:
    strategy:
      fail-fast: false
      matrix:
        node: ["8", "10", "12", "14", "16"]
        include:
          - node: "8"
            lerna-extra-args: >-
              --ignore @opentelemetry/instrumentation-aws-sdk
              --ignore @opentelemetry/instrumentation-pino
<<<<<<< HEAD
              --ignore @opentelemetry/instrumentation-mongodb
=======
              --ignore @opentelemetry/instrumentation-tedious
>>>>>>> 7510757a
          - node: "10"
            lerna-extra-args: >-
              --ignore @opentelemetry/instrumentation-pino
              --ignore @opentelemetry/instrumentation-mongodb
    runs-on: ubuntu-latest
    services:
      memcached:
        image: memcached:1.6.9-alpine
        ports:
        - 11211:11211
      mongo:
        image: mongo
        ports:
        - 27017:27017
      mssql:
        image: mcr.microsoft.com/mssql/server:2017-latest
        env:
          SA_PASSWORD: mssql_passw0rd
          ACCEPT_EULA: Y
        ports:
        - 1433:1433
        options: >-
          --health-cmd "/opt/mssql-tools/bin/sqlcmd -U sa -P $SA_PASSWORD -Q 'select 1' -b -o /dev/null"
          --health-interval 1s
          --health-timeout 30s
          --health-start-period 10s
          --health-retries 20
      mysql:
        image: circleci/mysql:5.7
        env:
          MYSQL_USER: otel
          MYSQL_PASSWORD: secret
          MYSQL_DATABASE: circle_database
          MYSQL_ROOT_PASSWORD: rootpw
        ports:
        - 3306:3306
        options: >-
          --health-cmd="mysqladmin ping"
          --health-interval 10s
          --health-timeout 5s
          --health-retries 5
      postgres:
        image: circleci/postgres:9.6-alpine
        env:
          POSTGRES_USER: postgres
          POSTGRES_DB: circle_database
        ports:
        - 5432:5432
        options: >-
          --health-cmd pg_isready
          --health-interval 10s
          --health-timeout 5s
          --health-retries 5
      redis:
        image: redis
        ports:
        - 6379:6379
        options: >-
          --health-cmd "redis-cli ping"
          --health-interval 10s
          --health-timeout 5s
          --health-retries 5
      cassandra:
        image: bitnami/cassandra:3
        ports:
        - 9042:9042
    env:
      RUN_CASSANDRA_TESTS: 1
      RUN_MEMCACHED_TESTS: 1
      RUN_MONGODB_TESTS: 1
      RUN_MYSQL_TESTS: 1
      RUN_MSSQL_TESTS: 1
      RUN_POSTGRES_TESTS: 1
      RUN_REDIS_TESTS: 1
      CASSANDRA_HOST: localhost
      MONGODB_DB: opentelemetry-tests
      MONGODB_HOST: 127.0.0.1
      MONGODB_PORT: 27017
      MSSQL_PASSWORD: mssql_passw0rd
      MYSQL_DATABASE: circle_database
      MYSQL_HOST: localhost
      MYSQL_PASSWORD: secret
      MYSQL_PORT: 3306
      MYSQL_USER: otel
      OPENTELEMETRY_MEMCACHED_HOST: localhost
      OPENTELEMETRY_MEMCACHED_PORT: 11211
      OPENTELEMETRY_REDIS_HOST: localhost
      OPENTELEMETRY_REDIS_PORT: 6379
      POSTGRES_DB: circle_database
      POSTGRES_HOST: localhost
      POSTGRES_PORT: 5432
      POSTGRES_USER: postgres
      NPM_CONFIG_UNSAFE_PERM: true
    steps:
      - name: Checkout
        uses: actions/checkout@v2
        with:
          fetch-depth: 0
      - uses: actions/setup-node@v2
        with:
          node-version: ${{ matrix.node }}
      - name: Cache Dependencies
        uses: actions/cache@v2
        with:
          path: |
            node_modules
            package-lock.json
            detectors/node/*/node_modules
            detectors/node/*/package-lock.json
            metapackages/*/node_modules
            metapackages/*/package-lock.json
            packages/*/node_modules
            packages/*/package-lock.json
            plugins/node/*/node_modules
            plugins/node/*/package-lock.json
            plugins/web/*/node_modules
            plugins/web/*/package-lock.json
            propagators/*/node_modules
            propagators/*/package-lock.json
          key: ${{ runner.os }}-${{ matrix.node }}-${{ hashFiles('package.json', 'detectors/node/*/package.json', 'metapackages/*/package.json', 'packages/*/package.json', 'plugins/node/*/package.json', 'plugins/web/*/package.json', 'propagators/*/package.json') }}
      - name: Legacy Peer Dependencies for npm 7
        if: matrix.node == '16'
        run: npm config set legacy-peer-deps=true
      - name: Install Root Dependencies
        run: npm install --ignore-scripts
      - name: Bootstrap Dependencies
        run: npx lerna bootstrap --no-ci --hoist --nohoist='zone.js' --nohoist='mocha' --nohoist='ts-mocha'
      - name: Unit tests
        run: npm run test:ci:changed -- ${{ matrix.lerna-extra-args }}
      - name: Report Coverage
        if: matrix.node == '14'
        run: npm run codecov:ci:changed

  browser-test:
    strategy:
      fail-fast: false
      matrix:
        node: ["12"]
    runs-on: ubuntu-latest
    env:
      NPM_CONFIG_UNSAFE_PERM: true
    steps:
      - name: Checkout
        uses: actions/checkout@v2
        with:
          fetch-depth: 0
      - uses: actions/setup-node@v2
        with:
          node-version: ${{ matrix.node }}
      - name: Cache Dependencies
        uses: actions/cache@v2
        with:
          path: |
            node_modules
            package-lock.json
            detectors/node/*/node_modules
            detectors/node/*/package-lock.json
            metapackages/*/node_modules
            metapackages/*/package-lock.json
            packages/*/node_modules
            packages/*/package-lock.json
            plugins/node/*/node_modules
            plugins/node/*/package-lock.json
            plugins/web/*/node_modules
            plugins/web/*/package-lock.json
            propagators/*/node_modules
            propagators/*/package-lock.json
          key: ${{ runner.os }}${{ matrix.node }}-browser-${{ hashFiles('package.json', 'detectors/node/*/package.json', 'metapackages/*/package.json', 'packages/*/package.json', 'plugins/node/*/package.json', 'plugins/web/*/package.json', 'propagators/*/package.json') }}
      - name: Install Root Dependencies
        run: npm install --ignore-scripts
      - name: Bootstrap Dependencies
        run: npx lerna bootstrap --no-ci
      - name: Unit tests
        run: npm run test:browser
      - name: Report Coverage
        run: npm run codecov:browser<|MERGE_RESOLUTION|>--- conflicted
+++ resolved
@@ -15,11 +15,8 @@
             lerna-extra-args: >-
               --ignore @opentelemetry/instrumentation-aws-sdk
               --ignore @opentelemetry/instrumentation-pino
-<<<<<<< HEAD
               --ignore @opentelemetry/instrumentation-mongodb
-=======
               --ignore @opentelemetry/instrumentation-tedious
->>>>>>> 7510757a
           - node: "10"
             lerna-extra-args: >-
               --ignore @opentelemetry/instrumentation-pino
