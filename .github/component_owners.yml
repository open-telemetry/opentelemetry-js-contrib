--- conflicted
+++ resolved
@@ -14,13 +14,10 @@
   packages/opentelemetry-id-generator-aws-xray:
     - NathanielRN
     - willarmiros
-<<<<<<< HEAD
   plugins/node/instrumentation-amqplib:
     - blumamir
-=======
   plugins/node/instrumentation-fs:
     - rauno56
->>>>>>> dc6c2b51
   plugins/node/instrumentation-tedious:
     - rauno56
   plugins/node/opentelemetry-instrumentation-aws-lambda:
