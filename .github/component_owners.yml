--- conflicted
+++ resolved
@@ -69,15 +69,10 @@
     - mottibec
   plugins/node/instrumentation-tedious: []
     # Unmaintained
-<<<<<<< HEAD
   plugins/node/instrumentation-typeorm:
     - seemk
-  plugins/node/opentelemetry-instrumentation-aws-lambda:
-    - carolabadeer
-=======
   plugins/node/opentelemetry-instrumentation-aws-lambda: []
     # Unmaintained
->>>>>>> e87ff9de
   plugins/node/opentelemetry-instrumentation-aws-sdk:
     - blumamir
   plugins/node/opentelemetry-instrumentation-bunyan:
