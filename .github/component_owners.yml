--- conflicted
+++ resolved
@@ -1,33 +1,30 @@
 components:
+  detectors/node/opentelemetry-resource-detector-aws:
+    - NathanielRN
+    - willarmiros
+  detectors/node/opentelemetry-resource-detector-alibaba-cloud:
+    - legendecas
   packages/opentelemetry-id-generator-aws-xray:
     - NathanielRN
     - willarmiros
   plugins/node/opentelemetry-instrumentation-aws-lambda:
     - NathanielRN
     - willarmiros
+  plugins/node/opentelemetry-instrumentation-generic-pool:
+    - rauno56
+  plugins/node/opentelemetry-instrumentation-knex:
+    - rauno56
+  plugins/node/opentelemetry-instrumentation-memcached:
+    - rauno56
+  plugins/node/opentelemetry-instrumentation-nestjs-core:
+    - rauno56
   plugins/node/opentelemetry-instrumentation-restify:
     - rauno56
   plugins/node/opentelemetry-instrumentation-router:
     - rauno56
-  plugins/node/opentelemetry-instrumentation-memcached:
-    - rauno56
-  plugins/node/opentelemetry-instrumentation-knex:
-    - rauno56
-  plugins/node/opentelemetry-instrumentation-generic-pool:
-    - rauno56
   propagators/opentelemetry-propagator-aws-xray:
     - NathanielRN
     - willarmiros
-  detectors/node/opentelemetry-resource-detector-aws:
-    - NathanielRN
-    - willarmiros
-  detectors/node/opentelemetry-resource-detector-alibaba-cloud:
-    - legendecas
-<<<<<<< HEAD
-  plugins/node/opentelemetry-instrumentation-nestjs-core:
-    - Rauno56
-=======
 
 ignored-authors:
-  - renovate-bot
->>>>>>> 6a99dc22
+  - renovate-bot