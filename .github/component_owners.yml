--- conflicted
+++ resolved
@@ -66,16 +66,10 @@
     - blumamir
   plugins/node/instrumentation-socket.io:
     - mottibec
-<<<<<<< HEAD
-    - rauno56
-  plugins/node/instrumentation-tedious:
-    - rauno56
+  plugins/node/instrumentation-tedious: []
+    # Unmaintained
   plugins/node/instrumentation-typeorm:
     - seemk
-=======
-  plugins/node/instrumentation-tedious: []
-    # Unmaintained
->>>>>>> 85ca5f18
   plugins/node/opentelemetry-instrumentation-aws-lambda:
     - carolabadeer
   plugins/node/opentelemetry-instrumentation-aws-sdk:
