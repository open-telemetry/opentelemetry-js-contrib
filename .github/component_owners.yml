# Keep all in alphabetical order
components:
  detectors/node/opentelemetry-resource-detector-alibaba-cloud:
    - legendecas
  detectors/node/opentelemetry-resource-detector-aws:
    - NathanielRN
    - willarmiros
  detectors/node/opentelemetry-resource-detector-docker:
    - abhee11
  metapackages/auto-instrumentations-node:
    - obecny
  metapackages/auto-instrumentations-web:
    - obecny
  packages/opentelemetry-host-metrics:
    - legendecas
  packages/opentelemetry-id-generator-aws-xray:
    - NathanielRN
    - willarmiros
  plugins/node/instrumentation-amqplib:
    - blumamir
  plugins/node/instrumentation-fs:
    - rauno56
  plugins/node/instrumentation-tedious:
    - rauno56
  plugins/node/opentelemetry-instrumentation-aws-lambda:
    - NathanielRN
    - willarmiros
  plugins/node/opentelemetry-instrumentation-aws-sdk:
    - NathanielRN
    - willarmiros
    - blumamir
  plugins/node/opentelemetry-instrumentation-generic-pool:
    - rauno56
  plugins/node/opentelemetry-instrumentation-graphql:
    - obecny
  plugins/node/opentelemetry-instrumentation-ioredis:
    - blumamir
    - naseemkullah
  plugins/node/opentelemetry-instrumentation-knex:
    - rauno56
  plugins/node/opentelemetry-instrumentation-lru-memoizer:
    - blumamir
  plugins/node/opentelemetry-instrumentation-memcached:
    - rauno56
<<<<<<< HEAD
  plugins/node/opentelemetry-instrumentation-mongoose:
    - blumamir
=======
  plugins/node/opentelemetry-instrumentation-mongodb:
    - osherv
>>>>>>> d8767a90
  plugins/node/opentelemetry-instrumentation-nestjs-core:
    - rauno56
  plugins/node/opentelemetry-instrumentation-redis:
    - blumamir
  plugins/node/opentelemetry-instrumentation-redis-4:
    - blumamir
  plugins/node/opentelemetry-instrumentation-restify:
    - rauno56
  plugins/node/opentelemetry-instrumentation-router:
    - rauno56
  plugins/node/opentelemetry-instrumentation-pg:
    - rauno56
  plugins/web/opentelemetry-instrumentation-document-load:
    - obecny
  plugins/web/opentelemetry-instrumentation-long-task:
    - mhennoch
    - t2t2
  plugins/web/opentelemetry-instrumentation-user-interaction:
    - obecny
  propagators/opentelemetry-propagator-aws-xray:
    - NathanielRN
    - willarmiros
  propagators/opentelemetry-propagator-instana:
    - basti1302
    - kirrg001

ignored-authors:
  - renovate-bot<|MERGE_RESOLUTION|>--- conflicted
+++ resolved
@@ -42,13 +42,10 @@
     - blumamir
   plugins/node/opentelemetry-instrumentation-memcached:
     - rauno56
-<<<<<<< HEAD
+  plugins/node/opentelemetry-instrumentation-mongodb:
+    - osherv
   plugins/node/opentelemetry-instrumentation-mongoose:
     - blumamir
-=======
-  plugins/node/opentelemetry-instrumentation-mongodb:
-    - osherv
->>>>>>> d8767a90
   plugins/node/opentelemetry-instrumentation-nestjs-core:
     - rauno56
   plugins/node/opentelemetry-instrumentation-redis:
