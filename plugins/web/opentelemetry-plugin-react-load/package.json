--- conflicted
+++ resolved
@@ -51,13 +51,8 @@
     "@opentelemetry/api": "^1.0.0",
     "@opentelemetry/propagator-b3": "^1.3.1",
     "@types/mocha": "7.0.2",
-<<<<<<< HEAD
     "@types/node": "18.6.5",
-    "@types/react": "17.0.64",
-=======
-    "@types/node": "18.16.19",
     "@types/react": "17.0.65",
->>>>>>> 0fbacbae
     "@types/react-addons-test-utils": "0.14.26",
     "@types/react-dom": "18.0.2",
     "@types/shimmer": "1.0.2",
