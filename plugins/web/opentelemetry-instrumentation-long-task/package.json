--- conflicted
+++ resolved
@@ -80,12 +80,7 @@
   },
   "dependencies": {
     "@opentelemetry/core": "^1.8.0",
-<<<<<<< HEAD
-    "@opentelemetry/instrumentation": "^0.53.0"
-=======
-    "@opentelemetry/instrumentation": "^0.54.0",
-    "@opentelemetry/sdk-trace-web": "^1.8.0"
->>>>>>> 2822511a
+    "@opentelemetry/instrumentation": "^0.54.0"
   },
   "peerDependencies": {
     "@opentelemetry/api": "^1.3.0"
