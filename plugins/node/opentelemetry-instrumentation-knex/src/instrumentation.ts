--- conflicted
+++ resolved
@@ -43,15 +43,6 @@
   requireParentSpan: false,
 };
 
-<<<<<<< HEAD
-export class KnexInstrumentation extends InstrumentationBase<types.KnexInstrumentationConfig> {
-  constructor(config: types.KnexInstrumentationConfig = {}) {
-    super(
-      PACKAGE_NAME,
-      PACKAGE_VERSION,
-      Object.assign({}, DEFAULT_CONFIG, config)
-    );
-=======
 export class KnexInstrumentation extends InstrumentationBase<KnexInstrumentationConfig> {
   constructor(config: KnexInstrumentationConfig = {}) {
     super(PACKAGE_NAME, PACKAGE_VERSION, { ...DEFAULT_CONFIG, ...config });
@@ -59,7 +50,6 @@
 
   override setConfig(config: KnexInstrumentationConfig = {}) {
     super.setConfig({ ...DEFAULT_CONFIG, ...config });
->>>>>>> 6dfe93c0
   }
 
   init() {
