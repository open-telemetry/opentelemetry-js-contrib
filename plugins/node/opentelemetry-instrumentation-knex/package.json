--- conflicted
+++ resolved
@@ -47,15 +47,9 @@
     "@opentelemetry/sdk-trace-base": "^1.8.0",
     "@opentelemetry/sdk-trace-node": "^1.8.0",
     "@types/mocha": "7.0.2",
-<<<<<<< HEAD
     "@types/node": "18.18.14",
-    "knex": "0.95.9",
-=======
-    "@types/node": "18.6.5",
     "better-sqlite3": "11.0.0",
     "knex": "3.1.0",
-    "mocha": "7.2.0",
->>>>>>> c2eb3638
     "nyc": "15.1.0",
     "rimraf": "5.0.10",
     "sqlite3": "5.1.7",
