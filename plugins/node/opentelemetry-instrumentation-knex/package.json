--- conflicted
+++ resolved
@@ -56,14 +56,9 @@
     "typescript": "5.0.4"
   },
   "dependencies": {
-<<<<<<< HEAD
     "@opentelemetry/core": "^2.0.0",
-    "@opentelemetry/instrumentation": "^0.200.0",
+    "@opentelemetry/instrumentation": "^0.201.0",
     "@opentelemetry/semantic-conventions": "^1.33.0"
-=======
-    "@opentelemetry/instrumentation": "^0.201.0",
-    "@opentelemetry/semantic-conventions": "^1.27.0"
->>>>>>> 24d8eabe
   },
   "homepage": "https://github.com/open-telemetry/opentelemetry-js-contrib/tree/main/plugins/node/opentelemetry-instrumentation-knex#readme"
 }