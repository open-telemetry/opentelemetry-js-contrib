--- conflicted
+++ resolved
@@ -56,13 +56,8 @@
     "@types/amqplib": "^0.5.17",
     "@types/lodash": "4.14.178",
     "@types/mocha": "8.2.3",
-<<<<<<< HEAD
-    "@types/sinon": "10.0.15",
-    "@types/node": "18.11.7",
-=======
     "@types/sinon": "10.0.2",
     "@types/node": "18.16.19",
->>>>>>> 82267ab0
     "amqplib": "0.8.0",
     "expect": "29.2.0",
     "lodash": "4.17.21",
