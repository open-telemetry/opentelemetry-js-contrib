--- conflicted
+++ resolved
@@ -56,12 +56,8 @@
 | `publishConfirmHook`                  | `AmqplibPublishConfirmCustomAttributeFunction`    | hook for adding custom attributes after publish message is confirmed by the broker.                                             |
 | `consumeHook`                  | `AmqplibConsumeCustomAttributeFunction`    | hook for adding custom attributes before consumer message is processed.                                             |
 | `consumeEndHook`                  | `AmqplibConsumeEndCustomAttributeFunction`    | hook for adding custom attributes after consumer message is acked to server.                                             |
-<<<<<<< HEAD
-| `consumeTimeoutMs`                  | `number`    | read [Consume Timeout](#ConsumeTimeout) below                                             |
-| `useLinksForConsume`                  | `boolean`    | read [Links for Consume](#LinksforConsume) below                                          |
-=======
 | `consumeTimeoutMs`                  | `number`    | read [Consume Timeout](#consume-timeout) below                                             |
->>>>>>> 2b117bb4
+| `useLinksForConsume`                  | `boolean`    | read [Links for Consume](#links-for-consume) below                                          |
 
 ### Consume Timeout
 
@@ -75,7 +71,6 @@
 
 Default is 1 minute
 
-<<<<<<< HEAD
 ### Links for Consume
 
 By default, consume spans continue the trace where a message was produced. However, per the [spec](https://opentelemetry.io/docs/specs/semconv/messaging/messaging-spans/#consumer-spans), consume spans should be linked to the message's creation context. Setting to true, this will enable the behavior to follow the spec. 
@@ -104,8 +99,6 @@
 
 By default, the tests that connect to RabbitMQ are skipped. To make sure these tests are run, you can set the `RUN_RABBIT_TESTS` environment variable to `true`
 
-=======
->>>>>>> 2b117bb4
 ## Semantic Conventions
 
 This package uses `@opentelemetry/semantic-conventions` version `1.22+`, which implements Semantic Convention [Version 1.7.0](https://github.com/open-telemetry/opentelemetry-specification/blob/v1.7.0/semantic_conventions/README.md)
