--- conflicted
+++ resolved
@@ -89,7 +89,6 @@
 
 The `moduleVersionAttributeName` config option is removed. To add the amqplib package version to spans, use the `moduleVersion` attribute in hook info for `publishHook` and `consumeHook` functions.
 
-<<<<<<< HEAD
 ## Running Tests Locally
 
 To run the tests locally, you need to have a RabbitMQ server running.  You can use the following command to start a RabbitMQ server using Docker:
@@ -99,7 +98,7 @@
 ```
 
 By default, the tests that connect to RabbitMQ are skipped. To make sure these tests are run, you can set the `RUN_RABBIT_TESTS` environment variable to `true`
-=======
+
 ## Semantic Conventions
 
 This package uses `@opentelemetry/semantic-conventions` version `1.22+`, which implements Semantic Convention [Version 1.7.0](https://github.com/open-telemetry/opentelemetry-specification/blob/v1.7.0/semantic_conventions/README.md)
@@ -120,7 +119,6 @@
 | `messaging.url`                  | The connection string.                                                 |
 | `net.peer.name`                  | Remote hostname or similar.                                            |
 | `net.peer.port`                  | Remote port number.                                                    |
->>>>>>> 27d65030
 
 ## Useful links
 
