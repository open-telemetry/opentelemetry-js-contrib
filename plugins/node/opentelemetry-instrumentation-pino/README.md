# OpenTelemetry instrumentation for pino

[![NPM Published Version][npm-img]][npm-url]
[![Apache License][license-image]][license-image]

This module provides automatic instrumentation of the [`pino`](https://www.npmjs.com/package/pino) module to inject trace-context into Pino log records (log correlation) and to send Pino logging to the OpenTelemetry Logging SDK (log sending). It may be loaded using the [`@opentelemetry/sdk-trace-node`](https://github.com/open-telemetry/opentelemetry-js/tree/main/packages/opentelemetry-sdk-trace-node) package and is included in the [`@opentelemetry/auto-instrumentations-node`](https://www.npmjs.com/package/@opentelemetry/auto-instrumentations-node) bundle.

If total installation size is not constrained, it is recommended to use the [`@opentelemetry/auto-instrumentations-node`](https://www.npmjs.com/package/@opentelemetry/auto-instrumentations-node) bundle with [@opentelemetry/sdk-node](`https://www.npmjs.com/package/@opentelemetry/sdk-node`) for the most seamless instrumentation experience.

Compatible with OpenTelemetry JS API and SDK `1.0+`.

## Installation

```bash
npm install --save @opentelemetry/instrumentation-pino
```

<<<<<<< HEAD
## Supported versions

- `pino` versions `>=5.14.0 <10`
  - The "log sending" feature is only supported in pino v7 and later.
=======
### Supported Versions

- [`pino`](https://www.npmjs.com/package/pino) versions `>=5.14.0 <10`
>>>>>>> c3615487

## Usage

```js
const { NodeSDK, tracing, logs, api } = require('@opentelemetry/sdk-node');
const { PinoInstrumentation } = require('@opentelemetry/instrumentation-pino');
const sdk = new NodeSDK({
  spanProcessor: new tracing.SimpleSpanProcessor(new tracing.ConsoleSpanExporter()),
  logRecordProcessor: new logs.SimpleLogRecordProcessor(new logs.ConsoleLogRecordExporter()),
  instrumentations: [
    new PinoInstrumentation({
      // See below for Pino instrumentation options.
    }),
  ]
})
sdk.start();

const pino = require('pino');
const logger = pino();

logger.info('hi');
// 1. Log records will be sent to the SDK-registered log record processor, if any.
//    This is called "log sending".

const tracer = api.trace.getTracer('example');
tracer.startActiveSpan('manual-span', span => {
  logger.info('in a span');
  // 2. Fields identifying the current span will be added to log records:
  //    {"level":30,...,"msg":"in a span","trace_id":"d61b4e4af1032e0aae279d12f3ab0159","span_id":"d140da862204f2a2","trace_flags":"01"}
  //    This feature is called "log correlation".
});
```

### Log sending

Creation of a Pino Logger will automatically add a [Pino destination](https://getpino.io/#/docs/api?id=pinooptions-destination-gt-logger) that sends log records to the OpenTelemetry Logs SDK. The OpenTelemetry SDK can be configured to handle those records -- for example, sending them on to an OpenTelemetry collector for log archiving and processing. The example above shows a minimal configuration that emits OpenTelemetry log records to the console for debugging.

If the OpenTelemetry SDK is not configured with a Logger provider, then this added destination will be a no-op.

Log sending can be disabled with the `disableLogSending: true` option.

### Log correlation

Pino logger calls in the context of a tracing span will have fields identifying the span added to the log record. This allows [correlating](https://opentelemetry.io/docs/specs/otel/logs/#log-correlation) log records with tracing data. The added fields are ([spec](https://opentelemetry.io/docs/specs/otel/compatibility/logging_trace_context/)):

- `trace_id`
- `span_id`
- `trace_flags`

These field names can optionally be configured via the `logKeys` option. For example:

```js
    new PinoInstrumentation({
      logKeys: {
        traceId: 'myTraceId',
        spanId: 'mySpanId',
        traceFlags: 'myTraceFlags',
      },
    }),
```

After adding these fields, the optional `logHook` is called to allow injecting additional fields. For example:

```js
  logHook: (span, record) => {
    record['resource.service.name'] = provider.resource.attributes['service.name'];
  }
```

When no span context is active or the span context is invalid, injection is skipped.
Log injection can be disabled with the `disableLogCorrelation: true` option.

<<<<<<< HEAD
### Pino instrumentation options

| Option                  | Type              | Description |
| ----------------------- | ----------------- | ----------- |
| `disableLogSending`     | `boolean`         | Whether to disable [log sending](#log-sending). Default `false`. |
| `disableLogCorrelation` | `boolean`         | Whether to disable [log correlation](#log-correlation). Default `false`. |
| `logKeys`               | record            | A record with keys `traceId`, `spanId`, and `traceFlags` string fields giving the field names to use for log-correlation span data. |
| `logHook`               | `LogHookFunction` | An option hook to inject additional context to a log record after trace-context has been added. This requires `disableLogCorrelation` to be false. |

=======
>>>>>>> c3615487
## Semantic Conventions

This package does not currently generate any attributes from semantic conventions.

## Alternative log sending with `pino-opentelemetry-transport`

A possible alternative to the "log sending" support provided by this instrumentation is the [`pino-opentelemetry-transport` package](https://github.com/pinojs/pino-opentelemetry-transport).

Every Pino logger has an output ["destination"](https://getpino.io/#/docs/api?id=destination), for example, a file or stdout.  Since v7, Pino includes support for ["transports"](https://getpino.io/#/docs/transports), a type of destination that uses a [worker thread](https://nodejs.org/api/worker_threads.html) to run the transport code. When calling `logger.info("hi")`, Pino serializes the log record to a JSON string, [sends that string to the worker](https://nodejs.org/api/worker_threads.html#workerpostmessagevalue-transferlist) for it to be handled.

The `pino-opentelemetry-transport` package uses this mechanism. It starts an OpenTelemetry SDK `LoggerProvider` in the worker thread, parses each log record string, translates it into the OpenTelemetry Logs data model and sends it. Note that this `LoggerProvider` is independent of any OpenTelemetry SDK components in the main thread.

The log sending support in this instrumentation works on the main thread and uses the OpenTelemetry SDK configured in the main thread. Otherwise the two mechanisms are very similar. Note that because they are maintained separately, there might be small differences in how Pino log records are translated into the OpenTelemetry Logs data model.

## Useful links

- For more information on OpenTelemetry, visit: <https://opentelemetry.io/>
- For more about OpenTelemetry JavaScript: <https://github.com/open-telemetry/opentelemetry-js>
- For help or feedback on this project, join us in [GitHub Discussions][discussions-url]

## License

Apache 2.0 - See [LICENSE][license-url] for more information.

[discussions-url]: https://github.com/open-telemetry/opentelemetry-js/discussions
[license-url]: https://github.com/open-telemetry/opentelemetry-js-contrib/blob/main/LICENSE
[license-image]: https://img.shields.io/badge/license-Apache_2.0-green.svg?style=flat
[npm-url]: https://www.npmjs.com/package/@opentelemetry/instrumentation-pino
[npm-img]: https://badge.fury.io/js/%40opentelemetry%2Finstrumentation-pino.svg<|MERGE_RESOLUTION|>--- conflicted
+++ resolved
@@ -15,16 +15,10 @@
 npm install --save @opentelemetry/instrumentation-pino
 ```
 
-<<<<<<< HEAD
-## Supported versions
-
-- `pino` versions `>=5.14.0 <10`
-  - The "log sending" feature is only supported in pino v7 and later.
-=======
-### Supported Versions
+## Supported Versions
 
 - [`pino`](https://www.npmjs.com/package/pino) versions `>=5.14.0 <10`
->>>>>>> c3615487
+  - The "log sending" feature is only supported in pino v7 and later.
 
 ## Usage
 
@@ -97,7 +91,6 @@
 When no span context is active or the span context is invalid, injection is skipped.
 Log injection can be disabled with the `disableLogCorrelation: true` option.
 
-<<<<<<< HEAD
 ### Pino instrumentation options
 
 | Option                  | Type              | Description |
@@ -107,8 +100,6 @@
 | `logKeys`               | record            | A record with keys `traceId`, `spanId`, and `traceFlags` string fields giving the field names to use for log-correlation span data. |
 | `logHook`               | `LogHookFunction` | An option hook to inject additional context to a log record after trace-context has been added. This requires `disableLogCorrelation` to be false. |
 
-=======
->>>>>>> c3615487
 ## Semantic Conventions
 
 This package does not currently generate any attributes from semantic conventions.
