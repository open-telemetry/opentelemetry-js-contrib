{
  "name": "@opentelemetry/instrumentation-pino",
  "version": "0.34.1",
  "description": "OpenTelemetry instrumentation for pino",
  "main": "build/src/index.js",
  "types": "build/src/index.d.ts",
  "repository": "open-telemetry/opentelemetry-js-contrib",
  "scripts": {
    "test": "nyc ts-mocha -p tsconfig.json 'test/**/*.test.ts'",
    "test-all-versions": "tav",
    "tdd": "npm run test -- --watch-extensions ts --watch",
    "clean": "rimraf build/*",
    "lint": "eslint . --ext .ts",
    "lint:fix": "eslint . --ext .ts --fix",
    "precompile": "tsc --version && lerna run version:update --scope @opentelemetry/instrumentation-pino --include-dependencies",
    "prewatch": "npm run precompile",
    "prepare": "npm run compile",
    "version:update": "node ../../../scripts/version-update.js",
    "compile": "tsc -p ."
  },
  "keywords": [
    "instrumentation",
    "logging",
    "nodejs",
    "opentelemetry",
    "pino",
    "profiling",
    "tracing"
  ],
  "author": "OpenTelemetry Authors",
  "license": "Apache-2.0",
  "engines": {
    "node": ">=14"
  },
  "files": [
    "build/src/**/*.js",
    "build/src/**/*.js.map",
    "build/src/**/*.d.ts",
    "doc",
    "LICENSE",
    "README.md"
  ],
  "publishConfig": {
    "access": "public"
  },
  "peerDependencies": {
    "@opentelemetry/api": "^1.3.0"
  },
  "devDependencies": {
    "@opentelemetry/api": "^1.3.0",
    "@opentelemetry/context-async-hooks": "^1.8.0",
    "@opentelemetry/sdk-trace-base": "^1.8.0",
    "@opentelemetry/sdk-trace-node": "^1.8.0",
    "@types/mocha": "7.0.2",
    "@types/node": "18.16.19",
    "@types/semver": "7.5.0",
    "@types/sinon": "10.0.16",
    "mocha": "7.2.0",
    "nyc": "15.1.0",
    "pino": "8.3.1",
    "rimraf": "5.0.1",
<<<<<<< HEAD
    "semver": "^7.5.4",
    "sinon": "15.0.1",
=======
    "semver": "7.5.4",
    "sinon": "15.2.0",
>>>>>>> 0fbacbae
    "test-all-versions": "5.0.1",
    "ts-mocha": "10.0.0",
    "typescript": "4.4.4"
  },
  "dependencies": {
    "@opentelemetry/instrumentation": "^0.41.2"
  },
  "homepage": "https://github.com/open-telemetry/opentelemetry-js-contrib/tree/main/plugins/node/opentelemetry-instrumentation-pino#readme"
}<|MERGE_RESOLUTION|>--- conflicted
+++ resolved
@@ -59,13 +59,8 @@
     "nyc": "15.1.0",
     "pino": "8.3.1",
     "rimraf": "5.0.1",
-<<<<<<< HEAD
     "semver": "^7.5.4",
-    "sinon": "15.0.1",
-=======
-    "semver": "7.5.4",
     "sinon": "15.2.0",
->>>>>>> 0fbacbae
     "test-all-versions": "5.0.1",
     "ts-mocha": "10.0.0",
     "typescript": "4.4.4"
