--- conflicted
+++ resolved
@@ -45,12 +45,7 @@
   },
   "devDependencies": {
     "@opentelemetry/api": "^1.3.0",
-<<<<<<< HEAD
-    "@opentelemetry/contrib-test-utils": "^0.39.0",
-=======
-    "@opentelemetry/context-async-hooks": "^1.8.0",
     "@opentelemetry/contrib-test-utils": "^0.40.0",
->>>>>>> 2b1360da
     "@opentelemetry/sdk-trace-base": "^1.8.0",
     "@opentelemetry/sdk-trace-node": "^1.8.0",
     "@types/mocha": "7.0.2",
