--- conflicted
+++ resolved
@@ -59,12 +59,7 @@
     "@types/sinon": "10.0.9",
     "@types/node": "18.11.7",
     "cross-env": "7.0.3",
-<<<<<<< HEAD
-    "ioredis": "4.27.7",
-=======
     "ioredis": "5.2.2",
-    "gts": "3.1.0",
->>>>>>> 96055281
     "mocha": "7.2.0",
     "nyc": "15.1.0",
     "rimraf": "4.2.0",
