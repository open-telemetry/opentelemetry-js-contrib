--- conflicted
+++ resolved
@@ -57,13 +57,8 @@
     "@opentelemetry/sdk-trace-base": "1.0.1",
     "@opentelemetry/sdk-trace-node": "1.0.1",
     "@types/mocha": "7.0.2",
-<<<<<<< HEAD
-    "@types/node": "14.17.9",
     "@types/sinon": "10.0.9",
-=======
     "@types/node": "16.11.21",
-    "@types/sinon": "^10.0.6",
->>>>>>> 3887db0b
     "codecov": "3.8.3",
     "cross-env": "7.0.3",
     "gts": "3.1.0",
