--- conflicted
+++ resolved
@@ -187,38 +187,23 @@
       description: string;
       name: string;
       args: Array<string>;
-<<<<<<< HEAD
-      expectedDbStatement: string;
-      method: (cb: ioredisTypes.CallbackFunction<unknown>) => unknown;
-=======
       serializedArgs: Array<string>;
       method: (cb: ioredisTypes.Callback<unknown>) => unknown;
->>>>>>> 4ffd82b1
     }> = [
       {
         description: 'insert',
         name: 'hset',
         args: [hashKeyName, 'testField', 'testValue'],
-<<<<<<< HEAD
-        expectedDbStatement: `${hashKeyName} testField [1 other arguments]`,
-        method: (cb: ioredisTypes.CallbackFunction<number>) =>
-=======
         serializedArgs: [hashKeyName, 'testField', '[1 other arguments]'],
         method: (cb: ioredisTypes.Callback<number>) =>
->>>>>>> 4ffd82b1
           client.hset(hashKeyName, 'testField', 'testValue', cb),
       },
       {
         description: 'get',
         name: 'get',
         args: [testKeyName],
-<<<<<<< HEAD
-        expectedDbStatement: `${testKeyName}`,
-        method: (cb: ioredisTypes.CallbackFunction<string | null>) =>
-=======
         serializedArgs: [testKeyName],
         method: (cb: ioredisTypes.Callback<string | null>) =>
->>>>>>> 4ffd82b1
           client.get(testKeyName, cb),
       },
     ];
@@ -259,7 +244,7 @@
         it(`should create a child span for cb style ${command.description}`, done => {
           const attributes = {
             ...DEFAULT_ATTRIBUTES,
-            [SemanticAttributes.DB_STATEMENT]: `${command.name} ${command.expectedDbStatement}`,
+            [SemanticAttributes.DB_STATEMENT]: `${command.name} ${command.serializedArgs}`,
           };
           const span = provider
             .getTracer('ioredis-test')
