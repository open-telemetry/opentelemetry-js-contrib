--- conflicted
+++ resolved
@@ -14,16 +14,16 @@
  * limitations under the License.
  */
 
-import { diag } from '@opentelemetry/api';
-import type * as ioredisTypes from 'ioredis';
+import { diag } from "@opentelemetry/api";
+import type * as ioredisTypes from "ioredis";
 import {
   InstrumentationBase,
   InstrumentationNodeModuleDefinition,
   isWrapped,
-} from '@opentelemetry/instrumentation';
-import { IORedisInstrumentationConfig } from './types';
-import { traceConnection, traceSendCommand } from './utils';
-import { VERSION } from './version';
+} from "@opentelemetry/instrumentation";
+import { IORedisInstrumentationConfig } from "./types";
+import { traceConnection, traceSendCommand } from "./utils";
+import { VERSION } from "./version";
 
 const DEFAULT_CONFIG: IORedisInstrumentationConfig = {
   requireParentSpan: true,
@@ -32,11 +32,11 @@
 export class IORedisInstrumentation extends InstrumentationBase<
   typeof ioredisTypes
 > {
-  static readonly DB_SYSTEM = 'redis';
+  static readonly DB_SYSTEM = "redis";
 
   constructor(_config: IORedisInstrumentationConfig = {}) {
     super(
-      '@opentelemetry/instrumentation-ioredis',
+      "@opentelemetry/instrumentation-ioredis",
       VERSION,
       Object.assign({}, DEFAULT_CONFIG, _config)
     );
@@ -45,38 +45,33 @@
   init(): InstrumentationNodeModuleDefinition<typeof ioredisTypes>[] {
     return [
       new InstrumentationNodeModuleDefinition<typeof ioredisTypes>(
-        'ioredis',
-<<<<<<< HEAD
-        this.supportedVersions,
+        "ioredis",
+        [">1 <5"],
         (moduleExports, moduleVersion?: string | undefined) => {
-=======
-        ['>1 <5'],
-        moduleExports => {
->>>>>>> d9365c5d
-          diag.debug('Applying patch for ioredis');
+          diag.debug("Applying patch for ioredis");
           if (isWrapped(moduleExports.prototype.sendCommand)) {
-            this._unwrap(moduleExports.prototype, 'sendCommand');
+            this._unwrap(moduleExports.prototype, "sendCommand");
           }
           this._wrap(
             moduleExports.prototype,
-            'sendCommand',
+            "sendCommand",
             this._patchSendCommand(moduleVersion)
           );
           if (isWrapped(moduleExports.prototype.connect)) {
-            this._unwrap(moduleExports.prototype, 'connect');
+            this._unwrap(moduleExports.prototype, "connect");
           }
           this._wrap(
             moduleExports.prototype,
-            'connect',
+            "connect",
             this._patchConnection()
           );
           return moduleExports;
         },
-        moduleExports => {
+        (moduleExports) => {
           if (moduleExports === undefined) return;
-          diag.debug('Removing patch for ioredis');
-          this._unwrap(moduleExports.prototype, 'sendCommand');
-          this._unwrap(moduleExports.prototype, 'connect');
+          diag.debug("Removing patch for ioredis");
+          this._unwrap(moduleExports.prototype, "sendCommand");
+          this._unwrap(moduleExports.prototype, "connect");
         }
       ),
     ];
