--- conflicted
+++ resolved
@@ -184,10 +184,7 @@
 
   private traceConnection = (original: Function) => {
     const instrumentation = this;
-<<<<<<< HEAD
     return function (this: RedisInterface) {
-=======
-    return function (this: ioredisTypes.Redis) {
       const config =
         instrumentation.getConfig() as IORedisInstrumentationConfig;
       const hasNoParentSpan = trace.getSpan(context.active()) === undefined;
@@ -195,7 +192,6 @@
         return original.apply(this, arguments);
       }
 
->>>>>>> d39595ac
       const span = instrumentation.tracer.startSpan('connect', {
         kind: SpanKind.CLIENT,
         attributes: {
