{
  "name": "@opentelemetry/instrumentation-mysql2",
  "version": "0.24.0",
  "description": "OpenTelemetry mysql2 automatic instrumentation package.",
  "main": "build/src/index.js",
  "types": "build/src/index.d.ts",
  "repository": "open-telemetry/opentelemetry-js-contrib",
  "scripts": {
    "clean": "rimraf build/*",
    "codecov": "nyc report --reporter=json && codecov -f coverage/*.json -p ../../",
    "compile": "npm run version:update && tsc -p .",
    "lint:fix": "eslint . --ext .ts --fix",
    "lint": "eslint . --ext .ts",
    "precompile": "tsc --version",
    "prepare": "npm run compile",
    "tdd": "npm run test -- --watch-extensions ts --watch",
    "test": "nyc ts-mocha -p tsconfig.json 'test/**/*.test.ts'",
    "version:update": "node ../../../scripts/version-update.js"
  },
  "keywords": [
    "opentelemetry",
    "mysql",
    "mysql2",
    "nodejs",
    "tracing",
    "profiling",
    "instrumentation"
  ],
  "author": "OpenTelemetry Authors",
  "license": "Apache-2.0",
  "engines": {
    "node": ">=8.5.0"
  },
  "files": [
    "build/src/**/*.js",
    "build/src/**/*.js.map",
    "build/src/**/*.d.ts",
    "doc",
    "LICENSE",
    "README.md"
  ],
  "publishConfig": {
    "access": "public"
  },
  "peerDependencies": {
    "@opentelemetry/api": "^1.0.2"
  },
  "devDependencies": {
    "@opentelemetry/api": "1.0.2",
<<<<<<< HEAD
    "@opentelemetry/context-async-hooks": "0.24.0",
    "@opentelemetry/contrib-test-utils": "^0.24.0",
    "@opentelemetry/tracing": "0.24.0",
=======
    "@opentelemetry/context-async-hooks": "0.25.0",
    "@opentelemetry/test-utils": "^0.24.0",
    "@opentelemetry/sdk-trace-base": "0.25.0",
>>>>>>> 5e042842
    "@types/mocha": "7.0.2",
    "@types/node": "14.17.9",
    "codecov": "3.8.3",
    "gts": "3.1.0",
    "mocha": "7.2.0",
    "mysql2": "2.3.0",
    "nyc": "15.1.0",
    "rimraf": "3.0.2",
    "ts-mocha": "8.0.0",
    "typescript": "4.3.5"
  },
  "dependencies": {
    "@opentelemetry/instrumentation": "^0.25.0",
    "@opentelemetry/semantic-conventions": "^0.25.0"
  }
}<|MERGE_RESOLUTION|>--- conflicted
+++ resolved
@@ -47,15 +47,9 @@
   },
   "devDependencies": {
     "@opentelemetry/api": "1.0.2",
-<<<<<<< HEAD
-    "@opentelemetry/context-async-hooks": "0.24.0",
+    "@opentelemetry/context-async-hooks": "0.25.0",
     "@opentelemetry/contrib-test-utils": "^0.24.0",
-    "@opentelemetry/tracing": "0.24.0",
-=======
-    "@opentelemetry/context-async-hooks": "0.25.0",
-    "@opentelemetry/test-utils": "^0.24.0",
     "@opentelemetry/sdk-trace-base": "0.25.0",
->>>>>>> 5e042842
     "@types/mocha": "7.0.2",
     "@types/node": "14.17.9",
     "codecov": "3.8.3",
