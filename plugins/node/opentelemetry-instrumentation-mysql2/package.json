{
  "name": "@opentelemetry/instrumentation-mysql2",
  "version": "0.42.0",
  "description": "OpenTelemetry instrumentation for `mysql2` database client for MySQL",
  "main": "build/src/index.js",
  "types": "build/src/index.d.ts",
  "repository": "open-telemetry/opentelemetry-js-contrib",
  "scripts": {
    "clean": "rimraf build/*",
    "compile": "tsc -p .",
    "lint:fix": "eslint . --ext .ts --fix",
    "lint": "eslint . --ext .ts",
    "precompile": "tsc --version && lerna run version:update --scope @opentelemetry/instrumentation-mysql2 --include-dependencies",
    "prewatch": "npm run precompile",
    "prepublishOnly": "npm run compile",
    "tdd": "npm run test -- --watch-extensions ts --watch",
    "test": "nyc mocha 'test/**/*.test.ts'",
    "test-all-versions": "tav",
    "version:update": "node ../../../scripts/version-update.js"
  },
  "keywords": [
    "instrumentation",
    "mysql",
    "mysql2",
    "nodejs",
    "opentelemetry",
    "profiling",
    "tracing"
  ],
  "author": "OpenTelemetry Authors",
  "license": "Apache-2.0",
  "engines": {
    "node": ">=14"
  },
  "files": [
    "build/src/**/*.js",
    "build/src/**/*.js.map",
    "build/src/**/*.d.ts"
  ],
  "publishConfig": {
    "access": "public"
  },
  "peerDependencies": {
    "@opentelemetry/api": "^1.3.0"
  },
  "devDependencies": {
    "@opentelemetry/api": "^1.3.0",
    "@opentelemetry/context-async-hooks": "^1.8.0",
    "@opentelemetry/contrib-test-utils": "^0.42.0",
    "@opentelemetry/sdk-trace-base": "^1.8.0",
    "@types/mocha": "7.0.2",
    "@types/node": "18.18.14",
    "@types/semver": "7.5.8",
<<<<<<< HEAD
    "mocha": "7.2.0",
    "mysql2": "3.11.3",
=======
    "mysql2": "2.3.3",
>>>>>>> 9a20e155
    "nyc": "15.1.0",
    "rimraf": "5.0.10",
    "semver": "7.6.3",
    "test-all-versions": "6.1.0",
    "typescript": "4.4.4"
  },
  "dependencies": {
    "@opentelemetry/instrumentation": "^0.54.0",
    "@opentelemetry/semantic-conventions": "^1.27.0",
    "@opentelemetry/sql-common": "^0.40.1"
  },
  "homepage": "https://github.com/open-telemetry/opentelemetry-js-contrib/tree/main/plugins/node/opentelemetry-instrumentation-mysql2#readme"
}<|MERGE_RESOLUTION|>--- conflicted
+++ resolved
@@ -51,12 +51,7 @@
     "@types/mocha": "7.0.2",
     "@types/node": "18.18.14",
     "@types/semver": "7.5.8",
-<<<<<<< HEAD
-    "mocha": "7.2.0",
     "mysql2": "3.11.3",
-=======
-    "mysql2": "2.3.3",
->>>>>>> 9a20e155
     "nyc": "15.1.0",
     "rimraf": "5.0.10",
     "semver": "7.6.3",
