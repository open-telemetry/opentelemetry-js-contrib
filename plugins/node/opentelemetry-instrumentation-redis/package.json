--- conflicted
+++ resolved
@@ -1,12 +1,7 @@
 {
   "name": "@opentelemetry/instrumentation-redis",
-<<<<<<< HEAD
-  "version": "0.49.0",
+  "version": "0.49.1",
   "description": "OpenTelemetry instrumentation for `redis` database client for Redis",
-=======
-  "version": "0.49.1",
-  "description": "OpenTelemetry instrumentation for `redis` v2 and v3 database client for Redis",
->>>>>>> 212fc059
   "main": "build/src/index.js",
   "types": "build/src/index.d.ts",
   "repository": "open-telemetry/opentelemetry-js-contrib",
