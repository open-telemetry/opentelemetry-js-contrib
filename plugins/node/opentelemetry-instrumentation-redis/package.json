{
  "name": "@opentelemetry/instrumentation-redis",
<<<<<<< HEAD
  "version": "0.29.0",
  "description": "Automatic OpenTelemetry instrumentation for redis package version 2 and 3",
=======
  "version": "0.30.0",
  "description": "OpenTelemetry redis automatic instrumentation package.",
>>>>>>> 116caab0
  "main": "build/src/index.js",
  "types": "build/src/index.d.ts",
  "repository": "open-telemetry/opentelemetry-js-contrib",
  "scripts": {
    "test": "nyc ts-mocha -p tsconfig.json 'test/**/*.test.ts'",
    "test:debug": "cross-env RUN_REDIS_TESTS_LOCAL=true ts-mocha --inspect-brk --no-timeouts -p tsconfig.json 'test/**/*.test.ts'",
    "test:local": "cross-env RUN_REDIS_TESTS_LOCAL=true npm run test",
    "test:docker:run": "docker run --rm -d --name otel-redis -p 63790:6379 redis:alpine",
    "test:docker:stop": "docker stop otel-redis",
    "test-all-versions": "tav",
    "test-all-versions:local": "cross-env RUN_REDIS_TESTS_LOCAL=true npm run test-all-versions",
    "tdd": "npm run test -- --watch-extensions ts --watch",
    "clean": "rimraf build/*",
    "lint": "eslint . --ext .ts",
    "lint:fix": "eslint . --ext .ts --fix",
    "precompile": "tsc --version && lerna run version:update --scope @opentelemetry/instrumentation-redis --include-dependencies",
    "prewatch": "npm run precompile",
    "version:update": "node ../../../scripts/version-update.js",
    "compile": "tsc -p .",
    "prepare": "npm run compile"
  },
  "keywords": [
    "instrumentation",
    "nodejs",
    "opentelemetry",
    "profiling",
    "redis",
    "tracing"
  ],
  "author": "OpenTelemetry Authors",
  "license": "Apache-2.0",
  "engines": {
    "node": ">=8.12.0"
  },
  "files": [
    "build/src/**/*.js",
    "build/src/**/*.js.map",
    "build/src/**/*.d.ts",
    "doc",
    "LICENSE",
    "README.md"
  ],
  "publishConfig": {
    "access": "public"
  },
  "peerDependencies": {
    "@opentelemetry/api": "^1.0.0"
  },
  "devDependencies": {
    "@opentelemetry/api": "^1.0.0",
    "@opentelemetry/context-async-hooks": "1.2.0",
    "@opentelemetry/contrib-test-utils": "^0.30.0",
    "@opentelemetry/sdk-trace-base": "1.2.0",
    "@opentelemetry/sdk-trace-node": "1.2.0",
    "@types/mocha": "7.0.2",
    "@types/node": "16.11.21",
    "cross-env": "7.0.3",
    "gts": "3.1.0",
    "mocha": "7.2.0",
    "nyc": "15.1.0",
    "redis": "3.1.2",
    "rimraf": "3.0.2",
    "test-all-versions": "5.0.1",
    "ts-mocha": "8.0.0",
    "typescript": "4.3.5"
  },
  "dependencies": {
    "@opentelemetry/instrumentation": "^0.28.0",
    "@opentelemetry/semantic-conventions": "^1.0.0",
    "@types/redis": "2.8.31"
  }
}<|MERGE_RESOLUTION|>--- conflicted
+++ resolved
@@ -1,12 +1,7 @@
 {
   "name": "@opentelemetry/instrumentation-redis",
-<<<<<<< HEAD
-  "version": "0.29.0",
+  "version": "0.30.0",
   "description": "Automatic OpenTelemetry instrumentation for redis package version 2 and 3",
-=======
-  "version": "0.30.0",
-  "description": "OpenTelemetry redis automatic instrumentation package.",
->>>>>>> 116caab0
   "main": "build/src/index.js",
   "types": "build/src/index.d.ts",
   "repository": "open-telemetry/opentelemetry-js-contrib",
