--- conflicted
+++ resolved
@@ -38,15 +38,8 @@
   FastifyNames,
   FastifyTypes,
 } from './enums/AttributeNames';
-<<<<<<< HEAD
-import type {
-  HandlerOriginal,
-  PluginFastifyReply,
-  FastifyInstrumentationConfig,
-} from './types';
-=======
 import type { HandlerOriginal, PluginFastifyReply } from './internal-types';
->>>>>>> bd79bd04
+import type { FastifyInstrumentationConfig } from './types';
 import {
   endSpan,
   safeExecuteInTheMiddleMaybePromise,
