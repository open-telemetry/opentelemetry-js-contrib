{
  "name": "@opentelemetry/instrumentation-fastify",
  "version": "0.30.1",
  "description": "OpenTelemetry fastify automatic instrumentation package.",
  "main": "build/src/index.js",
  "types": "build/src/index.d.ts",
  "repository": "open-telemetry/opentelemetry-js-contrib",
  "scripts": {
    "clean": "rimraf build/*",
    "compile": "tsc -p .",
    "lint": "eslint . --ext .ts",
    "lint:fix": "eslint . --ext .ts --fix",
    "precompile": "tsc --version && lerna run version:update --scope @opentelemetry/instrumentation-fastify --include-dependencies",
    "prepare": "npm run compile",
    "test": "nyc ts-mocha -p tsconfig.json 'test/**/*.test.ts'",
    "version:update": "node ../../../scripts/version-update.js",
    "prewatch": "npm run precompile",
    "watch": "tsc -w"
  },
  "keywords": [
    "fastify",
    "instrumentation",
    "nodejs",
    "opentelemetry",
    "profiling",
    "tracing"
  ],
  "author": "OpenTelemetry Authors",
  "license": "Apache-2.0",
  "engines": {
    "node": ">=14"
  },
  "files": [
    "build/src/**/*.js",
    "build/src/**/*.js.map",
    "build/src/**/*.d.ts",
    "doc",
    "LICENSE",
    "README.md"
  ],
  "publishConfig": {
    "access": "public"
  },
  "peerDependencies": {
    "@opentelemetry/api": "^1.0.0"
  },
  "devDependencies": {
    "@fastify/express": "^2.0.2",
    "@opentelemetry/api": "^1.0.0",
    "@opentelemetry/context-async-hooks": "^1.3.1",
    "@opentelemetry/instrumentation-http": "0.30.0",
    "@opentelemetry/sdk-trace-base": "^1.3.1",
    "@opentelemetry/sdk-trace-node": "^1.3.1",
    "@types/express": "4.17.13",
    "@types/mocha": "7.0.2",
<<<<<<< HEAD
    "@types/node": "16.11.21",
=======
    "@types/node": "18.11.7",
    "gts": "3.1.0",
>>>>>>> bd79bd04
    "fastify": "^4.5.3",
    "gts": "3.1.0",
    "mocha": "7.2.0",
    "nyc": "15.1.0",
    "rimraf": "3.0.2",
    "ts-mocha": "10.0.0",
    "typescript": "4.3.5"
  },
  "dependencies": {
    "@opentelemetry/core": "^1.0.0",
    "@opentelemetry/instrumentation": "^0.32.0",
    "@opentelemetry/semantic-conventions": "^1.0.0"
  },
  "homepage": "https://github.com/open-telemetry/opentelemetry-js-contrib/tree/main/plugins/node/opentelemetry-instrumentation-fastify#readme"
}<|MERGE_RESOLUTION|>--- conflicted
+++ resolved
@@ -53,12 +53,7 @@
     "@opentelemetry/sdk-trace-node": "^1.3.1",
     "@types/express": "4.17.13",
     "@types/mocha": "7.0.2",
-<<<<<<< HEAD
-    "@types/node": "16.11.21",
-=======
     "@types/node": "18.11.7",
-    "gts": "3.1.0",
->>>>>>> bd79bd04
     "fastify": "^4.5.3",
     "gts": "3.1.0",
     "mocha": "7.2.0",
