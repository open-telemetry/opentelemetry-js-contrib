--- conflicted
+++ resolved
@@ -62,11 +62,7 @@
     "sinon": "9.2.4",
     "ts-mocha": "8.0.0",
     "ts-node": "9.1.1",
-<<<<<<< HEAD
-    "typescript": "4.3.4",
-=======
     "typescript": "4.3.5",
->>>>>>> 53d72886
     "cassandra-driver": "4.6.3"
   },
   "dependencies": {
