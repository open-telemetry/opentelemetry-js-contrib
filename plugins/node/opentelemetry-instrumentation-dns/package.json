--- conflicted
+++ resolved
@@ -58,12 +58,7 @@
     "typescript": "4.4.4"
   },
   "dependencies": {
-<<<<<<< HEAD
-    "@opentelemetry/instrumentation": "^0.53.0"
-=======
-    "@opentelemetry/instrumentation": "^0.54.0",
-    "semver": "^7.5.4"
->>>>>>> 2822511a
+    "@opentelemetry/instrumentation": "^0.54.0"
   },
   "homepage": "https://github.com/open-telemetry/opentelemetry-js-contrib/tree/main/plugins/node/opentelemetry-instrumentation-dns#readme"
 }