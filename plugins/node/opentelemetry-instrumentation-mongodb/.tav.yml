mongodb:
<<<<<<< HEAD
  jobs:
    - versions: ">=3.3 <4"
      commands: npm run test
    - versions: ">=4"
      commands: npm run test-new-versions
=======
  versions: ">=3.3 <4"
  commands: npm run test

  # Fix missing `contrib-test-utils` package
  pretest: npm run --prefix ../../../ lerna:link
>>>>>>> 7510757a
<|MERGE_RESOLUTION|>--- conflicted
+++ resolved
@@ -1,14 +1,9 @@
 mongodb:
-<<<<<<< HEAD
   jobs:
     - versions: ">=3.3 <4"
       commands: npm run test
     - versions: ">=4"
       commands: npm run test-new-versions
-=======
-  versions: ">=3.3 <4"
-  commands: npm run test
 
   # Fix missing `contrib-test-utils` package
-  pretest: npm run --prefix ../../../ lerna:link
->>>>>>> 7510757a
+  pretest: npm run --prefix ../../../ lerna:link