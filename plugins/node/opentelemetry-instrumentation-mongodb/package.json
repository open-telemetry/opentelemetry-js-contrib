{
  "name": "@opentelemetry/instrumentation-mongodb",
  "version": "0.37.2",
  "description": "OpenTelemetry mongodb automatic instrumentation package.",
  "main": "build/src/index.js",
  "types": "build/src/index.d.ts",
  "repository": "open-telemetry/opentelemetry-js-contrib",
  "scripts": {
    "docker:start": "docker run -e MONGODB_DB=opentelemetry-tests -e MONGODB_PORT=27017 -e MONGODB_HOST=127.0.0.1 -p 27017:27017 --rm mongo",
    "test": "npm run test-v3",
    "test-v3": "nyc ts-mocha -p tsconfig.json --require '@opentelemetry/contrib-test-utils' 'test/**/mongodb-v3.test.ts'",
    "test-v4": "nyc ts-mocha -p tsconfig.json --require '@opentelemetry/contrib-test-utils' 'test/mongodb-v4-v5-v6.metrics.test.ts' 'test/**/mongodb-v4.test.ts'",
    "test-v5-v6": "nyc ts-mocha -p tsconfig.json --require '@opentelemetry/contrib-test-utils' 'test/mongodb-v4-v5-v6.metrics.test.ts' 'test/**/mongodb-v5-v6.test.ts'",
    "test-all-versions": "tav",
    "tdd": "npm run test -- --watch-extensions ts --watch",
    "clean": "rimraf build/*",
    "lint": "eslint . --ext .ts",
    "lint:fix": "eslint . --ext .ts --fix",
    "precompile": "tsc --version && lerna run version:update --scope @opentelemetry/instrumentation-mongodb --include-dependencies",
    "prewatch": "npm run precompile",
    "version:update": "node ../../../scripts/version-update.js",
    "compile": "tsc -p .",
    "compile:examples": "cd examples && npm run compile",
    "prepare": "npm run compile",
    "watch": "tsc -w"
  },
  "keywords": [
    "mongodb",
    "nodejs",
    "opentelemetry",
    "plugin",
    "profiling",
    "tracing"
  ],
  "author": "OpenTelemetry Authors",
  "license": "Apache-2.0",
  "engines": {
    "node": ">=14"
  },
  "files": [
    "build/src/**/*.js",
    "build/src/**/*.js.map",
    "build/src/**/*.d.ts"
  ],
  "publishConfig": {
    "access": "public"
  },
  "peerDependencies": {
    "@opentelemetry/api": "^1.3.0"
  },
  "devDependencies": {
    "@opentelemetry/api": "^1.3.0",
<<<<<<< HEAD
=======
    "@opentelemetry/contrib-test-utils": "^0.34.3",
>>>>>>> 99db4bb8
    "@opentelemetry/context-async-hooks": "^1.8.0",
    "@opentelemetry/contrib-test-utils": "^0.34.2",
    "@opentelemetry/sdk-trace-base": "^1.8.0",
    "@opentelemetry/sdk-trace-node": "^1.8.0",
    "@types/bson": "4.0.5",
    "@types/mocha": "7.0.2",
    "@types/mongodb": "3.6.20",
    "@types/node": "18.6.5",
    "mocha": "7.2.0",
    "mongodb": "3.6.11",
    "nyc": "15.1.0",
    "rimraf": "5.0.5",
    "test-all-versions": "5.0.1",
    "ts-mocha": "10.0.0",
    "typescript": "4.4.4"
  },
  "dependencies": {
    "@opentelemetry/sdk-metrics": "^1.9.1",
    "@opentelemetry/instrumentation": "^0.45.1",
    "@opentelemetry/semantic-conventions": "^1.0.0"
  },
  "homepage": "https://github.com/open-telemetry/opentelemetry-js-contrib/tree/main/plugins/node/opentelemetry-instrumentation-mongodb#readme"
}<|MERGE_RESOLUTION|>--- conflicted
+++ resolved
@@ -50,12 +50,8 @@
   },
   "devDependencies": {
     "@opentelemetry/api": "^1.3.0",
-<<<<<<< HEAD
-=======
     "@opentelemetry/contrib-test-utils": "^0.34.3",
->>>>>>> 99db4bb8
     "@opentelemetry/context-async-hooks": "^1.8.0",
-    "@opentelemetry/contrib-test-utils": "^0.34.2",
     "@opentelemetry/sdk-trace-base": "^1.8.0",
     "@opentelemetry/sdk-trace-node": "^1.8.0",
     "@types/bson": "4.0.5",
