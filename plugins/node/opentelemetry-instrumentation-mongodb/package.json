--- conflicted
+++ resolved
@@ -70,13 +70,8 @@
     "typescript": "4.4.4"
   },
   "dependencies": {
-<<<<<<< HEAD
-    "@opentelemetry/instrumentation": "^0.44.0",
-    "@opentelemetry/sdk-metrics": "^1.9.1",
-=======
     "@opentelemetry/sdk-metrics": "^1.9.1",
     "@opentelemetry/instrumentation": "^0.45.1",
->>>>>>> 2698bb1a
     "@opentelemetry/semantic-conventions": "^1.0.0"
   },
   "homepage": "https://github.com/open-telemetry/opentelemetry-js-contrib/tree/main/plugins/node/opentelemetry-instrumentation-mongodb#readme"
