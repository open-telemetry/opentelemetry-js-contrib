--- conflicted
+++ resolved
@@ -68,12 +68,8 @@
     "typescript": "4.4.4"
   },
   "dependencies": {
-<<<<<<< HEAD
     "@opentelemetry/sdk-metrics": "^1.9.1",
-    "@opentelemetry/instrumentation": "^0.38.0",
-=======
     "@opentelemetry/instrumentation": "^0.39.1",
->>>>>>> 418b6f6d
     "@opentelemetry/semantic-conventions": "^1.0.0"
   },
   "homepage": "https://github.com/open-telemetry/opentelemetry-js-contrib/tree/main/plugins/node/opentelemetry-instrumentation-mongodb#readme"
