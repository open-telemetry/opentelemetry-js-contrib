--- conflicted
+++ resolved
@@ -7,14 +7,9 @@
   "repository": "open-telemetry/opentelemetry-js-contrib",
   "scripts": {
     "docker:start": "docker run -e MONGODB_DB=opentelemetry-tests -e MONGODB_PORT=27017 -e MONGODB_HOST=127.0.0.1 -p 27017:27017 --rm mongo",
-<<<<<<< HEAD
     "test-v3": "nyc ts-mocha -p tsconfig.json --require '@opentelemetry/contrib-test-utils' 'test/**/mongodb-v3.test.ts'",
-    "test-v4": "nyc ts-mocha -p tsconfig.json --require '@opentelemetry/contrib-test-utils' 'test/**/mongodb-v4.test.ts'",
+    "test-v4": "nyc ts-mocha -p tsconfig.json --require '@opentelemetry/contrib-test-utils' 'test/**/mongodb-v4**.test.ts'",
     "test-v5": "nyc ts-mocha -p tsconfig.json --require '@opentelemetry/contrib-test-utils' 'test/**/mongodb-v5.test.ts'",
-=======
-    "test": "nyc ts-mocha -p tsconfig.json --require '@opentelemetry/contrib-test-utils' 'test/**/mongodb-v3.test.ts'",
-    "test-new-versions": "nyc ts-mocha -p tsconfig.json --require '@opentelemetry/contrib-test-utils' 'test/mongodb-v4**.test.ts'",
->>>>>>> 48d3fa97
     "test-all-versions": "tav",
     "tdd": "npm run test -- --watch-extensions ts --watch",
     "clean": "rimraf build/*",
