--- conflicted
+++ resolved
@@ -50,20 +50,12 @@
     "@opentelemetry/api": "^1.3.0"
   },
   "devDependencies": {
-<<<<<<< HEAD
-    "@opentelemetry/api": "^1.0.0",
-    "@opentelemetry/contrib-test-utils": "^0.32.0",
-    "@opentelemetry/context-async-hooks": "^1.3.1",
-    "@opentelemetry/sdk-trace-base": "^1.3.1",
-    "@opentelemetry/sdk-trace-node": "^1.3.1",
-    "@opentelemetry/sdk-metrics": "^0.32.0",
-=======
     "@opentelemetry/api": "^1.3.0",
     "@opentelemetry/contrib-test-utils": "^0.33.0",
     "@opentelemetry/context-async-hooks": "^1.8.0",
     "@opentelemetry/sdk-trace-base": "^1.8.0",
     "@opentelemetry/sdk-trace-node": "^1.8.0",
->>>>>>> ff109b77
+    "@opentelemetry/sdk-metrics": "^0.32.0",
     "@types/mocha": "7.0.2",
     "@types/node": "18.11.7",
     "gts": "3.1.0",
@@ -77,12 +69,8 @@
     "typescript": "4.3.5"
   },
   "dependencies": {
-<<<<<<< HEAD
     "@opentelemetry/api-metrics": "^0.32.0",
-    "@opentelemetry/instrumentation": "^0.32.0",
-=======
     "@opentelemetry/instrumentation": "^0.35.1",
->>>>>>> ff109b77
     "@opentelemetry/semantic-conventions": "^1.0.0"
   },
   "homepage": "https://github.com/open-telemetry/opentelemetry-js-contrib/tree/main/plugins/node/opentelemetry-instrumentation-mongodb#readme"
