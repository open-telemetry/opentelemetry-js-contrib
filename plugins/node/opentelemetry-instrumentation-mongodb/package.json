--- conflicted
+++ resolved
@@ -52,12 +52,8 @@
   },
   "devDependencies": {
     "@opentelemetry/api": "^1.3.0",
-<<<<<<< HEAD
-=======
+    "@opentelemetry/context-async-hooks": "^1.8.0",
     "@opentelemetry/contrib-test-utils": "^0.33.3",
->>>>>>> 418b6f6d
-    "@opentelemetry/context-async-hooks": "^1.8.0",
-    "@opentelemetry/contrib-test-utils": "^0.33.2",
     "@opentelemetry/sdk-trace-base": "^1.8.0",
     "@opentelemetry/sdk-trace-node": "^1.8.0",
     "@types/bson": "4.0.5",
