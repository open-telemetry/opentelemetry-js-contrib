--- conflicted
+++ resolved
@@ -61,7 +61,6 @@
   result?: unknown;
   connection?: unknown;
   message?: unknown;
-<<<<<<< HEAD
 };
 
 // https://github.com/mongodb/node-mongodb-native/blob/3.6/lib/core/wireprotocol/index.js
@@ -169,6 +168,4 @@
 
 export type V4Db = {
   db: (dbName?: string, options?: DbOptions) => Db;
-=======
->>>>>>> ff109b77
 };