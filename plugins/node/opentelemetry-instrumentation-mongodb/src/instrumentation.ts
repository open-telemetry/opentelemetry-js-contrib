/*
 * Copyright The OpenTelemetry Authors
 *
 * Licensed under the Apache License, Version 2.0 (the "License");
 * you may not use this file except in compliance with the License.
 * You may obtain a copy of the License at
 *
 *      https://www.apache.org/licenses/LICENSE-2.0
 *
 * Unless required by applicable law or agreed to in writing, software
 * distributed under the License is distributed on an "AS IS" BASIS,
 * WITHOUT WARRANTIES OR CONDITIONS OF ANY KIND, either express or implied.
 * See the License for the specific language governing permissions and
 * limitations under the License.
 */

import {
  context,
  diag,
  trace,
  Span,
  SpanKind,
  SpanStatusCode,
} from '@opentelemetry/api';
import {
  InstrumentationBase,
  InstrumentationNodeModuleDefinition,
  InstrumentationNodeModuleFile,
  isWrapped,
  safeExecuteInTheMiddle,
} from '@opentelemetry/instrumentation';
import {
  DbSystemValues,
  SemanticAttributes,
} from '@opentelemetry/semantic-conventions';
import { MongoDBInstrumentationConfig, CommandResult } from './types';
import {
  CursorState,
  MongodbCommandType,
  MongoInternalCommand,
  MongoInternalTopology,
  WireProtocolInternal,
  V4Connection,
<<<<<<< HEAD
  V4Connect,
  V4Session,
} from './types';
=======
} from './internal-types';
>>>>>>> ff109b77
import { VERSION } from './version';
import { ServerSession } from 'mongodb';
import { UpDownCounter } from '@opentelemetry/api-metrics';
import { MeterProvider } from '@opentelemetry/sdk-metrics';

/** mongodb instrumentation plugin for OpenTelemetry */
export class MongoDBInstrumentation extends InstrumentationBase {
  private _connectionsUsage!: UpDownCounter;
  private _poolName!: string;

  constructor(protected override _config: MongoDBInstrumentationConfig = {}) {
    super('@opentelemetry/instrumentation-mongodb', VERSION, _config);
    this._setMetricInstruments();
  }

  override setMeterProvider(meterProvider: MeterProvider) {
    super.setMeterProvider(meterProvider);
    this._setMetricInstruments();
  }

  private _setMetricInstruments() {
    this._connectionsUsage = this.meter.createUpDownCounter(
      'db.client.connections.usage',
      {
        description:
          'The number of connections that are currently in state described by the state attribute.',
        unit: '{connections}',
      }
    );
  }

  init() {
    const {
      v3PatchConnection: v3PatchConnection,
      v3UnpatchConnection: v3UnpatchConnection,
    } = this._getV3ConnectionPatches();

    const { v4PatchConnect, v4UnpatchConnect } = this._getV4ConnectPatches();
    const { v4PatchConnection, v4UnpatchConnection } =
      this._getV4ConnectionPatches();
    const { v4PatchSessions, v4UnpatchSessions } = this._getV4SessionsPatches();

    return [
      new InstrumentationNodeModuleDefinition<any>(
        'mongodb',
        ['>=3.3 <4'],
        undefined,
        undefined,
        [
          new InstrumentationNodeModuleFile<WireProtocolInternal>(
            'mongodb/lib/core/wireprotocol/index.js',
            ['>=3.3 <4'],
            v3PatchConnection,
            v3UnpatchConnection
          ),
        ]
      ),
      new InstrumentationNodeModuleDefinition<any>(
        'mongodb',
        ['4.*'],
        undefined,
        undefined,
        [
          new InstrumentationNodeModuleFile<V4Connection>(
            'mongodb/lib/cmap/connection.js',
            ['4.*'],
            v4PatchConnection,
            v4UnpatchConnection
          ),
          new InstrumentationNodeModuleFile<V4Connect>(
            'mongodb/lib/cmap/connect.js',
            ['4.*'],
            v4PatchConnect,
            v4UnpatchConnect
          ),
          new InstrumentationNodeModuleFile<V4Session>(
            'mongodb/lib/sessions.js',
            ['4.*'],
            v4PatchSessions,
            v4UnpatchSessions
          ),
        ]
      ),
    ];
  }

  private _getV3ConnectionPatches<T extends WireProtocolInternal>() {
    return {
      v3PatchConnection: (moduleExports: T, moduleVersion?: string) => {
        diag.debug(`Applying patch for mongodb@${moduleVersion}`);
        // patch insert operation
        if (isWrapped(moduleExports.insert)) {
          this._unwrap(moduleExports, 'insert');
        }
        this._wrap(
          moduleExports,
          'insert',
          this._getV3PatchOperation('insert')
        );
        // patch remove operation
        if (isWrapped(moduleExports.remove)) {
          this._unwrap(moduleExports, 'remove');
        }
        this._wrap(
          moduleExports,
          'remove',
          this._getV3PatchOperation('remove')
        );
        // patch update operation
        if (isWrapped(moduleExports.update)) {
          this._unwrap(moduleExports, 'update');
        }
        this._wrap(
          moduleExports,
          'update',
          this._getV3PatchOperation('update')
        );
        // patch other command
        if (isWrapped(moduleExports.command)) {
          this._unwrap(moduleExports, 'command');
        }
        this._wrap(moduleExports, 'command', this._getV3PatchCommand());
        // patch query
        if (isWrapped(moduleExports.query)) {
          this._unwrap(moduleExports, 'query');
        }
        this._wrap(moduleExports, 'query', this._getV3PatchFind());
        // patch get more operation on cursor
        if (isWrapped(moduleExports.getMore)) {
          this._unwrap(moduleExports, 'getMore');
        }
        this._wrap(moduleExports, 'getMore', this._getV3PatchCursor());
        return moduleExports;
      },
      v3UnpatchConnection: (moduleExports?: T, moduleVersion?: string) => {
        if (moduleExports === undefined) return;
        diag.debug(`Removing internal patch for mongodb@${moduleVersion}`);
        this._unwrap(moduleExports, 'insert');
        this._unwrap(moduleExports, 'remove');
        this._unwrap(moduleExports, 'update');
        this._unwrap(moduleExports, 'command');
        this._unwrap(moduleExports, 'query');
        this._unwrap(moduleExports, 'getMore');
      },
    };
  }

  private _getV4SessionsPatches<T extends V4Session>() {
    return {
      v4PatchSessions: (moduleExports: any, moduleVersion?: string) => {
        diag.debug(`Applying patch for mongodb@${moduleVersion}`);
        if (isWrapped(moduleExports.acquire)) {
          this._unwrap(moduleExports, 'acquire');
        }
        this._wrap(moduleExports.ServerSessionPool.prototype, 'acquire', this._getV4AcquireCommand());

        if (isWrapped(moduleExports.release)) {
          this._unwrap(moduleExports, 'release');
        }
        this._wrap(moduleExports.ServerSessionPool.prototype, 'release', this._getV4ReleaseCommand());
        return moduleExports;
      },
      v4UnpatchSessions: (moduleExports?: T, moduleVersion?: string) => {
        diag.debug(`Removing internal patch for mongodb@${moduleVersion}`);
        if (moduleExports === undefined) return;
        if (isWrapped(moduleExports.acquire)) {
          this._unwrap(moduleExports, 'acquire');
        }
        if (isWrapped(moduleExports.release)) {
          this._unwrap(moduleExports, 'release');
        }
      },
    };
  }

  private _getV4AcquireCommand() {
    const instrumentation = this;
    return (original: V4Session['acquire']) => {
      return function patchAcquire(
        this: any
      ){
        const nSessionsBeforeAcquire = this.sessions.count;
        const session = original.call(this);
        const nSessionsAfterAcquire = this.sessions.count;

        if (nSessionsBeforeAcquire === nSessionsAfterAcquire) {
          //no session in the pool. a new session was created and used
          instrumentation._connectionsUsage.add(1, {
            state: 'used',
            'pool.name': instrumentation._poolName
          });
        } else if (nSessionsBeforeAcquire-1 === nSessionsAfterAcquire){
          //a session was already in the pool. remove it from the pool and use it.
          instrumentation._connectionsUsage.add(-1, {
            state: 'idle',
            'pool.name': instrumentation._poolName
          });
          instrumentation._connectionsUsage.add(1, {
            state: 'used',
            'pool.name': instrumentation._poolName
          });
        }
        return session;
      }
    }
  }

  private _getV4ReleaseCommand() {
    const instrumentation = this;
    return(original: V4Session['release']) => {
      return function patchRelease(
        this: any,
        session: ServerSession
        ){
        const cmdPromise = original.call(this, session);

        instrumentation._connectionsUsage.add(-1, {
          state: 'used',
          'pool.name': instrumentation._poolName
        });
        instrumentation._connectionsUsage.add(1, {
          state: 'idle',
          'pool.name': instrumentation._poolName
        });
        return cmdPromise;
      }
    }
  }

  private _getV4ConnectPatches<T extends V4Connect>() {
    return {
      v4PatchConnect: (moduleExports: any, moduleVersion?: string) => {
        diag.debug(`Applying patch for mongodb@${moduleVersion}`);
        if (isWrapped(moduleExports.connect)) {
          this._unwrap(moduleExports, 'connect');
        }

        this._wrap(moduleExports, 'connect', this._getV4ConnectCommand());
        return moduleExports;
      },
      v4UnpatchConnect: (moduleExports?: T, moduleVersion?: string) => {
        diag.debug(`Removing internal patch for mongodb@${moduleVersion}`);
        if (moduleExports === undefined) return;

        this._unwrap(moduleExports, 'connect');
      },
    };
  }

  private _getV4ConnectCommand() {
    const instrumentation = this;

    return (original: V4Connect['connect']) => {
      return function patchedConnect(
        this: unknown,
        options: any,
        callback: any
      ) {
        const patchedCallback = function (err: any, conn: any) {
          if (err || !conn) {
            callback(err, conn);
            return;
          }
          instrumentation.setPoolName(options)
          callback(err, conn);
        };
        return original.call(this, options, patchedCallback);
      };
    };
  }

  // eslint-disable-next-line @typescript-eslint/no-unused-vars
  private _getV4ConnectionPatches<T extends V4Connection>() {
    return {
      v4PatchConnection: (moduleExports: any, moduleVersion?: string) => {
        diag.debug(`Applying patch for mongodb@${moduleVersion}`);
        // patch insert operation
        if (isWrapped(moduleExports.Connection.prototype.command)) {
          this._unwrap(moduleExports.Connection.prototype, 'command');
        }

        this._wrap(
          moduleExports.Connection.prototype,
          'command',
          this._getV4PatchCommand()
        );
        return moduleExports;
      },
      v4UnpatchConnection: (moduleExports?: any, moduleVersion?: string) => {
        if (moduleExports === undefined) return;
        diag.debug(`Removing internal patch for mongodb@${moduleVersion}`);
        this._unwrap(moduleExports.Connection.prototype, 'command');
      },
    };
  }

  /** Creates spans for common operations */
  private _getV3PatchOperation(operationName: 'insert' | 'update' | 'remove') {
    const instrumentation = this;

    return (original: WireProtocolInternal[typeof operationName]) => {
      return function patchedServerCommand(
        this: unknown,
        server: MongoInternalTopology,
        ns: string,
        ops: unknown[],
        options: unknown | Function,
        callback?: Function
      ) {
        const currentSpan = trace.getSpan(context.active());
        const resultHandler =
          typeof options === 'function' ? options : callback;
        if (
          !currentSpan ||
          typeof resultHandler !== 'function' ||
          typeof ops !== 'object'
        ) {
          if (typeof options === 'function') {
            return original.call(this, server, ns, ops, options);
          } else {
            return original.call(this, server, ns, ops, options, callback);
          }
        }
        const span = instrumentation.tracer.startSpan(
          `mongodb.${operationName}`,
          {
            kind: SpanKind.CLIENT,
          }
        );

        instrumentation._populateV3Attributes(
          span,
          ns,
          server,
          // eslint-disable-next-line @typescript-eslint/no-explicit-any
          ops[0] as any,
          operationName
        );
        const patchedCallback = instrumentation._patchEnd(span, resultHandler);
        // handle when options is the callback to send the correct number of args
        if (typeof options === 'function') {
          return original.call(this, server, ns, ops, patchedCallback);
        } else {
          return original.call(this, server, ns, ops, options, patchedCallback);
        }
      };
    };
  }

  /** Creates spans for command operation */
  private _getV3PatchCommand() {
    const instrumentation = this;
    return (original: WireProtocolInternal['command']) => {
      return function patchedServerCommand(
        this: unknown,
        server: MongoInternalTopology,
        ns: string,
        cmd: MongoInternalCommand,
        options: unknown | Function,
        callback?: Function
      ) {
        const currentSpan = trace.getSpan(context.active());
        const resultHandler =
          typeof options === 'function' ? options : callback;
        if (
          !currentSpan ||
          typeof resultHandler !== 'function' ||
          typeof cmd !== 'object'
        ) {
          if (typeof options === 'function') {
            return original.call(this, server, ns, cmd, options);
          } else {
            return original.call(this, server, ns, cmd, options, callback);
          }
        }
        const commandType = MongoDBInstrumentation._getCommandType(cmd);
        const type =
          commandType === MongodbCommandType.UNKNOWN ? 'command' : commandType;
        const span = instrumentation.tracer.startSpan(`mongodb.${type}`, {
          kind: SpanKind.CLIENT,
        });
        const operation =
          commandType === MongodbCommandType.UNKNOWN ? undefined : commandType;
        instrumentation._populateV3Attributes(span, ns, server, cmd, operation);
        const patchedCallback = instrumentation._patchEnd(span, resultHandler);
        // handle when options is the callback to send the correct number of args
        if (typeof options === 'function') {
          return original.call(this, server, ns, cmd, patchedCallback);
        } else {
          return original.call(this, server, ns, cmd, options, patchedCallback);
        }
      };
    };
  }

  /** Creates spans for command operation */
  private _getV4PatchCommand() {
    const instrumentation = this;
    return (original: V4Connection['command']) => {
      return function patchedV4ServerCommand(
        this: any,
        ns: any,
        cmd: any,
        options: undefined | unknown,
        callback: any
      ) {
        const currentSpan = trace.getSpan(context.active());
        const resultHandler = callback;
        const commandType = Object.keys(cmd)[0];

        if (
          typeof resultHandler !== 'function' ||
          typeof cmd !== 'object' ||
          cmd.ismaster ||
          cmd.hello
        ) {
          return original.call(this, ns, cmd, options, callback);
        }
<<<<<<< HEAD

        if (!currentSpan) {
          const patchedCallback = instrumentation._patchEnd(
            undefined,
            resultHandler,
            this.id,
            commandType
          );

          return original.call(this, ns, cmd, options, patchedCallback);
        } else {
          const span = instrumentation.tracer.startSpan(
            `mongodb.${commandType}`,
            {
              kind: SpanKind.CLIENT,
            }
          );
          instrumentation._populateV4Attributes(span, this, ns, cmd);
          const patchedCallback = instrumentation._patchEnd(
            span,
            resultHandler,
            this.id,
            commandType
          );

          return original.call(this, ns, cmd, options, patchedCallback);
        }
=======
        const commandType = Object.keys(cmd)[0];
        const span = instrumentation.tracer.startSpan(
          `mongodb.${commandType}`,
          {
            kind: SpanKind.CLIENT,
          }
        );
        instrumentation._populateV4Attributes(span, this, ns, cmd, commandType);
        const patchedCallback = instrumentation._patchEnd(span, resultHandler);
        return original.call(this, ns, cmd, options, patchedCallback);
>>>>>>> ff109b77
      };
    };
  }

  /** Creates spans for find operation */
  private _getV3PatchFind() {
    const instrumentation = this;
    return (original: WireProtocolInternal['query']) => {
      return function patchedServerCommand(
        this: unknown,
        server: MongoInternalTopology,
        ns: string,
        cmd: MongoInternalCommand,
        cursorState: CursorState,
        options: unknown | Function,
        callback?: Function
      ) {
        const currentSpan = trace.getSpan(context.active());
        const resultHandler =
          typeof options === 'function' ? options : callback;
        if (
          !currentSpan ||
          typeof resultHandler !== 'function' ||
          typeof cmd !== 'object'
        ) {
          if (typeof options === 'function') {
            return original.call(this, server, ns, cmd, cursorState, options);
          } else {
            return original.call(
              this,
              server,
              ns,
              cmd,
              cursorState,
              options,
              callback
            );
          }
        }
        const span = instrumentation.tracer.startSpan('mongodb.find', {
          kind: SpanKind.CLIENT,
        });
        instrumentation._populateV3Attributes(span, ns, server, cmd, 'find');
        const patchedCallback = instrumentation._patchEnd(span, resultHandler);
        // handle when options is the callback to send the correct number of args
        if (typeof options === 'function') {
          return original.call(
            this,
            server,
            ns,
            cmd,
            cursorState,
            patchedCallback
          );
        } else {
          return original.call(
            this,
            server,
            ns,
            cmd,
            cursorState,
            options,
            patchedCallback
          );
        }
      };
    };
  }

  /** Creates spans for find operation */
  private _getV3PatchCursor() {
    const instrumentation = this;
    return (original: WireProtocolInternal['getMore']) => {
      return function patchedServerCommand(
        this: unknown,
        server: MongoInternalTopology,
        ns: string,
        cursorState: CursorState,
        batchSize: number,
        options: unknown | Function,
        callback?: Function
      ) {
        const currentSpan = trace.getSpan(context.active());
        const resultHandler =
          typeof options === 'function' ? options : callback;
        if (!currentSpan || typeof resultHandler !== 'function') {
          if (typeof options === 'function') {
            return original.call(
              this,
              server,
              ns,
              cursorState,
              batchSize,
              options
            );
          } else {
            return original.call(
              this,
              server,
              ns,
              cursorState,
              batchSize,
              options,
              callback
            );
          }
        }
        const span = instrumentation.tracer.startSpan('mongodb.getMore', {
          kind: SpanKind.CLIENT,
        });
        instrumentation._populateV3Attributes(
          span,
          ns,
          server,
          cursorState.cmd,
          'getMore'
        );
        const patchedCallback = instrumentation._patchEnd(span, resultHandler);
        // handle when options is the callback to send the correct number of args
        if (typeof options === 'function') {
          return original.call(
            this,
            server,
            ns,
            cursorState,
            batchSize,
            patchedCallback
          );
        } else {
          return original.call(
            this,
            server,
            ns,
            cursorState,
            batchSize,
            options,
            patchedCallback
          );
        }
      };
    };
  }

  /**
   * Get the mongodb command type from the object.
   * @param command Internal mongodb command object
   */
  private static _getCommandType(
    command: MongoInternalCommand
  ): MongodbCommandType {
    if (command.createIndexes !== undefined) {
      return MongodbCommandType.CREATE_INDEXES;
    } else if (command.findandmodify !== undefined) {
      return MongodbCommandType.FIND_AND_MODIFY;
    } else if (command.ismaster !== undefined) {
      return MongodbCommandType.IS_MASTER;
    } else if (command.count !== undefined) {
      return MongodbCommandType.COUNT;
    } else {
      return MongodbCommandType.UNKNOWN;
    }
  }

  /**
   * Populate span's attributes by fetching related metadata from the context
   * @param span span to add attributes to
   * @param connectionCtx mongodb internal connection context
   * @param ns mongodb namespace
   * @param command mongodb internal representation of a command
   */
  private _populateV4Attributes(
    span: Span,
    connectionCtx: any,
    ns: any,
    command?: any,
    operation?: string
  ) {
    let host, port: undefined | string;
    if (connectionCtx) {
      const hostParts =
        typeof connectionCtx.address === 'string'
          ? connectionCtx.address.split(':')
          : '';
      if (hostParts.length === 2) {
        host = hostParts[0];
        port = hostParts[1];
      }
    }
    // capture parameters within the query as well if enhancedDatabaseReporting is enabled.
    let commandObj: Record<string, unknown>;
    if (command?.documents && command.documents[0]) {
      commandObj = command.documents[0];
    } else if (command?.cursors) {
      commandObj = command.cursors;
    } else {
      commandObj = command;
    }

    this._addAllSpanAttributes(
      span,
      ns.db,
      ns.collection,
      host,
      port,
      commandObj,
      operation
    );
  }

  /**
   * Populate span's attributes by fetching related metadata from the context
   * @param span span to add attributes to
   * @param ns mongodb namespace
   * @param topology mongodb internal representation of the network topology
   * @param command mongodb internal representation of a command
   */
  private _populateV3Attributes(
    span: Span,
    ns: string,
    topology: MongoInternalTopology,
    command?: MongoInternalCommand,
    operation?: string | undefined
  ) {
    // add network attributes to determine the remote server
    let host: undefined | string;
    let port: undefined | string;
    if (topology && topology.s) {
      host = topology.s.options?.host ?? topology.s.host;
      port = (topology.s.options?.port ?? topology.s.port)?.toString();
      if (host == null || port == null) {
        const address = topology.description?.address;
        if (address) {
          const addressSegments = address.split(':');
          host = addressSegments[0];
          port = addressSegments[1];
        }
      }
    }

    // The namespace is a combination of the database name and the name of the
    // collection or index, like so: [database-name].[collection-or-index-name].
    // It could be a string or an instance of MongoDBNamespace, as such we
    // always coerce to a string to extract db and collection.
    const [dbName, dbCollection] = ns.toString().split('.');
    // capture parameters within the query as well if enhancedDatabaseReporting is enabled.
    const commandObj = command?.query ?? command?.q ?? command;

    this._addAllSpanAttributes(
      span,
      dbName,
      dbCollection,
      host,
      port,
      commandObj,
      operation
    );
  }

  private _addAllSpanAttributes(
    span: Span,
    dbName?: string,
    dbCollection?: string,
    host?: undefined | string,
    port?: undefined | string,
    commandObj?: any,
    operation?: string | undefined
  ) {
    // add database related attributes
    span.setAttributes({
      [SemanticAttributes.DB_SYSTEM]: DbSystemValues.MONGODB,
      [SemanticAttributes.DB_NAME]: dbName,
      [SemanticAttributes.DB_MONGODB_COLLECTION]: dbCollection,
      [SemanticAttributes.DB_OPERATION]: operation,
    });

    if (host && port) {
      span.setAttributes({
        [SemanticAttributes.NET_PEER_NAME]: host,
        [SemanticAttributes.NET_PEER_PORT]: port,
      });
    }
    if (!commandObj) return;
    const dbStatementSerializer =
      typeof this._config.dbStatementSerializer === 'function'
        ? this._config.dbStatementSerializer
        : this._defaultDbStatementSerializer.bind(this);

    safeExecuteInTheMiddle(
      () => {
        const query = dbStatementSerializer(commandObj);
        span.setAttribute(SemanticAttributes.DB_STATEMENT, query);
      },
      err => {
        if (err) {
          this._diag.error('Error running dbStatementSerializer hook', err);
        }
      },
      true
    );
  }

  private _defaultDbStatementSerializer(commandObj: Record<string, unknown>) {
    const enhancedDbReporting = !!this._config?.enhancedDatabaseReporting;
    const resultObj = enhancedDbReporting
      ? commandObj
      : Object.keys(commandObj).reduce((obj, key) => {
          obj[key] = '?';
          return obj;
        }, {} as { [key: string]: unknown });
    return JSON.stringify(resultObj);
  }

  /**
   * Triggers the response hook in case it is defined.
   * @param span The span to add the results to.
   * @param result The command result
   */
  private _handleExecutionResult(span: Span, result: CommandResult) {
    const config: MongoDBInstrumentationConfig = this.getConfig();
    if (typeof config.responseHook === 'function') {
      safeExecuteInTheMiddle(
        () => {
          config.responseHook!(span, { data: result });
        },
        err => {
          if (err) {
            this._diag.error('Error running response hook', err);
          }
        },
        true
      );
    }
  }

  /**
   * Ends a created span.
   * @param span The created span to end.
   * @param resultHandler A callback function.
   * @param connectionId: The connection ID of the Command response.
   */
  private _patchEnd(
    span: Span | undefined,
    resultHandler: Function,
    connectionId?: number,
    commandType?: string
  ): Function {
    // mongodb is using "tick" when calling a callback, this way the context
    // in final callback (resultHandler) is lost
    const activeContext = context.active();
    const instrumentation = this;
    return function patchedEnd(this: {}, ...args: unknown[]) {
      const error = args[0];
      if (span) {
        if (error instanceof Error) {
          span?.setStatus({
            code: SpanStatusCode.ERROR,
            message: error.message,
          });
        } else {
          const result = args[1] as CommandResult;
          instrumentation._handleExecutionResult(span, result);
        }
        span.end();
      }

      return context.with(activeContext, () => {

        if (commandType === 'endSessions') {
          instrumentation._connectionsUsage.add(-1, {
            state: 'idle',
            'pool.name': instrumentation._poolName
          });
        }
        return resultHandler.apply(this, args);
      });
    };
  }
  private setPoolName(options: any) {
    const host = options.hostAddress?.host;
    const port = options.hostAddress?.port;
    const database = options.dbName;

    let poolName = '';
    poolName += host ? `host: '${host}', ` : '';
    poolName += port ? `port: ${port}, ` : '';
    poolName += database ? `database: '${database}' ` : '';
    if (!database) {
      poolName = poolName.substring(0, poolName.length - 2); //omit last comma
    }
    this._poolName = poolName.trim();
  }
}<|MERGE_RESOLUTION|>--- conflicted
+++ resolved
@@ -41,13 +41,9 @@
   MongoInternalTopology,
   WireProtocolInternal,
   V4Connection,
-<<<<<<< HEAD
   V4Connect,
   V4Session,
 } from './types';
-=======
-} from './internal-types';
->>>>>>> ff109b77
 import { VERSION } from './version';
 import { ServerSession } from 'mongodb';
 import { UpDownCounter } from '@opentelemetry/api-metrics';
@@ -466,8 +462,6 @@
         ) {
           return original.call(this, ns, cmd, options, callback);
         }
-<<<<<<< HEAD
-
         if (!currentSpan) {
           const patchedCallback = instrumentation._patchEnd(
             undefined,
@@ -484,7 +478,7 @@
               kind: SpanKind.CLIENT,
             }
           );
-          instrumentation._populateV4Attributes(span, this, ns, cmd);
+          instrumentation._populateV4Attributes(span, this, ns, cmd, commandType);
           const patchedCallback = instrumentation._patchEnd(
             span,
             resultHandler,
@@ -494,18 +488,6 @@
 
           return original.call(this, ns, cmd, options, patchedCallback);
         }
-=======
-        const commandType = Object.keys(cmd)[0];
-        const span = instrumentation.tracer.startSpan(
-          `mongodb.${commandType}`,
-          {
-            kind: SpanKind.CLIENT,
-          }
-        );
-        instrumentation._populateV4Attributes(span, this, ns, cmd, commandType);
-        const patchedCallback = instrumentation._patchEnd(span, resultHandler);
-        return original.call(this, ns, cmd, options, patchedCallback);
->>>>>>> ff109b77
       };
     };
   }
