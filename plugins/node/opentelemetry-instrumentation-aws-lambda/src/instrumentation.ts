--- conflicted
+++ resolved
@@ -40,14 +40,11 @@
   Attributes,
 } from '@opentelemetry/api';
 import {
-<<<<<<< HEAD
   AWSXRAY_TRACE_ID_HEADER,
   AWSXRayPropagator,
 } from '@opentelemetry/propagator-aws-xray';
 import {
   ATTR_URL_FULL,
-=======
->>>>>>> 5eb61d8e
   SEMATTRS_FAAS_EXECUTION,
   SEMRESATTRS_CLOUD_ACCOUNT_ID,
   SEMRESATTRS_FAAS_ID,
