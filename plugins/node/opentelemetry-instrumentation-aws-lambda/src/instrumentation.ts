/*
 * Copyright The OpenTelemetry Authors
 *
 * Licensed under the Apache License, Version 2.0 (the "License");
 * you may not use this file except in compliance with the License.
 * You may obtain a copy of the License at
 *
 *      https://www.apache.org/licenses/LICENSE-2.0
 *
 * Unless required by applicable law or agreed to in writing, software
 * distributed under the License is distributed on an "AS IS" BASIS,
 * WITHOUT WARRANTIES OR CONDITIONS OF ANY KIND, either express or implied.
 * See the License for the specific language governing permissions and
 * limitations under the License.
 */

import * as path from 'path';

import {
  InstrumentationBase,
  InstrumentationNodeModuleDefinition,
  InstrumentationNodeModuleFile,
  isWrapped,
  safeExecuteInTheMiddle,
} from '@opentelemetry/instrumentation';
import {
  Context as OtelContext,
  context as otelContext,
  diag,
  trace,
  propagation,
  Span,
  SpanKind,
  SpanStatusCode,
  TextMapGetter,
  TraceFlags,
  TracerProvider,
  ROOT_CONTEXT,
} from '@opentelemetry/api';
import {
  AWSXRAY_TRACE_ID_HEADER,
  AWSXRayPropagator,
} from '@opentelemetry/propagator-aws-xray';
import {
  SemanticAttributes,
  SemanticResourceAttributes,
} from '@opentelemetry/semantic-conventions';

import {
  APIGatewayProxyEventHeaders,
  Callback,
  Context,
  Handler,
} from 'aws-lambda';

import { AwsLambdaInstrumentationConfig, EventContextExtractor } from './types';
import { VERSION } from './version';
<<<<<<< HEAD
import { env } from 'process';
=======
import { LambdaModule } from './internal-types';
>>>>>>> 4098e6a3

const awsPropagator = new AWSXRayPropagator();
const headerGetter: TextMapGetter<APIGatewayProxyEventHeaders> = {
  keys(carrier): string[] {
    return Object.keys(carrier);
  },
  get(carrier, key: string) {
    return carrier[key];
  },
};

export const traceContextEnvironmentKey = '_X_AMZN_TRACE_ID';

export class AwsLambdaInstrumentation extends InstrumentationBase {
  private _forceFlush?: () => Promise<void>;

  constructor(protected override _config: AwsLambdaInstrumentationConfig = {}) {
    super('@opentelemetry/instrumentation-aws-lambda', VERSION, _config);

    if (_config.disableAwsContextPropagation == null) {
      if (
        typeof env['OTEL_LAMBDA_DISABLE_AWS_CONTEXT_PROPAGATION'] ===
          'string' &&
        env[
          'OTEL_LAMBDA_DISABLE_AWS_CONTEXT_PROPAGATION'
        ].toLocaleLowerCase() === 'true'
      ) {
        _config.disableAwsContextPropagation = true;
      }
    }
  }

  override setConfig(config: AwsLambdaInstrumentationConfig = {}) {
    this._config = config;
  }

  init() {
    const taskRoot = process.env.LAMBDA_TASK_ROOT;
    const handlerDef = process.env._HANDLER;

    // _HANDLER and LAMBDA_TASK_ROOT are always defined in Lambda but guard bail out if in the future this changes.
    if (!taskRoot || !handlerDef) {
      return [];
    }

    const handler = path.basename(handlerDef);
    const moduleRoot = handlerDef.substr(0, handlerDef.length - handler.length);

    const [module, functionName] = handler.split('.', 2);

    // Lambda loads user function using an absolute path.
    let filename = path.resolve(taskRoot, moduleRoot, module);
    if (!filename.endsWith('.js')) {
      // Patching infrastructure currently requires a filename when requiring with an absolute path.
      filename += '.js';
    }

    return [
      new InstrumentationNodeModuleDefinition(
        // NB: The patching infrastructure seems to match names backwards, this must be the filename, while
        // InstrumentationNodeModuleFile must be the module name.
        filename,
        ['*'],
        undefined,
        undefined,
        [
          new InstrumentationNodeModuleFile(
            module,
            ['*'],
            (moduleExports: LambdaModule) => {
              diag.debug('Applying patch for lambda handler');
              if (isWrapped(moduleExports[functionName])) {
                this._unwrap(moduleExports, functionName);
              }
              this._wrap(moduleExports, functionName, this._getHandler());
              return moduleExports;
            },
            (moduleExports?: LambdaModule) => {
              if (moduleExports == undefined) return;
              diag.debug('Removing patch for lambda handler');
              this._unwrap(moduleExports, functionName);
            }
          ),
        ]
      ),
    ];
  }

  private _getHandler() {
    return (original: Handler) => {
      return this._getPatchHandler(original);
    };
  }

  private _getPatchHandler(original: Handler) {
    diag.debug('patch handler function');
    const plugin = this;

    return function patchedHandler(
      this: never,
      // The event can be a user type, it truly is any.
      // eslint-disable-next-line @typescript-eslint/no-explicit-any
      event: any,
      context: Context,
      callback: Callback
    ) {
      const config = plugin._config;
      const parent = AwsLambdaInstrumentation._determineParent(
        event,
        context,
        config.disableAwsContextPropagation === true,
        config.eventContextExtractor ||
          AwsLambdaInstrumentation._defaultEventContextExtractor
      );

      const name = context.functionName;
      const span = plugin.tracer.startSpan(
        name,
        {
          kind: SpanKind.SERVER,
          attributes: {
            [SemanticAttributes.FAAS_EXECUTION]: context.awsRequestId,
            [SemanticResourceAttributes.FAAS_ID]: context.invokedFunctionArn,
            [SemanticResourceAttributes.CLOUD_ACCOUNT_ID]:
              AwsLambdaInstrumentation._extractAccountId(
                context.invokedFunctionArn
              ),
          },
        },
        parent
      );

      if (config.requestHook) {
        safeExecuteInTheMiddle(
          () => config.requestHook!(span, { event, context }),
          e => {
            if (e)
              diag.error('aws-lambda instrumentation: requestHook error', e);
          },
          true
        );
      }

      return otelContext.with(trace.setSpan(parent, span), () => {
        // Lambda seems to pass a callback even if handler is of Promise form, so we wrap all the time before calling
        // the handler and see if the result is a Promise or not. In such a case, the callback is usually ignored. If
        // the handler happened to both call the callback and complete a returned Promise, whichever happens first will
        // win and the latter will be ignored.
        const wrappedCallback = plugin._wrapCallback(callback, span);
        const maybePromise = safeExecuteInTheMiddle(
          () => original.apply(this, [event, context, wrappedCallback]),
          error => {
            if (error != null) {
              // Exception thrown synchronously before resolving callback / promise.
              plugin._applyResponseHook(span, error);
              plugin._endSpan(span, error, () => {});
            }
          }
        ) as Promise<{}> | undefined;
        if (typeof maybePromise?.then === 'function') {
          return maybePromise.then(
            value => {
              plugin._applyResponseHook(span, null, value);
              return new Promise(resolve =>
                plugin._endSpan(span, undefined, () => resolve(value))
              );
            },
            (err: Error | string) => {
              plugin._applyResponseHook(span, err);
              return new Promise((resolve, reject) =>
                plugin._endSpan(span, err, () => reject(err))
              );
            }
          );
        }
        return maybePromise;
      });
    };
  }

  override setTracerProvider(tracerProvider: TracerProvider) {
    super.setTracerProvider(tracerProvider);
    this._forceFlush = this._getForceFlush(tracerProvider);
  }

  private _getForceFlush(tracerProvider: TracerProvider) {
    if (!tracerProvider) return undefined;

    // eslint-disable-next-line @typescript-eslint/no-explicit-any
    let currentProvider: any = tracerProvider;

    if (typeof currentProvider.getDelegate === 'function') {
      currentProvider = currentProvider.getDelegate();
    }

    if (typeof currentProvider.forceFlush === 'function') {
      return currentProvider.forceFlush.bind(currentProvider);
    }

    return undefined;
  }

  private _wrapCallback(original: Callback, span: Span): Callback {
    const plugin = this;
    return function wrappedCallback(this: never, err, res) {
      diag.debug('executing wrapped lookup callback function');
      plugin._applyResponseHook(span, err, res);

      plugin._endSpan(span, err, () => {
        diag.debug('executing original lookup callback function');
        return original.apply(this, [err, res]);
      });
    };
  }

  private _endSpan(
    span: Span,
    err: string | Error | null | undefined,
    callback: () => void
  ) {
    if (err) {
      span.recordException(err);
    }

    let errMessage;
    if (typeof err === 'string') {
      errMessage = err;
    } else if (err) {
      errMessage = err.message;
    }
    if (errMessage) {
      span.setStatus({
        code: SpanStatusCode.ERROR,
        message: errMessage,
      });
    }

    span.end();

    if (this._forceFlush) {
      this._forceFlush().then(
        () => callback(),
        () => callback()
      );
    } else {
      diag.error(
        'Spans may not be exported for the lambda function because we are not force flushing before callback.'
      );
      callback();
    }
  }

  private _applyResponseHook(
    span: Span,
    err?: Error | string | null,
    res?: any
  ) {
    if (this._config?.responseHook) {
      safeExecuteInTheMiddle(
        () => this._config.responseHook!(span, { err, res }),
        e => {
          if (e)
            diag.error('aws-lambda instrumentation: responseHook error', e);
        },
        true
      );
    }
  }

  private static _extractAccountId(arn: string): string | undefined {
    const parts = arn.split(':');
    if (parts.length >= 5) {
      return parts[4];
    }
    return undefined;
  }

  private static _defaultEventContextExtractor(event: any): OtelContext {
    // The default extractor tries to get sampled trace header from HTTP headers.
    const httpHeaders = event.headers || {};
    return propagation.extract(otelContext.active(), httpHeaders, headerGetter);
  }

  private static _determineParent(
    event: any,
    context: Context,
    disableAwsContextPropagation: boolean,
    eventContextExtractor: EventContextExtractor
  ): OtelContext {
    let parent: OtelContext | undefined = undefined;
    if (!disableAwsContextPropagation) {
      const lambdaTraceHeader = process.env[traceContextEnvironmentKey];
      if (lambdaTraceHeader) {
        parent = awsPropagator.extract(
          otelContext.active(),
          { [AWSXRAY_TRACE_ID_HEADER]: lambdaTraceHeader },
          headerGetter
        );
      }
      if (parent) {
        const spanContext = trace.getSpan(parent)?.spanContext();
        if (
          spanContext &&
          (spanContext.traceFlags & TraceFlags.SAMPLED) === TraceFlags.SAMPLED
        ) {
          // Trace header provided by Lambda only sampled if a sampled context was propagated from
          // an upstream cloud service such as S3, or the user is using X-Ray. In these cases, we
          // need to use it as the parent.
          return parent;
        }
      }
    }
    const extractedContext = safeExecuteInTheMiddle(
      () => eventContextExtractor(event, context),
      e => {
        if (e)
          diag.error(
            'aws-lambda instrumentation: eventContextExtractor error',
            e
          );
      },
      true
    );
    if (trace.getSpan(extractedContext)?.spanContext()) {
      return extractedContext;
    }
    if (!parent) {
      // No context in Lambda environment or HTTP headers.
      return ROOT_CONTEXT;
    }
    return parent;
  }
}<|MERGE_RESOLUTION|>--- conflicted
+++ resolved
@@ -55,11 +55,8 @@
 
 import { AwsLambdaInstrumentationConfig, EventContextExtractor } from './types';
 import { VERSION } from './version';
-<<<<<<< HEAD
 import { env } from 'process';
-=======
 import { LambdaModule } from './internal-types';
->>>>>>> 4098e6a3
 
 const awsPropagator = new AWSXRayPropagator();
 const headerGetter: TextMapGetter<APIGatewayProxyEventHeaders> = {
