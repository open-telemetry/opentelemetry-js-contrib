/*
 * Copyright The OpenTelemetry Authors
 *
 * Licensed under the Apache License, Version 2.0 (the "License");
 * you may not use this file except in compliance with the License.
 * You may obtain a copy of the License at
 *
 *      https://www.apache.org/licenses/LICENSE-2.0
 *
 * Unless required by applicable law or agreed to in writing, software
 * distributed under the License is distributed on an "AS IS" BASIS,
 * WITHOUT WARRANTIES OR CONDITIONS OF ANY KIND, either express or implied.
 * See the License for the specific language governing permissions and
 * limitations under the License.
 */

import * as path from 'path';

import {
  InstrumentationBase,
  InstrumentationNodeModuleDefinition,
  InstrumentationNodeModuleFile,
  isWrapped,
  safeExecuteInTheMiddle,
} from '@opentelemetry/instrumentation';
import {
<<<<<<< HEAD
  Context as OtelContext,
  context as otelContext,
  diag,
  getSpanContext,
  setSpan,
  propagation,
=======
  context as otelcontext,
  diag,
  setSpan,
>>>>>>> d9365c5d
  Span,
  SpanKind,
  SpanStatusCode,
  TextMapGetter,
  TraceFlags,
  TracerProvider,
} from '@opentelemetry/api';
import {
  AWSXRAY_TRACE_ID_HEADER,
  AWSXRayPropagator,
} from '@opentelemetry/propagator-aws-xray';
import { CLOUD_RESOURCE } from '@opentelemetry/resources';
import { SemanticAttributes } from '@opentelemetry/semantic-conventions';

import {
  APIGatewayProxyEventHeaders,
  Callback,
  Context,
  Handler,
} from 'aws-lambda';

import { LambdaModule } from './types';
import { VERSION } from './version';
import { BasicTracerProvider } from '@opentelemetry/tracing';

const awsPropagator = new AWSXRayPropagator();
const headerGetter: TextMapGetter<APIGatewayProxyEventHeaders> = {
  keys(carrier): string[] {
    return Object.keys(carrier);
  },
  get(carrier, key: string) {
    return carrier[key];
  },
};

export class AwsLambdaInstrumentation extends InstrumentationBase {
  private _tracerProvider: TracerProvider | undefined;

  constructor() {
    super('@opentelemetry/instrumentation-aws-lambda', VERSION);
  }

  init() {
    const taskRoot = process.env.LAMBDA_TASK_ROOT;
    const handlerDef = process.env._HANDLER;

    // _HANDLER and LAMBDA_TASK_ROOT are always defined in Lambda but guard bail out if in the future this changes.
    if (!taskRoot || !handlerDef) {
      return [];
    }

    const handler = path.basename(handlerDef);
    const moduleRoot = handlerDef.substr(0, handlerDef.length - handler.length);

    const [module, functionName] = handler.split('.', 2);

    // Lambda loads user function using an absolute path.
    let filename = path.resolve(taskRoot, moduleRoot, module);
    if (!filename.endsWith('.js')) {
      // Patching infrastructure currently requires a filename when requiring with an absolute path.
      filename += '.js';
    }

    return [
      new InstrumentationNodeModuleDefinition(
        // NB: The patching infrastructure seems to match names backwards, this must be the filename, while
        // InstrumentationNodeModuleFile must be the module name.
        filename,
        ['*'],
        undefined,
        undefined,
        [
          new InstrumentationNodeModuleFile(
            module,
            ['*'],
            (moduleExports: LambdaModule) => {
              diag.debug('Applying patch for lambda handler');
              if (isWrapped(moduleExports[functionName])) {
                this._unwrap(moduleExports, functionName);
              }
              this._wrap(moduleExports, functionName, this._getHandler());
              return moduleExports;
            },
            (moduleExports?: LambdaModule) => {
              if (moduleExports == undefined) return;
              diag.debug('Removing patch for lambda handler');
              this._unwrap(moduleExports, functionName);
            }
          ),
        ]
      ),
    ];
  }

  private _getHandler() {
    return (original: Handler) => {
      return this._getPatchHandler(original);
    };
  }

  private _getPatchHandler(original: Handler) {
    diag.debug('patch handler function');
    const plugin = this;

    return function patchedHandler(
      this: never,
      // The event can be a user type, it truly is any.
      // eslint-disable-next-line @typescript-eslint/no-explicit-any
      event: any,
      context: Context,
      callback: Callback
    ) {
      const httpHeaders =
        typeof event.headers === 'object' ? event.headers : {};
      const parent = AwsLambdaInstrumentation._determineParent(httpHeaders);

      const name = context.functionName;
<<<<<<< HEAD
      const span = plugin.tracer.startSpan(
        name,
        {
          kind: SpanKind.SERVER,
          attributes: {
            [FaasAttribute.FAAS_EXECUTION]: context.awsRequestId,
            [FaasAttribute.FAAS_ID]: context.invokedFunctionArn,
            [CLOUD_RESOURCE.ACCOUNT_ID]: AwsLambdaInstrumentation._extractAccountId(
              context.invokedFunctionArn
            ),
          },
=======
      const span = plugin.tracer.startSpan(name, {
        kind: SpanKind.SERVER,
        attributes: {
          [SemanticAttributes.FAAS_EXECUTION]: context.awsRequestId,
          'faas.id': context.invokedFunctionArn,
          [CLOUD_RESOURCE.ACCOUNT_ID]: AwsLambdaInstrumentation._extractAccountId(
            context.invokedFunctionArn
          ),
>>>>>>> d9365c5d
        },
        parent
      );

<<<<<<< HEAD
      return otelContext.with(setSpan(otelContext.active(), span), () => {
=======
      return otelcontext.with(setSpan(otelcontext.active(), span), () => {
>>>>>>> d9365c5d
        // Lambda seems to pass a callback even if handler is of Promise form, so we wrap all the time before calling
        // the handler and see if the result is a Promise or not. In such a case, the callback is usually ignored. If
        // the handler happened to both call the callback and complete a returned Promise, whichever happens first will
        // win and the latter will be ignored.
        const wrappedCallback = plugin._wrapCallback(callback, span);
        const maybePromise = safeExecuteInTheMiddle(
          () => original.apply(this, [event, context, wrappedCallback]),
          error => {
            if (error != null) {
              // Exception thrown synchronously before resolving callback / promise.
              plugin._endSpan(span, error, () => {});
            }
          }
        ) as Promise<{}> | undefined;
        if (typeof maybePromise?.then === 'function') {
          return maybePromise.then(
            value =>
              new Promise(resolve =>
                plugin._endSpan(span, undefined, () => resolve(value))
              ),
            (err: Error | string) =>
              new Promise((resolve, reject) =>
                plugin._endSpan(span, err, () => reject(err))
              )
          );
        }
        return maybePromise;
      });
    };
  }

  setTracerProvider(tracerProvider: TracerProvider) {
    super.setTracerProvider(tracerProvider);
    this._tracerProvider = tracerProvider;
  }

  private _wrapCallback(original: Callback, span: Span): Callback {
    const plugin = this;
    return function wrappedCallback(this: never, err, res) {
      diag.debug('executing wrapped lookup callback function');

      plugin._endSpan(span, err, () => {
        diag.debug('executing original lookup callback function');
        return original.apply(this, [err, res]);
      });
    };
  }

  private _endSpan(
    span: Span,
    err: string | Error | null | undefined,
    callback: () => void
  ) {
    if (err) {
      span.recordException(err);
    }

    let errMessage;
    if (typeof err === 'string') {
      errMessage = err;
    } else if (err) {
      errMessage = err.message;
    }
    if (errMessage) {
      span.setStatus({
        code: SpanStatusCode.ERROR,
        message: errMessage,
      });
    }

    span.end();
    if (this._tracerProvider instanceof BasicTracerProvider) {
      this._tracerProvider
        .getActiveSpanProcessor()
        .forceFlush()
        .then(
          () => callback(),
          () => callback()
        );
    } else {
      callback();
    }
  }

  private static _extractAccountId(arn: string): string | undefined {
    const parts = arn.split(':');
    if (parts.length >= 5) {
      return parts[4];
    }
    return undefined;
  }

  private static _determineParent(
    httpHeaders: APIGatewayProxyEventHeaders
  ): OtelContext {
    let parent: OtelContext | undefined = undefined;
    const lambdaTraceHeader = process.env['_X_AMZN_TRACE_ID'];
    if (lambdaTraceHeader) {
      parent = awsPropagator.extract(
        otelContext.active(),
        { [AWSXRAY_TRACE_ID_HEADER]: lambdaTraceHeader },
        headerGetter
      );
    }
    if (parent) {
      const spanContext = getSpanContext(parent);
      if (
        spanContext &&
        (spanContext.traceFlags & TraceFlags.SAMPLED) === TraceFlags.SAMPLED
      ) {
        // Trace header provided by Lambda only sampled if a sampled context was propagated from
        // an upstream cloud service such as S3, or the user is using X-Ray. In these cases, we
        // need to use it as the parent.
        return parent;
      }
    }
    // There was not a sampled trace header from Lambda so try from HTTP headers.
    const httpContext = propagation.extract(
      otelContext.active(),
      httpHeaders,
      headerGetter
    );
    if (getSpanContext(httpContext)) {
      return httpContext;
    }
    if (!parent) {
      // No context in Lambda environment or HTTP headers.
      return otelContext.active();
    }
    return parent;
  }
}<|MERGE_RESOLUTION|>--- conflicted
+++ resolved
@@ -24,18 +24,12 @@
   safeExecuteInTheMiddle,
 } from '@opentelemetry/instrumentation';
 import {
-<<<<<<< HEAD
   Context as OtelContext,
   context as otelContext,
   diag,
   getSpanContext,
   setSpan,
   propagation,
-=======
-  context as otelcontext,
-  diag,
-  setSpan,
->>>>>>> d9365c5d
   Span,
   SpanKind,
   SpanStatusCode,
@@ -49,6 +43,7 @@
 } from '@opentelemetry/propagator-aws-xray';
 import { CLOUD_RESOURCE } from '@opentelemetry/resources';
 import { SemanticAttributes } from '@opentelemetry/semantic-conventions';
+import { BasicTracerProvider } from '@opentelemetry/tracing';
 
 import {
   APIGatewayProxyEventHeaders,
@@ -59,7 +54,6 @@
 
 import { LambdaModule } from './types';
 import { VERSION } from './version';
-import { BasicTracerProvider } from '@opentelemetry/tracing';
 
 const awsPropagator = new AWSXRayPropagator();
 const headerGetter: TextMapGetter<APIGatewayProxyEventHeaders> = {
@@ -153,37 +147,22 @@
       const parent = AwsLambdaInstrumentation._determineParent(httpHeaders);
 
       const name = context.functionName;
-<<<<<<< HEAD
       const span = plugin.tracer.startSpan(
         name,
         {
           kind: SpanKind.SERVER,
           attributes: {
-            [FaasAttribute.FAAS_EXECUTION]: context.awsRequestId,
-            [FaasAttribute.FAAS_ID]: context.invokedFunctionArn,
+            [SemanticAttributes.FAAS_EXECUTION]: context.awsRequestId,
+            [SemanticAttributes.FAAS_ID]: context.invokedFunctionArn,
             [CLOUD_RESOURCE.ACCOUNT_ID]: AwsLambdaInstrumentation._extractAccountId(
               context.invokedFunctionArn
             ),
           },
-=======
-      const span = plugin.tracer.startSpan(name, {
-        kind: SpanKind.SERVER,
-        attributes: {
-          [SemanticAttributes.FAAS_EXECUTION]: context.awsRequestId,
-          'faas.id': context.invokedFunctionArn,
-          [CLOUD_RESOURCE.ACCOUNT_ID]: AwsLambdaInstrumentation._extractAccountId(
-            context.invokedFunctionArn
-          ),
->>>>>>> d9365c5d
         },
         parent
       );
 
-<<<<<<< HEAD
       return otelContext.with(setSpan(otelContext.active(), span), () => {
-=======
-      return otelcontext.with(setSpan(otelcontext.active(), span), () => {
->>>>>>> d9365c5d
         // Lambda seems to pass a callback even if handler is of Promise form, so we wrap all the time before calling
         // the handler and see if the result is a Promise or not. In such a case, the callback is usually ignored. If
         // the handler happened to both call the callback and complete a returned Promise, whichever happens first will
