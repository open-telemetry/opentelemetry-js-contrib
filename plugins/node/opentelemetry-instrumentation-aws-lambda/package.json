{
  "name": "@opentelemetry/instrumentation-aws-lambda",
  "version": "0.15.0",
  "description": "OpenTelemetry AWS Lambda automatic instrumentation package.",
  "main": "build/src/index.js",
  "types": "build/src/index.d.ts",
  "repository": "open-telemetry/opentelemetry-js-contrib",
  "scripts": {
    "test": "nyc ts-mocha -p tsconfig.json 'test/**/*.test.ts'",
    "tdd": "npm run test -- --watch-extensions ts --watch",
    "clean": "rimraf build/*",
    "lint": "eslint . --ext .ts",
    "lint:fix": "eslint . --ext .ts --fix",
    "codecov": "nyc report --reporter=json && codecov -f coverage/*.json -p ../../",
    "precompile": "tsc --version",
    "prepare": "npm run compile",
    "version:update": "node ../../../scripts/version-update.js",
    "compile": "npm run version:update && tsc -p ."
  },
  "keywords": [
    "opentelemetry",
    "aws-lambda",
    "nodejs",
    "tracing",
    "profiling",
    "instrumentation"
  ],
  "author": "OpenTelemetry Authors",
  "license": "Apache-2.0",
  "engines": {
    "node": ">=8.5.0"
  },
  "files": [
    "build/src/**/*.js",
    "build/src/**/*.d.ts",
    "doc",
    "LICENSE",
    "README.md"
  ],
  "publishConfig": {
    "access": "public"
  },
  "devDependencies": {
    "@opentelemetry/core": "0.18.2",
    "@opentelemetry/node": "0.18.2",
    "@types/aws-lambda": "8.10.73",
    "@types/mocha": "7.0.2",
    "@types/node": "14.0.27",
    "@types/semver": "7.3.1",
    "@types/shimmer": "1.0.1",
    "@types/sinon": "9.0.4",
    "codecov": "3.7.2",
    "copyfiles": "2.4.1",
    "gts": "2.0.2",
    "mocha": "7.2.0",
    "nyc": "15.1.0",
    "rimraf": "3.0.2",
    "sinon": "9.0.2",
    "ts-mocha": "8.0.0",
    "ts-node": "9.0.0",
    "tslint-consistent-codestyle": "1.16.0",
    "tslint-microsoft-contrib": "6.2.0",
    "typescript": "3.9.7"
  },
  "dependencies": {
<<<<<<< HEAD
    "@opentelemetry/api": "^0.18.0",
    "@opentelemetry/instrumentation": "^0.18.0",
    "@opentelemetry/propagator-aws-xray": "^0.15.0",
    "@opentelemetry/resources": "^0.18.0",
    "@opentelemetry/semantic-conventions": "^0.18.0",
    "@opentelemetry/tracing": "^0.18.0"
=======
    "@opentelemetry/api": "^0.18.1",
    "@opentelemetry/instrumentation": "^0.18.2",
    "@opentelemetry/resources": "^0.18.2",
    "@opentelemetry/semantic-conventions": "^0.18.2",
    "@opentelemetry/tracing": "^0.18.2"
>>>>>>> b128dae7
  }
}<|MERGE_RESOLUTION|>--- conflicted
+++ resolved
@@ -63,19 +63,11 @@
     "typescript": "3.9.7"
   },
   "dependencies": {
-<<<<<<< HEAD
-    "@opentelemetry/api": "^0.18.0",
-    "@opentelemetry/instrumentation": "^0.18.0",
-    "@opentelemetry/propagator-aws-xray": "^0.15.0",
-    "@opentelemetry/resources": "^0.18.0",
-    "@opentelemetry/semantic-conventions": "^0.18.0",
-    "@opentelemetry/tracing": "^0.18.0"
-=======
     "@opentelemetry/api": "^0.18.1",
     "@opentelemetry/instrumentation": "^0.18.2",
+    "@opentelemetry/propagator-aws-xray": "^0.15.0",
     "@opentelemetry/resources": "^0.18.2",
     "@opentelemetry/semantic-conventions": "^0.18.2",
     "@opentelemetry/tracing": "^0.18.2"
->>>>>>> b128dae7
   }
 }