--- conflicted
+++ resolved
@@ -63,12 +63,7 @@
     "@opentelemetry/propagator-aws-xray": "^1.3.0",
     "@opentelemetry/resources": "^1.8.0",
     "@opentelemetry/semantic-conventions": "^1.0.0",
-<<<<<<< HEAD
-    "@types/aws-lambda": "8.10.81"
-=======
-    "@types/aws-lambda": "8.10.119",
-    "tslib": "^2.3.1"
->>>>>>> 3d6c7bef
+    "@types/aws-lambda": "8.10.119"
   },
   "homepage": "https://github.com/open-telemetry/opentelemetry-js-contrib/tree/main/plugins/node/opentelemetry-instrumentation-aws-lambda#readme"
 }