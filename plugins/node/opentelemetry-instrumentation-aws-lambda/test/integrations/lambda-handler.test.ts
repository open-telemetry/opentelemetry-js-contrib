--- conflicted
+++ resolved
@@ -21,11 +21,8 @@
 
 import {
   AwsLambdaInstrumentation,
-<<<<<<< HEAD
   AwsLambdaInstrumentationConfig,
-=======
   traceContextEnvironmentKey,
->>>>>>> af77aad1
 } from '../../src';
 import {
   BatchSpanProcessor,
@@ -35,13 +32,10 @@
 import { NodeTracerProvider } from '@opentelemetry/node';
 import { Context } from 'aws-lambda';
 import * as assert from 'assert';
-<<<<<<< HEAD
-import { SpanKind, SpanStatusCode } from '@opentelemetry/api';
 import {
   SemanticAttributes,
   ResourceAttributes,
 } from '@opentelemetry/semantic-conventions';
-=======
 import {
   context,
   setSpanContext,
@@ -52,8 +46,6 @@
 } from '@opentelemetry/api';
 import { AWSXRayPropagator } from '@opentelemetry/propagator-aws-xray';
 import { HttpTraceContext } from '@opentelemetry/core';
-import { SemanticAttributes } from '@opentelemetry/semantic-conventions';
->>>>>>> af77aad1
 
 const memoryExporter = new InMemorySpanExporter();
 const provider = new NodeTracerProvider();
