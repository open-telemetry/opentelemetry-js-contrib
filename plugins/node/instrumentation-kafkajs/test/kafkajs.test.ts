/*
 * Copyright The OpenTelemetry Authors, Aspecto
 *
 * Licensed under the Apache License, Version 2.0 (the "License");
 * you may not use this file except in compliance with the License.
 * You may obtain a copy of the License at
 *
 *      https://www.apache.org/licenses/LICENSE-2.0
 *
 * Unless required by applicable law or agreed to in writing, software
 * distributed under the License is distributed on an "AS IS" BASIS,
 * WITHOUT WARRANTIES OR CONDITIONS OF ANY KIND, either express or implied.
 * See the License for the specific language governing permissions and
 * limitations under the License.
 */

import * as assert from 'assert';
import { KafkaJsInstrumentation, KafkaJsInstrumentationConfig } from '../src';
import { ReadableSpan } from '@opentelemetry/sdk-trace-base';
import {
  propagation,
  context,
  SpanKind,
  SpanStatusCode,
  Baggage,
  Attributes,
} from '@opentelemetry/api';
import {
  ATTR_MESSAGING_SYSTEM,
  ATTR_MESSAGING_DESTINATION_NAME,
  ATTR_MESSAGING_OPERATION_TYPE,
  ATTR_MESSAGING_DESTINATION_PARTITION_ID,
  ATTR_MESSAGING_KAFKA_MESSAGE_KEY,
  ATTR_MESSAGING_KAFKA_MESSAGE_TOMBSTONE,
  ATTR_MESSAGING_KAFKA_OFFSET,
  ATTR_MESSAGING_OPERATION_NAME,
  METRIC_MESSAGING_CLIENT_SENT_MESSAGES,
  MESSAGING_SYSTEM_VALUE_KAFKA,
  METRIC_MESSAGING_PROCESS_DURATION,
  METRIC_MESSAGING_CLIENT_CONSUMED_MESSAGES,
  METRIC_MESSAGING_CLIENT_OPERATION_DURATION,
} from '../src/semconv';
import {
  getTestSpans,
  initMeterProvider,
  registerInstrumentationTesting,
  TestMetricReader,
} from '@opentelemetry/contrib-test-utils';
import { W3CBaggagePropagator, CompositePropagator } from '@opentelemetry/core';

const instrumentation = registerInstrumentationTesting(
  new KafkaJsInstrumentation()
);
import { CollectionResult, DataPointType } from '@opentelemetry/sdk-metrics';

import * as kafkajs from 'kafkajs';
import {
  Kafka,
  ProducerRecord,
  RecordMetadata,
  Producer,
  ProducerBatch,
  Message,
  Consumer,
  ConsumerRunConfig,
  EachBatchPayload,
  EachMessagePayload,
  KafkaMessage,
} from 'kafkajs';
import { DummyPropagation } from './DummyPropagation';
import { bufferTextMapGetter } from '../src/propagator';
import {
  ATTR_ERROR_TYPE,
  ATTR_SERVER_ADDRESS,
  ATTR_SERVER_PORT,
} from '@opentelemetry/semantic-conventions';

function assertMetricCollection(
  { errors, resourceMetrics }: CollectionResult,
  expected: Record<
    string,
    {
      count?: number;
      value?: number;
      buckets?: Record<number, number>;
      attributes: Attributes;
    }[]
  >
) {
  assert.strictEqual(errors.length, 0);
  const { metrics } = resourceMetrics.scopeMetrics[0];
  assert.strictEqual(
    Object.keys(expected).length,
    metrics.length,
    'A different number of metrics were found than expected'
  );
  Object.entries(expected).forEach(([name, values]) => {
    const match = metrics.find(metric => metric.descriptor.name === name);
    assert.ok(match, `metric ${name} not found`);

    if (match.dataPointType === DataPointType.HISTOGRAM) {
      assert.deepStrictEqual(
        match.dataPoints.map(d => d.value.count),
        values.map(v => v.count),
        `${name} datapoints do not have the same count`
      );
      values.forEach(({ buckets }, i) => {
        if (buckets) {
          const { boundaries, counts } = match.dataPoints[i].value.buckets;
          const actualBuckets = counts.reduce((acc, n, j) => {
            if (n > 0) {
              acc[boundaries[j]] = n;
            }
            return acc;
          }, {} as Record<number, number>);
          assert.deepStrictEqual(actualBuckets, buckets);
        }
      });
    } else {
      assert.deepStrictEqual(
        match.dataPoints.map(d => d.value),
        values.map(v => v.value),
        `${name} datapoint values do not match`
      );
    }
    assert.deepStrictEqual(
      match.dataPoints.map(d => d.attributes),
      values.map(v => v.attributes)
    );
  });
}

describe('instrumentation-kafkajs', () => {
  propagation.setGlobalPropagator(
    new CompositePropagator({
      propagators: [new DummyPropagation(), new W3CBaggagePropagator()],
    })
  );

  const kafka = new Kafka({
    clientId: 'unit-tests',
    brokers: ['testing_mock_host:1234'],
  });

  let producer: Producer;
  let messagesSent: Message[] = [];

  const patchProducerSend = (cb: () => Promise<RecordMetadata[]>) => {
    const origProducerFactory = kafkajs.Kafka.prototype.producer;
    kafkajs.Kafka.prototype.producer = function (...args): Producer {
      const producer = origProducerFactory.apply(this, args);

      producer.send = function (record: ProducerRecord) {
        messagesSent.push(...record.messages);
        return cb();
      };

      producer.sendBatch = function (batch: ProducerBatch) {
        batch.topicMessages?.forEach(topicMessages =>
          messagesSent.push(...topicMessages.messages)
        );
        return cb();
      };

      return producer;
    };
  };

  let consumer: Consumer;
  let runConfig: ConsumerRunConfig | undefined;

  const storeRunConfig = () => {
    const origConsumerFactory = kafkajs.Kafka.prototype.consumer;
    kafkajs.Kafka.prototype.consumer = function (...args): Consumer {
      const consumer: Consumer = origConsumerFactory.apply(this, args);
      consumer.run = function (config?: ConsumerRunConfig): Promise<void> {
        runConfig = config;
        return Promise.resolve();
      };
      return consumer;
    };
  };

  let metricReader: TestMetricReader;
  beforeEach(() => {
    messagesSent = [];
    metricReader = initMeterProvider(instrumentation);
  });

  describe('producer', () => {
    const expectKafkaHeadersToMatchSpanContext = (
      kafkaMessage: Message,
      span: ReadableSpan
    ) => {
      assert.strictEqual(
        kafkaMessage.headers?.[DummyPropagation.TRACE_CONTEXT_KEY],
        span.spanContext().traceId
      );
      assert.strictEqual(
        kafkaMessage.headers?.[DummyPropagation.SPAN_CONTEXT_KEY],
        span.spanContext().spanId
      );
    };

    describe('successful send', () => {
      const defaultRecordMetadata = [
        {
          topicName: 'topic-name-1',
          partition: 0,
          errorCode: 123,
          offset: '18',
          timestamp: '123456',
        },
      ];
      function initializeProducer(
        recordMetadata: RecordMetadata[] = defaultRecordMetadata
      ) {
        patchProducerSend(
          async (): Promise<RecordMetadata[]> => recordMetadata
        );
        instrumentation.disable();
        instrumentation.enable();
        producer = kafka.producer({
          createPartitioner: kafkajs.Partitioners.LegacyPartitioner,
        });
      }
      beforeEach(() => {
        initializeProducer();
      });

      it('simple send create span with right attributes, pass return value correctly and propagate context', async () => {
        const res: RecordMetadata[] = await producer.send({
          topic: 'topic-name-1',
          messages: [
            {
              partition: 42,
              key: 'message-key-0',
              value: 'testing message content',
            },
          ],
        });

        assert.strictEqual(res.length, 1);
        assert.strictEqual(res[0].topicName, 'topic-name-1');

        const spans = getTestSpans();
        assert.strictEqual(spans.length, 1);
        const span = spans[0];
        assert.strictEqual(span.kind, SpanKind.PRODUCER);
        assert.strictEqual(span.name, 'send topic-name-1');
        assert.strictEqual(span.status.code, SpanStatusCode.UNSET);
        assert.strictEqual(span.attributes[ATTR_MESSAGING_SYSTEM], 'kafka');
        assert.strictEqual(
          span.attributes[ATTR_MESSAGING_DESTINATION_NAME],
          'topic-name-1'
        );
        assert.strictEqual(
          span.attributes[ATTR_MESSAGING_DESTINATION_PARTITION_ID],
          '42'
        );
        assert.strictEqual(
          span.attributes[ATTR_MESSAGING_KAFKA_MESSAGE_TOMBSTONE],
          undefined
        );
        assert.strictEqual(
          span.attributes[ATTR_MESSAGING_KAFKA_MESSAGE_KEY],
          'message-key-0'
        );

        assert.strictEqual(messagesSent.length, 1);
        expectKafkaHeadersToMatchSpanContext(
          messagesSent[0],
          span as ReadableSpan
        );

        assertMetricCollection(await metricReader.collect(), {
          [METRIC_MESSAGING_CLIENT_SENT_MESSAGES]: [
            {
              value: 1,
              attributes: {
                [ATTR_MESSAGING_SYSTEM]: MESSAGING_SYSTEM_VALUE_KAFKA,
                [ATTR_MESSAGING_DESTINATION_NAME]: 'topic-name-1',
                [ATTR_MESSAGING_DESTINATION_PARTITION_ID]: '42',
                [ATTR_MESSAGING_OPERATION_NAME]: 'send',
              },
            },
          ],
        });
      });

      it('simple send create span with tombstone attribute', async () => {
        await producer.send({
          topic: 'topic-name-1',
          messages: [
            {
              partition: 42,
              key: 'message-key-1',
              value: null,
            },
          ],
        });

        const spans = getTestSpans();
        assert.strictEqual(spans.length, 1);
        const span = spans[0];
        assert.strictEqual(span.kind, SpanKind.PRODUCER);
        assert.strictEqual(span.name, 'send topic-name-1');
        assert.strictEqual(
          span.attributes[ATTR_MESSAGING_KAFKA_MESSAGE_TOMBSTONE],
          true
        );
        assertMetricCollection(await metricReader.collect(), {
          [METRIC_MESSAGING_CLIENT_SENT_MESSAGES]: [
            {
              value: 1,
              attributes: {
                [ATTR_MESSAGING_SYSTEM]: MESSAGING_SYSTEM_VALUE_KAFKA,
                [ATTR_MESSAGING_DESTINATION_NAME]: 'topic-name-1',
                [ATTR_MESSAGING_OPERATION_NAME]: 'send',
                [ATTR_MESSAGING_DESTINATION_PARTITION_ID]: '42',
              },
            },
          ],
        });
      });

      it('send two messages', async () => {
        initializeProducer([
          {
            topicName: 'topic-name-1',
            partition: 0,
            errorCode: 123,
            offset: '18',
            timestamp: '123456',
          },
          {
            topicName: 'topic-name-1',
            partition: 0,
            errorCode: 123,
            offset: '19',
            timestamp: '123456',
          },
        ]);
        await producer.send({
          topic: 'topic-name-1',
          messages: [
            {
              partition: 0,
              value: 'message1',
            },
            {
              partition: 0,
              value: 'message2',
            },
          ],
        });

        const spans = getTestSpans();
        assert.strictEqual(spans.length, 2);
        assert.strictEqual(spans[0].name, 'send topic-name-1');
        assert.strictEqual(spans[1].name, 'send topic-name-1');

        assert.strictEqual(messagesSent.length, 2);
        expectKafkaHeadersToMatchSpanContext(
          messagesSent[0],
          spans[0] as ReadableSpan
        );
        expectKafkaHeadersToMatchSpanContext(
          messagesSent[1],
          spans[1] as ReadableSpan
        );
        assertMetricCollection(await metricReader.collect(), {
          [METRIC_MESSAGING_CLIENT_SENT_MESSAGES]: [
            {
              value: 2,
              attributes: {
                [ATTR_MESSAGING_SYSTEM]: MESSAGING_SYSTEM_VALUE_KAFKA,
                [ATTR_MESSAGING_DESTINATION_NAME]: 'topic-name-1',
                [ATTR_MESSAGING_DESTINATION_PARTITION_ID]: '0',
                [ATTR_MESSAGING_OPERATION_NAME]: 'send',
              },
            },
          ],
        });
      });

      it('send batch', async () => {
        initializeProducer([
          {
            topicName: 'topic-name-1',
            partition: 0,
            errorCode: 123,
            offset: '18',
            timestamp: '123456',
          },
          {
            topicName: 'topic-name-1',
            partition: 0,
            errorCode: 123,
            offset: '19',
            timestamp: '123456',
          },
          {
            topicName: 'topic-name-2',
            partition: 1,
            errorCode: 123,
            offset: '19',
            timestamp: '123456',
          },
        ]);
        await producer.sendBatch({
          topicMessages: [
            {
              topic: 'topic-name-1',
              messages: [
                {
                  value: 'message1-1',
                },
                {
                  value: 'message1-2',
                },
              ],
            },
            {
              topic: 'topic-name-2',
              messages: [
                {
                  partition: 1,
                  value: 'message2-1',
                },
              ],
            },
          ],
        });

        const spans = getTestSpans();
        assert.strictEqual(spans.length, 3);
        assert.strictEqual(spans[0].name, 'send topic-name-1');
        assert.strictEqual(spans[1].name, 'send topic-name-1');
        assert.strictEqual(spans[2].name, 'send topic-name-2');

        assert.strictEqual(messagesSent.length, 3);
        for (let i = 0; i < 3; i++) {
          expectKafkaHeadersToMatchSpanContext(
            messagesSent[i],
            spans[i] as ReadableSpan
          );
        }
        assertMetricCollection(await metricReader.collect(), {
          [METRIC_MESSAGING_CLIENT_SENT_MESSAGES]: [
            {
              value: 2,
              attributes: {
                [ATTR_MESSAGING_SYSTEM]: MESSAGING_SYSTEM_VALUE_KAFKA,
                [ATTR_MESSAGING_DESTINATION_NAME]: 'topic-name-1',
                [ATTR_MESSAGING_OPERATION_NAME]: 'send',
              },
            },
            {
              value: 1,
              attributes: {
                [ATTR_MESSAGING_SYSTEM]: MESSAGING_SYSTEM_VALUE_KAFKA,
                [ATTR_MESSAGING_DESTINATION_NAME]: 'topic-name-2',
                [ATTR_MESSAGING_DESTINATION_PARTITION_ID]: '1',
                [ATTR_MESSAGING_OPERATION_NAME]: 'send',
              },
            },
          ],
        });
      });
    });

    describe('failed send', () => {
      beforeEach(async () => {
        patchProducerSend((): Promise<RecordMetadata[]> => {
          return Promise.reject(
            new Error('error thrown from kafka client send')
          );
        });
        instrumentation.disable();
        instrumentation.enable();
        producer = kafka.producer({
          createPartitioner: kafkajs.Partitioners.LegacyPartitioner,
        });
      });

      it('error in send create failed span', async () => {
        try {
          await producer.send({
            topic: 'topic-name-1',
            messages: [
              {
                value: 'testing message content',
              },
            ],
          });
        } catch (err) {}

        const spans = getTestSpans();
        assert.strictEqual(spans.length, 1);
        const span = spans[0];
        assert.strictEqual(span.status.code, SpanStatusCode.ERROR);
        assert.strictEqual(
          span.status.message,
          'error thrown from kafka client send'
        );
        assertMetricCollection(await metricReader.collect(), {
          [METRIC_MESSAGING_CLIENT_SENT_MESSAGES]: [
            {
              value: 1,
              attributes: {
                [ATTR_MESSAGING_SYSTEM]: MESSAGING_SYSTEM_VALUE_KAFKA,
                [ATTR_MESSAGING_DESTINATION_NAME]: 'topic-name-1',
                [ATTR_MESSAGING_OPERATION_NAME]: 'send',
                [ATTR_ERROR_TYPE]: 'Error',
              },
            },
          ],
        });
      });

      it('error in send with multiple messages create failed spans', async () => {
        try {
          await producer.send({
            topic: 'topic-name-1',
            messages: [
              {
                value: 'testing message content 1',
              },
              {
                value: 'testing message content 2',
              },
            ],
          });
        } catch (err) {}

        const spans = getTestSpans();
        assert.strictEqual(spans.length, 2);
        spans.forEach(span => {
          assert.strictEqual(span.status.code, SpanStatusCode.ERROR);
          assert.strictEqual(
            span.status.message,
            'error thrown from kafka client send'
          );
        });
        assertMetricCollection(await metricReader.collect(), {
          [METRIC_MESSAGING_CLIENT_SENT_MESSAGES]: [
            {
              value: 2,
              attributes: {
                [ATTR_MESSAGING_SYSTEM]: MESSAGING_SYSTEM_VALUE_KAFKA,
                [ATTR_MESSAGING_DESTINATION_NAME]: 'topic-name-1',
                [ATTR_MESSAGING_OPERATION_NAME]: 'send',
                [ATTR_ERROR_TYPE]: 'Error',
              },
            },
          ],
        });
      });

      it('error in sendBatch should set error to all spans', async () => {
        try {
          await producer.sendBatch({
            topicMessages: [
              {
                topic: 'topic-name-1',
                messages: [
                  {
                    value: 'message1-1',
                  },
                  {
                    value: 'message1-2',
                  },
                ],
              },
              {
                topic: 'topic-name-2',
                messages: [
                  {
                    value: 'message2-1',
                  },
                ],
              },
            ],
          });
        } catch (err) {}

        const spans = getTestSpans();
        assert.strictEqual(spans.length, 3);
        spans.forEach(span => {
          assert.strictEqual(span.status.code, SpanStatusCode.ERROR);
          assert.strictEqual(
            span.status.message,
            'error thrown from kafka client send'
          );
        });
        assertMetricCollection(await metricReader.collect(), {
          [METRIC_MESSAGING_CLIENT_SENT_MESSAGES]: [
            {
              value: 2,
              attributes: {
                [ATTR_MESSAGING_SYSTEM]: MESSAGING_SYSTEM_VALUE_KAFKA,
                [ATTR_MESSAGING_DESTINATION_NAME]: 'topic-name-1',
                [ATTR_MESSAGING_OPERATION_NAME]: 'send',
                [ATTR_ERROR_TYPE]: 'Error',
              },
            },
            {
              value: 1,
              attributes: {
                [ATTR_MESSAGING_SYSTEM]: MESSAGING_SYSTEM_VALUE_KAFKA,
                [ATTR_MESSAGING_DESTINATION_NAME]: 'topic-name-2',
                [ATTR_MESSAGING_OPERATION_NAME]: 'send',
                [ATTR_ERROR_TYPE]: 'Error',
              },
            },
          ],
        });
      });
    });

    describe('producer hook successful', () => {
      beforeEach(async () => {
        patchProducerSend(async (): Promise<RecordMetadata[]> => []);

        const config: KafkaJsInstrumentationConfig = {
          producerHook: (span, info) => {
            span.setAttribute(
              'attribute-from-hook',
              info.message.value as string
            );
          },
        };
        instrumentation.disable();
        instrumentation.setConfig(config);
        instrumentation.enable();
        producer = kafka.producer({
          createPartitioner: kafkajs.Partitioners.LegacyPartitioner,
        });
      });

      it('producer hook add span attribute with value from message', async () => {
        await producer.send({
          topic: 'topic-name-1',
          messages: [
            {
              value: 'testing message content',
            },
          ],
        });

        const spans = getTestSpans();
        assert.strictEqual(spans.length, 1);
        const span = spans[0];
        assert.strictEqual(
          span.attributes['attribute-from-hook'],
          'testing message content'
        );
      });
    });

    describe('producer hook throw, should still create span', () => {
      beforeEach(async () => {
        patchProducerSend(async (): Promise<RecordMetadata[]> => []);

        const config: KafkaJsInstrumentationConfig = {
          producerHook: (_span, _info) => {
            throw new Error('error thrown from producer hook');
          },
        };
        instrumentation.disable();
        instrumentation.setConfig(config);
        instrumentation.enable();
        producer = kafka.producer({
          createPartitioner: kafkajs.Partitioners.LegacyPartitioner,
        });
      });

      it('producer hook add span attribute with value from message', async () => {
        await producer.send({
          topic: 'topic-name-1',
          messages: [
            {
              value: 'testing message content',
            },
          ],
        });

        const spans = getTestSpans();
        assert.strictEqual(spans.length, 1);
        const span = spans[0];
        assert.strictEqual(span.status.code, SpanStatusCode.UNSET);
      });
    });
  });

  describe('consumer', () => {
    interface CreateMessageParams {
      offset: string;
      key?: string | null;
      tombstone?: boolean;
    }

    const createKafkaMessage = ({
      offset,
      key = 'message-key',
      tombstone = false,
    }: CreateMessageParams): KafkaMessage => {
      return {
        key: typeof key === 'string' ? Buffer.from(key, 'utf8') : key,
        value: tombstone ? null : Buffer.from('message content', 'utf8'),
        timestamp: '1234',
        size: 10,
        attributes: 1,
        offset,
      };
    };

    const createEachMessagePayload = (
      params: Partial<CreateMessageParams> = {}
    ): EachMessagePayload => {
      return {
        topic: 'topic-name-1',
        partition: 1,
        message: createKafkaMessage({ offset: '123', ...params }),
        heartbeat: async () => {},
        pause: () => () => {},
      };
    };

    const createEachBatchPayload = (): EachBatchPayload => {
      return {
        batch: {
          topic: 'topic-name-1',
          partition: 1234,
          highWatermark: '4567',
          messages: [
            createKafkaMessage({ offset: '124' }),
            createKafkaMessage({ offset: '125' }),
          ],
        },
      } as EachBatchPayload;
    };

    beforeEach(() => {
      storeRunConfig();
    });

    describe('successful eachMessage', () => {
      beforeEach(async () => {
        instrumentation.disable();
        instrumentation.enable();
        consumer = kafka.consumer({
          groupId: 'testing-group-id',
        });
      });

      it('consume eachMessage create span with expected attributes', async () => {
        consumer.run({
          eachMessage: async (
            _payload: EachMessagePayload
          ): Promise<void> => {},
        });
        const payload = createEachMessagePayload();
        await runConfig?.eachMessage!(payload);

        const spans = getTestSpans();
        assert.strictEqual(spans.length, 1);
        const span = spans[0];
<<<<<<< HEAD
        assert.strictEqual(span.name, 'process topic-name-1');
        assert.strictEqual(span.parentSpanId, undefined);
=======
        assert.strictEqual(span.name, 'topic-name-1');
        assert.strictEqual(span.parentSpanContext?.spanId, undefined);
>>>>>>> 32abc4c3
        assert.strictEqual(span.kind, SpanKind.CONSUMER);
        assert.strictEqual(span.status.code, SpanStatusCode.UNSET);
        assert.strictEqual(span.attributes[ATTR_MESSAGING_SYSTEM], 'kafka');
        assert.strictEqual(
          span.attributes[ATTR_MESSAGING_DESTINATION_NAME],
          'topic-name-1'
        );
        assert.strictEqual(
          span.attributes[ATTR_MESSAGING_OPERATION_TYPE],
          'process'
        );
        assert.strictEqual(
          span.attributes[ATTR_MESSAGING_DESTINATION_PARTITION_ID],
          '1'
        );
        assert.strictEqual(
          span.attributes[ATTR_MESSAGING_KAFKA_MESSAGE_KEY],
          'message-key'
        );
        assert.strictEqual(
          span.attributes[ATTR_MESSAGING_KAFKA_MESSAGE_TOMBSTONE],
          undefined
        );
        assert.strictEqual(span.attributes[ATTR_MESSAGING_KAFKA_OFFSET], '123');
        assertMetricCollection(await metricReader.collect(), {
          [METRIC_MESSAGING_PROCESS_DURATION]: [
            {
              count: 1,
              attributes: {
                [ATTR_MESSAGING_SYSTEM]: MESSAGING_SYSTEM_VALUE_KAFKA,
                [ATTR_MESSAGING_DESTINATION_NAME]: 'topic-name-1',
                [ATTR_MESSAGING_DESTINATION_PARTITION_ID]: '1',
                [ATTR_MESSAGING_OPERATION_NAME]: 'process',
              },
            },
          ],
          [METRIC_MESSAGING_CLIENT_CONSUMED_MESSAGES]: [
            {
              value: 1,
              attributes: {
                [ATTR_MESSAGING_SYSTEM]: MESSAGING_SYSTEM_VALUE_KAFKA,
                [ATTR_MESSAGING_DESTINATION_NAME]: 'topic-name-1',
                [ATTR_MESSAGING_DESTINATION_PARTITION_ID]: '1',
                [ATTR_MESSAGING_OPERATION_NAME]: 'process',
              },
            },
          ],
        });
      });

      it('consume eachMessage tombstone', async () => {
        consumer.run({
          eachMessage: async (
            _payload: EachMessagePayload
          ): Promise<void> => {},
        });
        const payload = createEachMessagePayload({ tombstone: true });
        await runConfig?.eachMessage!(payload);

        const spans = getTestSpans();
        assert.strictEqual(spans.length, 1);
        const span = spans[0];
        assert.strictEqual(span.name, 'process topic-name-1');
        assert.strictEqual(
          span.attributes[ATTR_MESSAGING_KAFKA_MESSAGE_KEY],
          'message-key'
        );
        assert.strictEqual(
          span.attributes[ATTR_MESSAGING_KAFKA_MESSAGE_TOMBSTONE],
          true
        );
      });

      it('consume eachMessage with null key', async () => {
        consumer.run({
          eachMessage: async (
            _payload: EachMessagePayload
          ): Promise<void> => {},
        });
        const payload = createEachMessagePayload({ key: null });
        await runConfig?.eachMessage!(payload);

        const spans = getTestSpans();
        assert.strictEqual(spans.length, 1);
        const span = spans[0];
        assert.strictEqual(span.name, 'process topic-name-1');
        assert.strictEqual(
          span.attributes[ATTR_MESSAGING_KAFKA_MESSAGE_KEY],
          undefined
        );
      });

      it('consumer eachMessage with non promise return value', async () => {
        consumer.run({
          // the usecase of kafkajs callback not returning promise
          // is not typescript valid, but it might (and is) implemented in real life (nestjs)
          // and does not break the library.
          eachMessage: async (_payload: EachMessagePayload) => {},
        });
        const payload: EachMessagePayload = createEachMessagePayload();
        await runConfig?.eachMessage!(payload);

        const spans = getTestSpans();
        assert.strictEqual(spans.length, 1);
      });
    });

    describe('successful consumer hook', () => {
      beforeEach(async () => {
        const config: KafkaJsInstrumentationConfig = {
          consumerHook: (span, info) => {
            span.setAttribute(
              'attribute key from hook',
              info.message.value!.toString()
            );
          },
        };
        instrumentation.disable();
        instrumentation.setConfig(config);
        instrumentation.enable();
        consumer = kafka.consumer({
          groupId: 'testing-group-id',
        });
        consumer.run({
          eachMessage: async (
            _payload: EachMessagePayload
          ): Promise<void> => {},
        });
      });

      it('consume hook adds attribute to span', async () => {
        const payload: EachMessagePayload = createEachMessagePayload();
        await runConfig?.eachMessage!(payload);

        const spans = getTestSpans();
        assert.strictEqual(spans.length, 1);
        const span = spans[0];
        assert.strictEqual(
          span.attributes['attribute key from hook'],
          payload.message.value?.toString()
        );
      });
    });

    describe('throwing consumer hook', () => {
      beforeEach(async () => {
        const config: KafkaJsInstrumentationConfig = {
          consumerHook: (_span, _info) => {
            throw new Error('error thrown from consumer hook');
          },
        };
        instrumentation.disable();
        instrumentation.setConfig(config);
        instrumentation.enable();
        consumer = kafka.consumer({
          groupId: 'testing-group-id',
        });
        consumer.run({
          eachMessage: async (
            _payload: EachMessagePayload
          ): Promise<void> => {},
        });
      });

      it('consume hook adds attribute to span', async () => {
        const payload: EachMessagePayload = createEachMessagePayload();
        await runConfig?.eachMessage!(payload);

        const spans = getTestSpans();
        // span should still be created
        assert.strictEqual(spans.length, 1);
      });
    });

    describe('eachMessage throws', () => {
      beforeEach(async () => {
        instrumentation.disable();
        instrumentation.enable();
        consumer = kafka.consumer({
          groupId: 'testing-group-id',
        });
      });

      it('Error message written in the span status', async () => {
        const errorToThrow = new Error(
          'error thrown from eachMessage callback'
        );
        consumer.run({
          eachMessage: async (_payload: EachMessagePayload): Promise<void> => {
            throw errorToThrow;
          },
        });

        const payload: EachMessagePayload = createEachMessagePayload();
        let exception;
        try {
          await runConfig?.eachMessage!(payload);
        } catch (e) {
          exception = e;
        }
        assert.deepStrictEqual(exception, errorToThrow);

        const spans = getTestSpans();
        assert.strictEqual(spans.length, 1);
        const span = spans[0];
        assert.strictEqual(span.status.code, SpanStatusCode.ERROR);
        assert.strictEqual(
          span.status.message,
          'error thrown from eachMessage callback'
        );
        assertMetricCollection(await metricReader.collect(), {
          [METRIC_MESSAGING_PROCESS_DURATION]: [
            {
              count: 1,
              attributes: {
                [ATTR_MESSAGING_SYSTEM]: MESSAGING_SYSTEM_VALUE_KAFKA,
                [ATTR_MESSAGING_DESTINATION_NAME]: 'topic-name-1',
                [ATTR_MESSAGING_DESTINATION_PARTITION_ID]: '1',
                [ATTR_MESSAGING_OPERATION_NAME]: 'process',
                [ATTR_ERROR_TYPE]: 'Error',
              },
            },
          ],
          [METRIC_MESSAGING_CLIENT_CONSUMED_MESSAGES]: [
            {
              value: 1,
              attributes: {
                [ATTR_MESSAGING_SYSTEM]: MESSAGING_SYSTEM_VALUE_KAFKA,
                [ATTR_MESSAGING_DESTINATION_NAME]: 'topic-name-1',
                [ATTR_MESSAGING_DESTINATION_PARTITION_ID]: '1',
                [ATTR_MESSAGING_OPERATION_NAME]: 'process',
                [ATTR_ERROR_TYPE]: 'Error',
              },
            },
          ],
        });
      });

      it('throwing object with no message', async () => {
        const objectToThrow = {
          nonMessageProperty: 'the thrown object has no `message` property',
        };
        consumer.run({
          eachMessage: async (_payload: EachMessagePayload): Promise<void> => {
            throw objectToThrow;
          },
        });

        const payload: EachMessagePayload = createEachMessagePayload();
        let exception;
        try {
          await runConfig?.eachMessage!(payload);
        } catch (e) {
          exception = e;
        }
        assert.deepStrictEqual(exception, objectToThrow);

        const spans = getTestSpans();
        assert.strictEqual(spans.length, 1);
        const span = spans[0];
        assert.strictEqual(span.status.code, SpanStatusCode.ERROR);
        assert.strictEqual(span.status.message, undefined);
        assertMetricCollection(await metricReader.collect(), {
          [METRIC_MESSAGING_PROCESS_DURATION]: [
            {
              count: 1,
              attributes: {
                [ATTR_MESSAGING_SYSTEM]: MESSAGING_SYSTEM_VALUE_KAFKA,
                [ATTR_MESSAGING_DESTINATION_NAME]: 'topic-name-1',
                [ATTR_MESSAGING_DESTINATION_PARTITION_ID]: '1',
                [ATTR_MESSAGING_OPERATION_NAME]: 'process',
                [ATTR_ERROR_TYPE]: '_OTHER',
              },
            },
          ],
          [METRIC_MESSAGING_CLIENT_CONSUMED_MESSAGES]: [
            {
              value: 1,
              attributes: {
                [ATTR_MESSAGING_SYSTEM]: MESSAGING_SYSTEM_VALUE_KAFKA,
                [ATTR_MESSAGING_DESTINATION_NAME]: 'topic-name-1',
                [ATTR_MESSAGING_DESTINATION_PARTITION_ID]: '1',
                [ATTR_MESSAGING_OPERATION_NAME]: 'process',
                [ATTR_ERROR_TYPE]: '_OTHER',
              },
            },
          ],
        });
      });

      it('throwing non object', async () => {
        consumer.run({
          eachMessage: async (_payload: EachMessagePayload): Promise<void> => {
            throw undefined;
          },
        });

        const payload: EachMessagePayload = createEachMessagePayload();
        let exception = null;
        try {
          await runConfig?.eachMessage!(payload);
        } catch (e) {
          exception = e;
        }
        assert.strictEqual(exception, undefined);

        const spans = getTestSpans();
        assert.strictEqual(spans.length, 1);
        const span = spans[0];
        assert.strictEqual(span.status.code, SpanStatusCode.ERROR);
        assert.strictEqual(span.status.message, undefined);
        assertMetricCollection(await metricReader.collect(), {
          [METRIC_MESSAGING_PROCESS_DURATION]: [
            {
              count: 1,
              attributes: {
                [ATTR_MESSAGING_SYSTEM]: MESSAGING_SYSTEM_VALUE_KAFKA,
                [ATTR_MESSAGING_DESTINATION_NAME]: 'topic-name-1',
                [ATTR_MESSAGING_DESTINATION_PARTITION_ID]: '1',
                [ATTR_MESSAGING_OPERATION_NAME]: 'process',
                [ATTR_ERROR_TYPE]: '_OTHER',
              },
            },
          ],
          [METRIC_MESSAGING_CLIENT_CONSUMED_MESSAGES]: [
            {
              value: 1,
              attributes: {
                [ATTR_MESSAGING_SYSTEM]: MESSAGING_SYSTEM_VALUE_KAFKA,
                [ATTR_MESSAGING_DESTINATION_NAME]: 'topic-name-1',
                [ATTR_MESSAGING_DESTINATION_PARTITION_ID]: '1',
                [ATTR_MESSAGING_OPERATION_NAME]: 'process',
                [ATTR_ERROR_TYPE]: '_OTHER',
              },
            },
          ],
        });
      });
    });

    describe('successful eachBatch', () => {
      beforeEach(async () => {
        instrumentation.disable();
        instrumentation.enable();
        consumer = kafka.consumer({
          groupId: 'testing-group-id',
        });
      });

      it('consume eachBatch create span with expected attributes', async () => {
        consumer.run({
          eachBatch: async (_payload: EachBatchPayload): Promise<void> => {},
        });
        const payload: EachBatchPayload = createEachBatchPayload();
        await runConfig?.eachBatch!(payload);

        const spans = getTestSpans();
        assert.strictEqual(spans.length, 3);
        spans.forEach(span => {
          assert.strictEqual(span.status.code, SpanStatusCode.UNSET);
          assert.strictEqual(span.attributes[ATTR_MESSAGING_SYSTEM], 'kafka');
          assert.strictEqual(
            span.attributes[ATTR_MESSAGING_DESTINATION_NAME],
            'topic-name-1'
          );
        });

        const [recvSpan, msg1Span, msg2Span] = spans;

<<<<<<< HEAD
        assert.strictEqual(recvSpan.kind, SpanKind.CLIENT);
        assert.strictEqual(recvSpan.name, 'poll topic-name-1');
        assert.strictEqual(recvSpan.parentSpanId, undefined);
=======
        assert.strictEqual(recvSpan.parentSpanContext?.spanId, undefined);
>>>>>>> 32abc4c3
        assert.strictEqual(
          recvSpan.attributes[ATTR_MESSAGING_OPERATION_TYPE],
          'receive'
        );
        assert.strictEqual(
          recvSpan.attributes[ATTR_MESSAGING_OPERATION_NAME],
          'poll'
        );

        assert.strictEqual(msg1Span.kind, SpanKind.CONSUMER);
        assert.strictEqual(msg1Span.name, 'process topic-name-1');
        assert.strictEqual(
          msg1Span.parentSpanContext?.spanId,
          recvSpan.spanContext().spanId
        );
        assert.strictEqual(
          msg1Span.attributes[ATTR_MESSAGING_OPERATION_TYPE],
          'process'
        );
        assert.strictEqual(
          msg1Span.attributes[ATTR_MESSAGING_OPERATION_NAME],
          'process'
        );

        assert.strictEqual(
          msg2Span.parentSpanContext?.spanId,
          recvSpan.spanContext().spanId
        );
        assert.strictEqual(
          msg2Span.attributes[ATTR_MESSAGING_OPERATION_TYPE],
          'process'
        );
        assert.strictEqual(
          msg2Span.attributes[ATTR_MESSAGING_OPERATION_NAME],
          'process'
        );
        assertMetricCollection(await metricReader.collect(), {
          [METRIC_MESSAGING_PROCESS_DURATION]: [
            {
              count: 2,
              attributes: {
                [ATTR_MESSAGING_SYSTEM]: MESSAGING_SYSTEM_VALUE_KAFKA,
                [ATTR_MESSAGING_DESTINATION_NAME]: 'topic-name-1',
                [ATTR_MESSAGING_DESTINATION_PARTITION_ID]: '1234',
                [ATTR_MESSAGING_OPERATION_NAME]: 'process',
              },
            },
          ],
          [METRIC_MESSAGING_CLIENT_CONSUMED_MESSAGES]: [
            {
              value: 2,
              attributes: {
                [ATTR_MESSAGING_SYSTEM]: MESSAGING_SYSTEM_VALUE_KAFKA,
                [ATTR_MESSAGING_DESTINATION_NAME]: 'topic-name-1',
                [ATTR_MESSAGING_DESTINATION_PARTITION_ID]: '1234',
                [ATTR_MESSAGING_OPERATION_NAME]: 'process',
              },
            },
          ],
        });
      });

      it('consumer eachBatch with non promise return value', async () => {
        consumer.run({
          // the usecase of kafkajs callback not returning promise
          // is not typescript valid, but it might (and is) implemented in real life (nestjs)
          // and does not break the library.
          eachBatch: async (_payload: EachBatchPayload) => {
            return;
          },
        });
        const payload: EachBatchPayload = createEachBatchPayload();
        await runConfig?.eachBatch!(payload);

        const spans = getTestSpans();
        assert.strictEqual(spans.length, 3);
      });
    });
  });

  describe('context propagation', () => {
    beforeEach(() => {
      patchProducerSend(async (): Promise<RecordMetadata[]> => []);
      storeRunConfig();
      instrumentation.disable();
      instrumentation.enable();
      producer = kafka.producer({
        createPartitioner: kafkajs.Partitioners.LegacyPartitioner,
      });
      consumer = kafka.consumer({ groupId: 'testing-group-id' });
    });

    it('context injected in producer is extracted in consumer', async () => {
      let callbackBaggage: Baggage | undefined;
      consumer.run({
        eachMessage: async (_payload: EachMessagePayload): Promise<void> => {
          callbackBaggage = propagation.getBaggage(context.active());
        },
      });

      await context.with(
        propagation.setBaggage(
          context.active(),
          propagation.createBaggage({ foo: { value: 'bar' } })
        ),
        async () => {
          await producer.send({
            topic: 'topic-name-1',
            messages: [
              {
                value: 'testing message content',
              },
            ],
          });
        }
      );

      assert.strictEqual(messagesSent.length, 1);
      const consumerPayload: EachMessagePayload = {
        topic: 'topic-name-1',
        partition: 0,
        message: {
          key: Buffer.alloc(0),
          value: Buffer.alloc(0),
          timestamp: '1234',
          attributes: 0,
          offset: '0',
          headers: messagesSent[0].headers ?? {},
        },
        heartbeat: async () => {},
        pause: () => () => {},
      };
      await runConfig?.eachMessage!(consumerPayload);

      const spans = getTestSpans();
      assert.strictEqual(spans.length, 2);
      const [producerSpan, consumerSpan] = spans;
      assert.strictEqual(
        consumerSpan.spanContext().traceId,
        producerSpan.spanContext().traceId
      );
      assert.strictEqual(
        consumerSpan.parentSpanContext?.spanId,
        producerSpan.spanContext().spanId
      );
      assert.strictEqual(callbackBaggage!.getAllEntries().length, 1);
      assert.strictEqual(callbackBaggage!.getEntry('foo')?.value, 'bar');
    });

    it('context injected in producer is extracted as links in batch consumer', async () => {
      consumer.run({
        eachBatch: async (_payload: EachBatchPayload): Promise<void> => {},
      });

      await producer.send({
        topic: 'topic-name-1',
        messages: [
          {
            value: 'testing message content',
          },
        ],
      });

      assert.strictEqual(messagesSent.length, 1);
      const consumerPayload: EachBatchPayload = {
        batch: {
          topic: 'topic-name-1',
          partition: 0,
          highWatermark: '1234',
          messages: [
            {
              key: Buffer.alloc(0),
              value: Buffer.alloc(0),
              timestamp: '1234',
              size: 0,
              attributes: 0,
              offset: '0',
              headers: messagesSent[0].headers,
            },
          ],
        },
      } as EachBatchPayload;
      await runConfig?.eachBatch!(consumerPayload);

      const spans = getTestSpans();
      assert.strictEqual(spans.length, 3);
      const [producerSpan, receivingSpan, processingSpan] = spans;

      // processing span should be the child of receiving span and link to relevant producer
      assert.strictEqual(
        processingSpan.spanContext().traceId,
        receivingSpan.spanContext().traceId
      );
      assert.strictEqual(
        processingSpan.parentSpanContext?.spanId,
        receivingSpan.spanContext().spanId
      );
      assert.strictEqual(processingSpan.links.length, 1);
      assert.strictEqual(
        processingSpan.links[0].context.traceId,
        producerSpan.spanContext().traceId
      );
      assert.strictEqual(
        processingSpan.links[0].context.spanId,
        producerSpan.spanContext().spanId
      );

      // receiving span should start a new trace
      assert.strictEqual(receivingSpan.parentSpanContext?.spanId, undefined);
      assert.notStrictEqual(
        receivingSpan.spanContext().traceId,
        producerSpan.spanContext().traceId
      );
    });
  });
  describe('client duration metric', () => {
    it('records the metric', async () => {
      instrumentation['_recordClientDurationMetric']({
        payload: {
          broker: 'kafka.host:4789',
          duration: 250,
          apiName: 'some-operation',
          apiKey: 123,
          apiVersion: 1,
          clientId: 'client-id',
          correlationId: 456,
          createdAt: Date.now(),
          pendingDuration: 0,
          sentAt: Date.now(),
          size: 1024,
        },
      });
      assertMetricCollection(await metricReader.collect(), {
        [METRIC_MESSAGING_CLIENT_OPERATION_DURATION]: [
          {
            count: 1,
            buckets: { '0.25': 1 },
            attributes: {
              [ATTR_MESSAGING_SYSTEM]: MESSAGING_SYSTEM_VALUE_KAFKA,
              [ATTR_MESSAGING_OPERATION_NAME]: 'some-operation',
              [ATTR_SERVER_ADDRESS]: 'kafka.host',
              [ATTR_SERVER_PORT]: 4789,
            },
          },
        ],
      });
    });
  });

  describe('bufferTextMapGetter', () => {
    it('is possible to retrieve keys case insensitively', () => {
      assert.strictEqual(
        bufferTextMapGetter.get(
          {
            'X-B3-Trace-Id': '123',
          },
          'x-b3-trace-id'
        ),
        '123'
      );
    });
    it('exposes a keys method', () => {
      assert.deepStrictEqual(bufferTextMapGetter.keys({ a: 1, b: 2 }), [
        'a',
        'b',
      ]);
    });
  });
});<|MERGE_RESOLUTION|>--- conflicted
+++ resolved
@@ -767,13 +767,8 @@
         const spans = getTestSpans();
         assert.strictEqual(spans.length, 1);
         const span = spans[0];
-<<<<<<< HEAD
         assert.strictEqual(span.name, 'process topic-name-1');
-        assert.strictEqual(span.parentSpanId, undefined);
-=======
-        assert.strictEqual(span.name, 'topic-name-1');
         assert.strictEqual(span.parentSpanContext?.spanId, undefined);
->>>>>>> 32abc4c3
         assert.strictEqual(span.kind, SpanKind.CONSUMER);
         assert.strictEqual(span.status.code, SpanStatusCode.UNSET);
         assert.strictEqual(span.attributes[ATTR_MESSAGING_SYSTEM], 'kafka');
@@ -1143,13 +1138,9 @@
 
         const [recvSpan, msg1Span, msg2Span] = spans;
 
-<<<<<<< HEAD
         assert.strictEqual(recvSpan.kind, SpanKind.CLIENT);
         assert.strictEqual(recvSpan.name, 'poll topic-name-1');
-        assert.strictEqual(recvSpan.parentSpanId, undefined);
-=======
         assert.strictEqual(recvSpan.parentSpanContext?.spanId, undefined);
->>>>>>> 32abc4c3
         assert.strictEqual(
           recvSpan.attributes[ATTR_MESSAGING_OPERATION_TYPE],
           'receive'
