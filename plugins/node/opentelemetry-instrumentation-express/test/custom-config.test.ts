--- conflicted
+++ resolved
@@ -26,12 +26,8 @@
 import { RPCType, setRPCMetadata } from '@opentelemetry/core';
 import { ExpressLayerType } from '../src/enums/ExpressLayerType';
 import { AttributeNames } from '../src/enums/AttributeNames';
-<<<<<<< HEAD
-import { ExpressInstrumentation } from '../src';
+import { ExpressInstrumentation, ExpressInstrumentationConfig } from '../src';
 import { createServer, httpRequest } from './utils';
-=======
-import { ExpressInstrumentation, ExpressInstrumentationConfig } from '../src';
->>>>>>> 3f15baf7
 
 const instrumentation = new ExpressInstrumentation({
   ignoreLayersType: [ExpressLayerType.MIDDLEWARE],
