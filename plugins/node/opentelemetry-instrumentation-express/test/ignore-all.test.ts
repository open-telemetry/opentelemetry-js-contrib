/*
 * Copyright The OpenTelemetry Authors
 *
 * Licensed under the Apache License, Version 2.0 (the "License");
 * you may not use this file except in compliance with the License.
 * You may obtain a copy of the License at
 *
 *      https://www.apache.org/licenses/LICENSE-2.0
 *
 * Unless required by applicable law or agreed to in writing, software
 * distributed under the License is distributed on an "AS IS" BASIS,
 * WITHOUT WARRANTIES OR CONDITIONS OF ANY KIND, either express or implied.
 * See the License for the specific language governing permissions and
 * limitations under the License.
 */

import { context, trace, Span } from '@opentelemetry/api';
import { NodeTracerProvider } from '@opentelemetry/node';
import { AsyncHooksContextManager } from '@opentelemetry/context-async-hooks';
import {
  InMemorySpanExporter,
  SimpleSpanProcessor,
} from '@opentelemetry/tracing';
import * as assert from 'assert';
import { RPCType, setRPCMetadata } from '@opentelemetry/core';
import { AttributeNames } from '../src/enums/AttributeNames';
import { ExpressInstrumentation, ExpressLayerType } from '../src';
import { createServer, httpRequest } from './utils';

const instrumentation = new ExpressInstrumentation({
  ignoreLayersType: [
    ExpressLayerType.MIDDLEWARE,
    ExpressLayerType.ROUTER,
    ExpressLayerType.REQUEST_HANDLER,
  ],
});
instrumentation.enable();
instrumentation.disable();

import * as express from 'express';
import * as http from 'http';

describe('ExpressInstrumentation', () => {
  const provider = new NodeTracerProvider();
  const memoryExporter = new InMemorySpanExporter();
  const spanProcessor = new SimpleSpanProcessor(memoryExporter);
  provider.addSpanProcessor(spanProcessor);
  const tracer = provider.getTracer('default');
  const contextManager = new AsyncHooksContextManager().enable();

  before(() => {
    instrumentation.setTracerProvider(provider);
    context.setGlobalContextManager(contextManager);
    instrumentation.enable();
  });

  afterEach(() => {
    contextManager.disable();
    contextManager.enable();
    memoryExporter.reset();
  });

  describe('when route exists', () => {
    let server: http.Server;
<<<<<<< HEAD
    let port: number;
    let rootSpan: ExpressInstrumentationSpan;
=======
    let rootSpan: Span;
>>>>>>> 3f15baf7

    beforeEach(async () => {
      rootSpan = tracer.startSpan('rootSpan');
      const app = express();

      app.use((req, res, next) => {
        const rpcMetadata = { type: RPCType.HTTP, span: rootSpan };
        return context.with(
          setRPCMetadata(
            trace.setSpan(context.active(), rootSpan),
            rpcMetadata
          ),
          next
        );
      });
      app.use(express.json());
      app.use((req, res, next) => {
        for (let i = 0; i < 1000; i++) {}
        return next();
      });
      const router = express.Router();
      app.use('/toto', router);
      router.get('/:id', (req, res) => {
        setImmediate(() => {
          res.status(200).end();
        });
      });

      const httpServer = await createServer(app);
      server = httpServer.server;
      port = httpServer.port;
    });

    afterEach(() => {
      server.close();
    });

    it('should ignore all ExpressLayerType based on config', async () => {
      assert.strictEqual(memoryExporter.getFinishedSpans().length, 0);
      await context.with(
        trace.setSpan(context.active(), rootSpan),
        async () => {
          await httpRequest.get(`http://localhost:${port}/toto/tata`);
          rootSpan.end();
          assert.deepStrictEqual(
            memoryExporter
              .getFinishedSpans()
              .filter(
                span =>
                  span.attributes[AttributeNames.EXPRESS_TYPE] ===
                    ExpressLayerType.MIDDLEWARE ||
                  span.attributes[AttributeNames.EXPRESS_TYPE] ===
                    ExpressLayerType.ROUTER ||
                  span.attributes[AttributeNames.EXPRESS_TYPE] ===
                    ExpressLayerType.REQUEST_HANDLER
              ).length,
            0
          );
        }
      );
    });

    it('root span name should be modified to GET /todo/:id', async () => {
      assert.strictEqual(memoryExporter.getFinishedSpans().length, 0);
      await context.with(
        trace.setSpan(context.active(), rootSpan),
        async () => {
          await httpRequest.get(`http://localhost:${port}/toto/tata`);
          rootSpan.end();
          const exportedRootSpan = memoryExporter
            .getFinishedSpans()
            .find(span => span.name === 'GET /toto/:id');
          assert.notStrictEqual(exportedRootSpan, undefined);
        }
      );
    });
  });
});<|MERGE_RESOLUTION|>--- conflicted
+++ resolved
@@ -62,12 +62,8 @@
 
   describe('when route exists', () => {
     let server: http.Server;
-<<<<<<< HEAD
     let port: number;
-    let rootSpan: ExpressInstrumentationSpan;
-=======
     let rootSpan: Span;
->>>>>>> 3f15baf7
 
     beforeEach(async () => {
       rootSpan = tracer.startSpan('rootSpan');
