/*
 * Copyright The OpenTelemetry Authors
 *
 * Licensed under the Apache License, Version 2.0 (the "License");
 * you may not use this file except in compliance with the License.
 * You may obtain a copy of the License at
 *
 *      https://www.apache.org/licenses/LICENSE-2.0
 *
 * Unless required by applicable law or agreed to in writing, software
 * distributed under the License is distributed on an "AS IS" BASIS,
 * WITHOUT WARRANTIES OR CONDITIONS OF ANY KIND, either express or implied.
 * See the License for the specific language governing permissions and
 * limitations under the License.
 */

<<<<<<< HEAD
import { kLayerPatched } from './express';
import type { Request } from 'express';
=======
import { kLayerPatched } from './';
import { Request } from 'express';
>>>>>>> 8453034d
import { SpanAttributes, Span } from '@opentelemetry/api';
import { InstrumentationConfig } from '@opentelemetry/instrumentation';
import { ExpressLayerType } from './enums/ExpressLayerType';

/**
 * This const define where on the `request` object the Instrumentation will mount the
 * current stack of express layer.
 *
 * It is necessary because express doesnt store the different layers
 * (ie: middleware, router etc) that it called to get to the current layer.
 * Given that, the only way to know the route of a given layer is to
 * store the path of where each previous layer has been mounted.
 *
 * ex: bodyParser > auth middleware > /users router > get /:id
 *  in this case the stack would be: ["/users", "/:id"]
 *
 * ex2: bodyParser > /api router > /v1 router > /users router > get /:id
 *  stack: ["/api", "/v1", "/users", ":id"]
 *
 */
export const _LAYERS_STORE_PROPERTY = '__ot_middlewares';

export type PatchedRequest = {
  [_LAYERS_STORE_PROPERTY]?: string[];
} & Request;
export type PathParams = string | RegExp | Array<string | RegExp>;

// https://github.com/expressjs/express/blob/main/lib/router/index.js#L53
export type ExpressRouter = {
  params: { [key: string]: string };
  _params: string[];
  caseSensitive: boolean;
  mergeParams: boolean;
  strict: boolean;
  stack: ExpressLayer[];
};

// https://github.com/expressjs/express/blob/main/lib/router/layer.js#L33
export type ExpressLayer = {
  handle: Function;
  [kLayerPatched]?: boolean;
  name: string;
  params: { [key: string]: string };
  path: string;
  regexp: RegExp;
};

export type LayerMetadata = {
  attributes: SpanAttributes;
  name: string;
};

export type IgnoreMatcher = string | RegExp | ((name: string) => boolean);

export type SpanNameHook = (
  request: Request,
  route: string,
  /** Type of the layer handling the request.
   *  If null, it means the name of the parent http instrumentation span.
   */
  layerType: ExpressLayerType | null,
  defaultPath: string
) => string;

/**
 * Options available for the Express Instrumentation (see [documentation](https://github.com/open-telemetry/opentelemetry-js/tree/main/packages/opentelemetry-Instrumentation-express#express-Instrumentation-options))
 */
export interface ExpressInstrumentationConfig extends InstrumentationConfig {
  /** Ignore specific based on their name */
  ignoreLayers?: IgnoreMatcher[];
  /** Ignore specific layers based on their type */
  ignoreLayersType?: ExpressLayerType[];
  spanNameHook?: SpanNameHook;
}

/**
 * extends opentelemetry/api Span object to instrument the root span name of http instrumentation
 */
export interface ExpressInstrumentationSpan extends Span {
  name?: string;
}<|MERGE_RESOLUTION|>--- conflicted
+++ resolved
@@ -14,13 +14,8 @@
  * limitations under the License.
  */
 
-<<<<<<< HEAD
-import { kLayerPatched } from './express';
-import type { Request } from 'express';
-=======
 import { kLayerPatched } from './';
 import { Request } from 'express';
->>>>>>> 8453034d
 import { SpanAttributes, Span } from '@opentelemetry/api';
 import { InstrumentationConfig } from '@opentelemetry/instrumentation';
 import { ExpressLayerType } from './enums/ExpressLayerType';
