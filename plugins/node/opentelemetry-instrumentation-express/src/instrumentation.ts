--- conflicted
+++ resolved
@@ -14,20 +14,20 @@
  * limitations under the License.
  */
 
-<<<<<<< HEAD
-import { hrTime } from '@opentelemetry/core';
-import { getSpan, context, diag, SpanAttributes } from '@opentelemetry/api';
-import type * as express from 'express';
-=======
 import {
   hrTime,
   setRPCMetadata,
   getRPCMetadata,
   RPCType,
 } from '@opentelemetry/core';
-import { trace, context, diag, SpanAttributes } from '@opentelemetry/api';
-import * as express from 'express';
->>>>>>> 3f15baf7
+import {
+  getSpan,
+  trace,
+  context,
+  diag,
+  SpanAttributes,
+} from '@opentelemetry/api';
+import type * as express from 'express';
 import {
   ExpressLayer,
   ExpressRouter,
@@ -216,28 +216,14 @@
             ExpressLayerType.REQUEST_HANDLER &&
           rpcMetadata?.type === RPCType.HTTP
         ) {
-<<<<<<< HEAD
-          const parent = getSpan(
-            context.active()
-          ) as ExpressInstrumentationSpan;
-          if (parent?.name) {
-            const parentRoute = parent.name.split(' ')[1];
-            if (!route.includes(parentRoute)) {
-              parent.updateName(
-                instrumentation._getSpanName(
-                  req,
-                  route,
-                  null,
-                  `${req.method} ${route}`
-                )
-              );
-            }
-          }
-=======
           rpcMetadata.span.updateName(
-            `${req.method} ${route.length > 0 ? route : '/'}`
+            instrumentation._getSpanName(
+              req,
+              route,
+              null,
+              `${req.method} ${route.length > 0 ? route : '/'}`
+            )
           );
->>>>>>> 3f15baf7
         }
 
         // verify against the config if the layer should be ignored
