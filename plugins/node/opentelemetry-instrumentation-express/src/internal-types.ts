--- conflicted
+++ resolved
@@ -56,14 +56,5 @@
   [kLayerPatched]?: boolean;
   name: string;
   path: string;
-<<<<<<< HEAD
-=======
-  regexp: RegExp;
   route?: ExpressLayer;
-};
-
-export type LayerMetadata = {
-  attributes: Attributes;
-  name: string;
->>>>>>> ee5c584c
 };