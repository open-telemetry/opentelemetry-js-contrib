/*
 * Copyright The OpenTelemetry Authors
 *
 * Licensed under the Apache License, Version 2.0 (the "License");
 * you may not use this file except in compliance with the License.
 * You may obtain a copy of the License at
 *
 *      https://www.apache.org/licenses/LICENSE-2.0
 *
 * Unless required by applicable law or agreed to in writing, software
 * distributed under the License is distributed on an "AS IS" BASIS,
 * WITHOUT WARRANTIES OR CONDITIONS OF ANY KIND, either express or implied.
 * See the License for the specific language governing permissions and
 * limitations under the License.
 */

import { hrTime } from '@opentelemetry/core';
import { getSpan, context, diag, SpanAttributes } from '@opentelemetry/api';
import type * as express from 'express';
import {
  ExpressLayer,
  ExpressRouter,
  CustomAttributeNames,
  PatchedRequest,
  _LAYERS_STORE_PROPERTY,
  ExpressInstrumentationConfig,
  ExpressLayerType,
  ExpressInstrumentationSpan,
} from './types';
import { getLayerMetadata, storeLayerPath, isLayerIgnored } from './utils';
import { VERSION } from './version';
import {
  InstrumentationBase,
  InstrumentationNodeModuleDefinition,
  isWrapped,
} from '@opentelemetry/instrumentation';
import { SemanticAttributes } from '@opentelemetry/semantic-conventions';

/**
 * This symbol is used to mark express layer as being already instrumented
 * since its possible to use a given layer multiple times (ex: middlewares)
 */
export const kLayerPatched: unique symbol = Symbol('express-layer-patched');

/** Express instrumentation for OpenTelemetry */
export class ExpressInstrumentation extends InstrumentationBase<
  typeof express
> {
  constructor(config: ExpressInstrumentationConfig = {}) {
    super(
      '@opentelemetry/instrumentation-express',
      VERSION,
      Object.assign({}, config)
    );
  }

  getConfig(): ExpressInstrumentationConfig {
    return this._config;
  }

  setConfig(config: ExpressInstrumentationConfig) {
    this._config = config;
  }

  init() {
    return [
      new InstrumentationNodeModuleDefinition<typeof express>(
        'express',
        ['^4.0.0'],
        (moduleExports, moduleVersion) => {
          diag.debug(`Applying patch for express@${moduleVersion}`);
          const routerProto = (moduleExports.Router as unknown) as express.Router;
          // patch express.Router.route
          if (isWrapped(routerProto.route)) {
            this._unwrap(routerProto, 'route');
          }
          this._wrap(routerProto, 'route', this._getRoutePatch());
          // patch express.Router.use
          if (isWrapped(routerProto.use)) {
            this._unwrap(routerProto, 'use');
          }
          // eslint-disable-next-line @typescript-eslint/no-explicit-any
          this._wrap(routerProto, 'use', this._getRouterUsePatch() as any);
          // patch express.Application.use
          if (isWrapped(moduleExports.application.use)) {
            this._unwrap(moduleExports.application, 'use');
          }
          this._wrap(
            moduleExports.application,
            'use',
            // eslint-disable-next-line @typescript-eslint/no-explicit-any
            this._getAppUsePatch() as any
          );
          return moduleExports;
        },
        (moduleExports, moduleVersion) => {
          if (moduleExports === undefined) return;
          diag.debug(`Removing patch for express@${moduleVersion}`);
          this._unwrap(moduleExports.Router.prototype, 'route');
          this._unwrap(moduleExports.Router.prototype, 'use');
          this._unwrap(moduleExports.application.prototype, 'use');
        }
      ),
    ];
  }

  /**
   * Get the patch for Router.route function
   */
  private _getRoutePatch() {
    const instrumentation = this;
    return function (original: express.Router['route']) {
      return function route_trace(
        this: ExpressRouter,
        ...args: Parameters<typeof original>
      ) {
        const route = original.apply(this, args);
        const layer = this.stack[this.stack.length - 1] as ExpressLayer;
        instrumentation._applyPatch(
          layer,
          typeof args[0] === 'string' ? args[0] : undefined
        );
        return route;
      };
    };
  }

  /**
   * Get the patch for Router.use function
   */
  private _getRouterUsePatch() {
    const instrumentation = this;
    return function (original: express.Router['use']) {
      return function use(
        this: express.Application,
        ...args: Parameters<typeof original>
      ) {
        const route = original.apply(this, args);
        const layer = this.stack[this.stack.length - 1] as ExpressLayer;
        instrumentation._applyPatch(
          layer,
          typeof args[0] === 'string' ? args[0] : undefined
        );
        return route;
      };
    };
  }

  /**
   * Get the patch for Application.use function
   */
  private _getAppUsePatch() {
    const instrumentation = this;
    return function (original: express.Application['use']) {
      return function use(
        this: { _router: ExpressRouter },
        ...args: Parameters<typeof original>
      ) {
        const route = original.apply(this, args);
        const layer = this._router.stack[this._router.stack.length - 1];
        instrumentation._applyPatch.call(
          instrumentation,
          layer,
          typeof args[0] === 'string' ? args[0] : undefined
        );
        return route;
      };
    };
  }

  /** Patch each express layer to create span and propagate context */
  private _applyPatch(
    this: ExpressInstrumentation,
    layer: ExpressLayer,
    layerPath?: string
  ) {
    const instrumentation = this;
    // avoid patching multiple times the same layer
    if (layer[kLayerPatched] === true) return;
    layer[kLayerPatched] = true;

    this._wrap(layer, 'handle', (original: Function) => {
      if (original.length === 4) return original;
      return function (
        this: ExpressLayer,
        req: PatchedRequest,
        res: express.Response
      ) {
        storeLayerPath(req, layerPath);
        const route = (req[_LAYERS_STORE_PROPERTY] as string[])
          .filter(path => path !== '/' && path !== '/*')
          .join('');
        console.log('route', route);
        const attributes: SpanAttributes = {
          [SemanticAttributes.HTTP_ROUTE]: route.length > 0 ? route : undefined,
        };
        const metadata = getLayerMetadata(layer, layerPath);
        const type = metadata.attributes[
          CustomAttributeNames.EXPRESS_TYPE
        ] as ExpressLayerType;

        // Rename the root http span in case we haven't done it already
        // once we reach the request handler
        if (
          metadata.attributes[CustomAttributeNames.EXPRESS_TYPE] ===
          ExpressLayerType.REQUEST_HANDLER
        ) {
          console.log('parent branch');
          const parent = getSpan(
            context.active()
          ) as ExpressInstrumentationSpan;
          if (parent?.name) {
            const parentRoute = parent.name.split(' ')[1];
            console.log('parentroute', parentRoute);
            if (!route.includes(parentRoute)) {
              console.log('update parent', instrumentation.getConfig());
              const spanName =
                instrumentation.getConfig().spanNameHook?.(req, type, route) ||
                `${req.method} ${route}`;
              parent.updateName(spanName);
            }
          }
        }

        console.log('AAAAAAAAAA');

        // verify against the config if the layer should be ignored
        if (isLayerIgnored(metadata.name, type, instrumentation._config)) {
<<<<<<< HEAD
          console.log('ignored layer');
=======
          if (type === ExpressLayerType.MIDDLEWARE) {
            (req[_LAYERS_STORE_PROPERTY] as string[]).pop();
          }
>>>>>>> 45e87516
          return original.apply(this, arguments);
        }
        if (getSpan(context.active()) === undefined) {
          console.log('no span active');
          return original.apply(this, arguments);
        }

        console.log('start span', instrumentation.getConfig());
        const spanName =
          instrumentation.getConfig().spanNameHook?.(req, type, route) ||
          metadata.name;
        const span = instrumentation.tracer.startSpan(spanName, {
          attributes: Object.assign(attributes, metadata.attributes),
        });
        const startTime = hrTime();
        let spanHasEnded = false;
        // If we found anything that isnt a middleware, there no point of measuring
        // their time since they dont have callback.
        if (
          metadata.attributes[CustomAttributeNames.EXPRESS_TYPE] !==
          ExpressLayerType.MIDDLEWARE
        ) {
          span.end(startTime);
          spanHasEnded = true;
        }
        // listener for response.on('finish')
        const onResponseFinish = () => {
          if (spanHasEnded === false) {
            spanHasEnded = true;
            span.end(startTime);
          }
        };
        // verify we have a callback
        const args = Array.from(arguments);
        const callbackIdx = args.findIndex(arg => typeof arg === 'function');
        if (callbackIdx >= 0) {
          arguments[callbackIdx] = function () {
            if (spanHasEnded === false) {
              spanHasEnded = true;
              req.res?.removeListener('finish', onResponseFinish);
              span.end();
            }
            if (!(req.route && arguments[0] instanceof Error)) {
              (req[_LAYERS_STORE_PROPERTY] as string[]).pop();
            }
            const callback = args[callbackIdx] as Function;
            return context.bind(callback).apply(this, arguments);
          };
        }
        const result = original.apply(this, arguments);
        /**
         * At this point if the callback wasn't called, that means either the
         * layer is asynchronous (so it will call the callback later on) or that
         * the layer directly end the http response, so we'll hook into the "finish"
         * event to handle the later case.
         */
        if (!spanHasEnded) {
          res.once('finish', onResponseFinish);
        }
        return result;
      };
    });
  }
}<|MERGE_RESOLUTION|>--- conflicted
+++ resolved
@@ -222,17 +222,11 @@
           }
         }
 
-        console.log('AAAAAAAAAA');
-
         // verify against the config if the layer should be ignored
         if (isLayerIgnored(metadata.name, type, instrumentation._config)) {
-<<<<<<< HEAD
-          console.log('ignored layer');
-=======
           if (type === ExpressLayerType.MIDDLEWARE) {
             (req[_LAYERS_STORE_PROPERTY] as string[]).pop();
           }
->>>>>>> 45e87516
           return original.apply(this, arguments);
         }
         if (getSpan(context.active()) === undefined) {
