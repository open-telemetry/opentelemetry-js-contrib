--- conflicted
+++ resolved
@@ -15,12 +15,8 @@
     "precompile": "tsc --version && lerna run version:update --scope @opentelemetry/instrumentation-express --include-dependencies",
     "prewatch": "npm run precompile",
     "version:update": "node ../../../scripts/version-update.js",
-<<<<<<< HEAD
-    "compile": "npm run version:update && tsc -p .",
+    "compile": "tsc -p .",
     "compile:examples": "cd examples && npm run compile",
-=======
-    "compile": "tsc -p .",
->>>>>>> 5f63606e
     "prepare": "npm run compile",
     "watch": "tsc -w"
   },
