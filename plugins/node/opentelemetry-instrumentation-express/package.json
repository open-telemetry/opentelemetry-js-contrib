--- conflicted
+++ resolved
@@ -53,13 +53,8 @@
     "@types/mocha": "10.0.10",
     "@types/node": "18.18.14",
     "@types/sinon": "17.0.4",
-<<<<<<< HEAD
     "express": "^5.1.0",
-    "nyc": "15.1.0",
-=======
-    "express": "4.20.0",
     "nyc": "17.1.0",
->>>>>>> 32f41ee3
     "rimraf": "5.0.10",
     "sinon": "15.2.0",
     "test-all-versions": "6.1.0",
