--- conflicted
+++ resolved
@@ -6,12 +6,8 @@
   "types": "build/src/index.d.ts",
   "repository": "open-telemetry/opentelemetry-js-contrib",
   "scripts": {
-<<<<<<< HEAD
-    "test": "nyc ts-mocha -p tsconfig.json 'test/**/*.ts'",
     "test-all-versions": "tav",
-=======
     "test": "nyc ts-mocha -p tsconfig.json 'test/**/*.test.ts'",
->>>>>>> 3ee472dd
     "codecov": "nyc report --reporter=json && codecov -f coverage/*.json -p ../../",
     "tdd": "yarn test -- --watch-extensions ts --watch",
     "clean": "rimraf build/*",
