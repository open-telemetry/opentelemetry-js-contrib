--- conflicted
+++ resolved
@@ -59,14 +59,8 @@
   },
   "dependencies": {
     "@opentelemetry/core": "^1.8.0",
-<<<<<<< HEAD
-    "@opentelemetry/instrumentation": "^0.38.0",
+    "@opentelemetry/instrumentation": "^0.48.0",
     "@opentelemetry/semantic-conventions": "^1.0.0"
-=======
-    "@opentelemetry/instrumentation": "^0.48.0",
-    "@opentelemetry/semantic-conventions": "^1.0.0",
-    "@types/hapi__hapi": "20.0.13"
->>>>>>> e29b72a6
   },
   "homepage": "https://github.com/open-telemetry/opentelemetry-js-contrib/tree/main/plugins/node/opentelemetry-instrumentation-hapi#readme"
 }