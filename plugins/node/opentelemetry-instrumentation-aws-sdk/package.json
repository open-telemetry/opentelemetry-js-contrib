{
  "name": "@opentelemetry/instrumentation-aws-sdk",
  "version": "0.50.0",
  "description": "OpenTelemetry instrumentation for `aws-sdk` and `@aws-sdk/client-*` clients for various AWS services",
  "keywords": [
    "aws",
    "aws-sdk",
    "nodejs",
    "opentelemetry"
  ],
  "homepage": "https://github.com/open-telemetry/opentelemetry-js-contrib/tree/main/plugins/node/opentelemetry-instrumentation-aws-sdk#readme",
  "license": "Apache-2.0",
  "author": "OpenTelemetry Authors",
  "bugs": {
    "url": "https://github.com/open-telemetry/opentelemetry-js-contrib/issues"
  },
  "main": "build/src/index.js",
  "types": "build/src/index.d.ts",
  "files": [
    "build/src/**/*.js",
    "build/src/**/*.js.map",
    "build/src/**/*.d.ts",
    "doc"
  ],
  "publishConfig": {
    "access": "public"
  },
  "repository": "open-telemetry/opentelemetry-js-contrib",
  "scripts": {
    "clean": "rimraf build/*",
    "compile": "tsc -p .",
    "lint": "eslint . --ext .ts",
    "lint:fix": "eslint . --ext .ts --fix",
    "lint:readme": "node ../../../scripts/lint-readme.js",
    "prewatch": "npm run precompile",
    "prepublishOnly": "npm run compile",
    "tdd": "npm run test -- --watch-extensions ts --watch",
    "test": "nyc mocha --require '@opentelemetry/contrib-test-utils' 'test/**/*.test.ts'",
    "test-all-versions": "tav",
    "version:update": "node ../../../scripts/version-update.js",
    "watch": "tsc -w"
  },
  "peerDependencies": {
    "@opentelemetry/api": "^1.3.0"
  },
  "dependencies": {
    "@opentelemetry/core": "^2.0.0",
    "@opentelemetry/instrumentation": "^0.200.0",
    "@opentelemetry/propagation-utils": "^0.31.0",
    "@opentelemetry/semantic-conventions": "^1.27.0"
  },
  "devDependencies": {
    "@aws-sdk/client-bedrock-runtime": "^3.587.0",
    "@aws-sdk/client-dynamodb": "^3.85.0",
    "@aws-sdk/client-kinesis": "^3.85.0",
    "@aws-sdk/client-lambda": "^3.85.0",
    "@aws-sdk/client-s3": "^3.85.0",
    "@aws-sdk/client-sns": "^3.85.0",
    "@aws-sdk/client-sqs": "^3.85.0",
<<<<<<< HEAD
    "@aws-sdk/types": "^3.78.0",
=======
    "@aws-sdk/types": "^3.370.0",
>>>>>>> d2c1be45
    "@opentelemetry/api": "^1.3.0",
    "@opentelemetry/contrib-test-utils": "^0.46.0",
    "@opentelemetry/sdk-trace-base": "^2.0.0",
    "@smithy/node-http-handler": "2.4.0",
    "@types/mocha": "10.0.10",
    "@types/node": "18.18.14",
    "@types/sinon": "17.0.4",
    "eslint": "8.7.0",
    "expect": "29.2.0",
    "nock": "13.3.3",
    "nyc": "15.1.0",
    "rimraf": "5.0.10",
    "sinon": "15.2.0",
    "test-all-versions": "6.1.0",
    "typescript": "5.0.4"
  },
  "engines": {
    "node": "^18.19.0 || >=20.6.0"
  }
}<|MERGE_RESOLUTION|>--- conflicted
+++ resolved
@@ -57,11 +57,7 @@
     "@aws-sdk/client-s3": "^3.85.0",
     "@aws-sdk/client-sns": "^3.85.0",
     "@aws-sdk/client-sqs": "^3.85.0",
-<<<<<<< HEAD
-    "@aws-sdk/types": "^3.78.0",
-=======
     "@aws-sdk/types": "^3.370.0",
->>>>>>> d2c1be45
     "@opentelemetry/api": "^1.3.0",
     "@opentelemetry/contrib-test-utils": "^0.46.0",
     "@opentelemetry/sdk-trace-base": "^2.0.0",
