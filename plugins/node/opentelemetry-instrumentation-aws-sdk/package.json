{
  "name": "@opentelemetry/instrumentation-aws-sdk",
  "version": "0.50.0",
  "description": "OpenTelemetry instrumentation for `aws-sdk` and `@aws-sdk/client-*` clients for various AWS services",
  "keywords": [
    "aws",
    "aws-sdk",
    "nodejs",
    "opentelemetry"
  ],
  "homepage": "https://github.com/open-telemetry/opentelemetry-js-contrib/tree/main/plugins/node/opentelemetry-instrumentation-aws-sdk#readme",
  "license": "Apache-2.0",
  "author": "OpenTelemetry Authors",
  "bugs": {
    "url": "https://github.com/open-telemetry/opentelemetry-js-contrib/issues"
  },
  "main": "build/src/index.js",
  "types": "build/src/index.d.ts",
  "files": [
    "build/src/**/*.js",
    "build/src/**/*.js.map",
    "build/src/**/*.d.ts",
    "doc"
  ],
  "publishConfig": {
    "access": "public"
  },
  "repository": "open-telemetry/opentelemetry-js-contrib",
  "scripts": {
    "clean": "rimraf build/*",
    "compile": "tsc -p .",
    "lint": "eslint . --ext .ts",
    "lint:fix": "eslint . --ext .ts --fix",
    "lint:readme": "node ../../../scripts/lint-readme.js",
    "prewatch": "npm run precompile",
    "prepublishOnly": "npm run compile",
    "tdd": "npm run test -- --watch-extensions ts --watch",
    "test": "SKIP_TEST_IF_NODE_OLDER_THAN=18 nyc mocha --require '../../../scripts/skip-test-if.js' --require '@opentelemetry/contrib-test-utils' 'test/**/*.test.ts'",
    "test-all-versions": "tav",
    "version:update": "node ../../../scripts/version-update.js",
    "watch": "tsc -w"
  },
  "peerDependencies": {
    "@opentelemetry/api": "^1.3.0"
  },
  "dependencies": {
    "@opentelemetry/core": "^2.0.0",
    "@opentelemetry/instrumentation": "^0.200.0",
    "@opentelemetry/propagation-utils": "^0.31.0",
    "@opentelemetry/semantic-conventions": "^1.27.0"
  },
  "devDependencies": {
<<<<<<< HEAD
    "@aws-sdk/client-bedrock-runtime": "^3.587.0",
=======
>>>>>>> 37d8ce16
    "@aws-sdk/client-dynamodb": "^3.85.0",
    "@aws-sdk/client-kinesis": "^3.85.0",
    "@aws-sdk/client-lambda": "^3.85.0",
    "@aws-sdk/client-s3": "^3.85.0",
    "@aws-sdk/client-sns": "^3.85.0",
    "@aws-sdk/client-sqs": "^3.85.0",
<<<<<<< HEAD
    "@aws-sdk/types": "^3.78.0",
=======
    "@aws-sdk/types": "^3.370.0",
>>>>>>> 37d8ce16
    "@opentelemetry/api": "^1.3.0",
    "@opentelemetry/contrib-test-utils": "^0.46.0",
    "@opentelemetry/sdk-trace-base": "^2.0.0",
    "@smithy/node-http-handler": "2.4.0",
    "@types/mocha": "10.0.10",
    "@types/node": "18.18.14",
    "@types/sinon": "17.0.4",
    "eslint": "8.7.0",
    "expect": "29.2.0",
    "nock": "13.3.3",
    "nyc": "15.1.0",
    "rimraf": "5.0.10",
    "sinon": "15.2.0",
    "test-all-versions": "6.1.0",
    "typescript": "5.0.4"
  },
  "engines": {
    "node": "^18.19.0 || >=20.6.0"
  }
}<|MERGE_RESOLUTION|>--- conflicted
+++ resolved
@@ -50,21 +50,14 @@
     "@opentelemetry/semantic-conventions": "^1.27.0"
   },
   "devDependencies": {
-<<<<<<< HEAD
     "@aws-sdk/client-bedrock-runtime": "^3.587.0",
-=======
->>>>>>> 37d8ce16
     "@aws-sdk/client-dynamodb": "^3.85.0",
     "@aws-sdk/client-kinesis": "^3.85.0",
     "@aws-sdk/client-lambda": "^3.85.0",
     "@aws-sdk/client-s3": "^3.85.0",
     "@aws-sdk/client-sns": "^3.85.0",
     "@aws-sdk/client-sqs": "^3.85.0",
-<<<<<<< HEAD
-    "@aws-sdk/types": "^3.78.0",
-=======
     "@aws-sdk/types": "^3.370.0",
->>>>>>> 37d8ce16
     "@opentelemetry/api": "^1.3.0",
     "@opentelemetry/contrib-test-utils": "^0.46.0",
     "@opentelemetry/sdk-trace-base": "^2.0.0",
