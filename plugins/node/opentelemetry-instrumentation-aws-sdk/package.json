--- conflicted
+++ resolved
@@ -45,14 +45,9 @@
   },
   "dependencies": {
     "@opentelemetry/core": "^2.0.0",
-<<<<<<< HEAD
-    "@opentelemetry/instrumentation": "^0.200.0",
-    "@opentelemetry/semantic-conventions": "^1.27.0"
-=======
     "@opentelemetry/instrumentation": "^0.202.0",
     "@opentelemetry/propagation-utils": "^0.31.2",
     "@opentelemetry/semantic-conventions": "^1.31.0"
->>>>>>> 12d3aa6d
   },
   "devDependencies": {
     "@aws-sdk/client-bedrock-runtime": "^3.587.0",
