{
  "name": "@opentelemetry/instrumentation-aws-sdk",
  "version": "0.6.0",
  "description": "OpenTelemetry automatic instrumentation for the `aws-sdk` package",
  "keywords": [
    "aws",
    "aws-sdk",
    "nodejs",
    "opentelemetry"
  ],
  "homepage": "https://github.com/open-telemetry/opentelemetry-js-contrib#readme",
  "license": "Apache-2.0",
  "author": "OpenTelemetry Authors",
  "bugs": {
    "url": "https://github.com/open-telemetry/opentelemetry-js-contrib/issues"
  },
  "main": "build/src/index.js",
  "types": "build/src/index.d.ts",
  "files": [
    "build/src/**/*.js",
    "build/src/**/*.js.map",
    "build/src/**/*.d.ts",
    "doc",
    "LICENSE",
    "README.md"
  ],
  "publishConfig": {
    "access": "public"
  },
  "repository": "open-telemetry/opentelemetry-js-contrib",
  "scripts": {
    "clean": "rimraf build/*",
    "compile": "tsc -p .",
    "lint": "eslint . --ext .ts",
    "lint:fix": "eslint . --ext .ts --fix",
    "precompile": "tsc --version && lerna run version:update --scope @opentelemetry/instrumentation-aws-sdk --include-dependencies",
    "prewatch": "npm run precompile",
    "prepare": "npm run compile",
    "tdd": "npm run test -- --watch-extensions ts --watch",
    "test": "nyc ts-mocha -p tsconfig.json --require '@opentelemetry/contrib-test-utils' 'test/**/*.test.ts'",
    "test-all-versions": "tav",
    "version:update": "node ../../../scripts/version-update.js",
    "watch": "tsc -w"
  },
  "peerDependencies": {
    "@opentelemetry/api": "^1.0.0"
  },
  "dependencies": {
    "@opentelemetry/core": "^1.0.0",
    "@opentelemetry/instrumentation": "^0.28.0",
    "@opentelemetry/semantic-conventions": "^1.0.0",
    "@opentelemetry/propagation-utils": "0.27.0"
  },
  "devDependencies": {
<<<<<<< HEAD
    "@aws-sdk/client-dynamodb": "3.37.0",
    "@aws-sdk/client-lambda": "3.37.0",
    "@aws-sdk/client-s3": "3.37.0",
    "@aws-sdk/client-sqs": "3.37.0",
    "@aws-sdk/types": "3.37.0",
    "@opentelemetry/api": "^1.0.0",
=======
    "@aws-sdk/client-dynamodb": "3.85.0",
    "@aws-sdk/client-lambda": "3.85.0",
    "@aws-sdk/client-s3": "3.85.0",
    "@aws-sdk/client-sqs": "3.85.0",
    "@aws-sdk/client-sns": "3.85.0",
    "@aws-sdk/types": "3.78.0",
    "@opentelemetry/api": "1.0.1",
>>>>>>> 0293d897
    "@opentelemetry/contrib-test-utils": "0.29.0",
    "@opentelemetry/sdk-trace-base": "1.2.0",
    "@types/mocha": "8.2.3",
    "@types/node": "16.11.21",
    "@types/sinon": "10.0.6",
    "aws-sdk": "2.1008.0",
    "eslint": "8.7.0",
    "expect": "27.4.2",
    "gts": "3.1.0",
    "mocha": "7.2.0",
    "nock": "13.2.1",
    "nyc": "15.1.0",
    "rimraf": "3.0.2",
    "sinon": "13.0.1",
    "test-all-versions": "5.0.1",
    "ts-mocha": "8.0.0",
    "typescript": "4.3.4"
  },
  "engines": {
    "node": ">=12.0.0"
  }
}<|MERGE_RESOLUTION|>--- conflicted
+++ resolved
@@ -52,22 +52,13 @@
     "@opentelemetry/propagation-utils": "0.27.0"
   },
   "devDependencies": {
-<<<<<<< HEAD
-    "@aws-sdk/client-dynamodb": "3.37.0",
-    "@aws-sdk/client-lambda": "3.37.0",
-    "@aws-sdk/client-s3": "3.37.0",
-    "@aws-sdk/client-sqs": "3.37.0",
-    "@aws-sdk/types": "3.37.0",
-    "@opentelemetry/api": "^1.0.0",
-=======
     "@aws-sdk/client-dynamodb": "3.85.0",
     "@aws-sdk/client-lambda": "3.85.0",
     "@aws-sdk/client-s3": "3.85.0",
     "@aws-sdk/client-sqs": "3.85.0",
     "@aws-sdk/client-sns": "3.85.0",
     "@aws-sdk/types": "3.78.0",
-    "@opentelemetry/api": "1.0.1",
->>>>>>> 0293d897
+    "@opentelemetry/api": "^1.0.0",
     "@opentelemetry/contrib-test-utils": "0.29.0",
     "@opentelemetry/sdk-trace-base": "1.2.0",
     "@types/mocha": "8.2.3",
