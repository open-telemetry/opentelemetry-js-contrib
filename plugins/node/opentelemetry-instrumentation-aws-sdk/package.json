--- conflicted
+++ resolved
@@ -62,13 +62,8 @@
     "@opentelemetry/contrib-test-utils": "^0.34.0",
     "@opentelemetry/sdk-trace-base": "^1.8.0",
     "@types/mocha": "8.2.3",
-<<<<<<< HEAD
-    "@types/node": "18.11.7",
-    "@types/sinon": "10.0.15",
-=======
     "@types/node": "18.16.19",
     "@types/sinon": "10.0.6",
->>>>>>> 82267ab0
     "aws-sdk": "2.1008.0",
     "eslint": "8.7.0",
     "expect": "29.2.0",
