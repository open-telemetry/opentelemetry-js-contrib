--- conflicted
+++ resolved
@@ -44,14 +44,8 @@
     "@opentelemetry/api": "^1.3.0"
   },
   "dependencies": {
-<<<<<<< HEAD
-    "@opentelemetry/core": "^1.8.0",
-    "@opentelemetry/instrumentation": "^0.57.2",
-=======
     "@opentelemetry/core": "^2.0.0",
     "@opentelemetry/instrumentation": "^0.200.0",
-    "@opentelemetry/propagation-utils": "^0.30.16",
->>>>>>> 7fb4ba3b
     "@opentelemetry/semantic-conventions": "^1.27.0"
   },
   "devDependencies": {
