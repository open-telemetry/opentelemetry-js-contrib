--- conflicted
+++ resolved
@@ -167,211 +167,6 @@
     });
   });
 
-<<<<<<< HEAD
-=======
-  describe('process spans', () => {
-    let receivedMessages: Message[];
-
-    const createProcessChildSpan = (msgContext: any) => {
-      const processChildSpan = trace
-        .getTracerProvider()
-        .getTracer('default')
-        .startSpan(`child span of sqs processing span of msg ${msgContext}`);
-      processChildSpan.end();
-    };
-
-    const expectReceiver2ProcessWithNChildrenEach = (
-      spans: ReadableSpan[],
-      numChildPerProcessSpan: number
-    ) => {
-      const awsReceiveSpan = spans.filter(
-        s =>
-          s.attributes[SEMATTRS_MESSAGING_OPERATION] ===
-          MESSAGINGOPERATIONVALUES_RECEIVE
-      );
-      expect(awsReceiveSpan.length).toBe(1);
-
-      const processSpans = spans.filter(
-        s =>
-          s.attributes[SEMATTRS_MESSAGING_OPERATION] ===
-          MESSAGINGOPERATIONVALUES_PROCESS
-      );
-      expect(processSpans.length).toBe(2);
-      expect(processSpans[0].parentSpanContext?.spanId).toStrictEqual(
-        awsReceiveSpan[0].spanContext().spanId
-      );
-      expect(processSpans[1].parentSpanContext?.spanId).toStrictEqual(
-        awsReceiveSpan[0].spanContext().spanId
-      );
-
-      const processChildSpans = spans.filter(s => s.kind === SpanKind.INTERNAL);
-      expect(processChildSpans.length).toBe(2 * numChildPerProcessSpan);
-      for (let i = 0; i < numChildPerProcessSpan; i++) {
-        expect(
-          processChildSpans[2 * i + 0].parentSpanContext?.spanId
-        ).toStrictEqual(processSpans[0].spanContext().spanId);
-        expect(
-          processChildSpans[2 * i + 1].parentSpanContext?.spanId
-        ).toStrictEqual(processSpans[1].spanContext().spanId);
-      }
-    };
-
-    const expectReceiver2ProcessWith1ChildEach = (spans: ReadableSpan[]) => {
-      expectReceiver2ProcessWithNChildrenEach(spans, 1);
-    };
-
-    const expectReceiver2ProcessWith2ChildEach = (spans: ReadableSpan[]) => {
-      expectReceiver2ProcessWithNChildrenEach(spans, 2);
-    };
-
-    const contextKeyFromTest = Symbol('context key from test');
-    const contextValueFromTest = 'context value from test';
-
-    beforeEach(async () => {
-      const sqs = new AWS.SQS();
-      await context.with(
-        context.active().setValue(contextKeyFromTest, contextValueFromTest),
-        async () => {
-          const res = await sqs
-            .receiveMessage({
-              QueueUrl: 'queue/url/for/unittests',
-            })
-            .promise();
-          receivedMessages = res.Messages!;
-        }
-      );
-    });
-
-    it('should create processing child with forEach', async () => {
-      receivedMessages.forEach(msg => {
-        createProcessChildSpan(msg.Body);
-      });
-      expectReceiver2ProcessWith1ChildEach(getTestSpans());
-    });
-
-    it('should create processing child with map', async () => {
-      receivedMessages.map(msg => {
-        createProcessChildSpan(msg.Body);
-      });
-      expectReceiver2ProcessWith1ChildEach(getTestSpans());
-    });
-
-    it('should not fail when mapping to non-object type', async () => {
-      receivedMessages
-        .map(msg => 'map result is string')
-        .map(s => 'some other string');
-    });
-
-    it('should not fail when mapping to undefined type', async () => {
-      receivedMessages.map(msg => undefined).map(s => 'some other string');
-    });
-
-    it('should create one processing child when throws in map', async () => {
-      try {
-        receivedMessages.map(msg => {
-          createProcessChildSpan(msg.Body);
-          throw Error('error from array.map');
-        });
-      } catch (err) {}
-
-      const processChildSpans = getTestSpans().filter(
-        s => s.kind === SpanKind.INTERNAL
-      );
-      expect(processChildSpans.length).toBe(1);
-    });
-
-    it('should create processing child with two forEach', async () => {
-      receivedMessages.forEach(msg => {
-        createProcessChildSpan(msg.Body);
-      });
-      receivedMessages.forEach(msg => {
-        createProcessChildSpan(msg.Body);
-      });
-      expectReceiver2ProcessWith2ChildEach(getTestSpans());
-    });
-
-    it('should forward all parameters to forEach callback', async () => {
-      const objectForThis = {};
-      receivedMessages.forEach(function (this: any, msg, index, array) {
-        expect(msg).not.toBeUndefined();
-        expect(index).toBeLessThan(2);
-        expect(index).toBeGreaterThanOrEqual(0);
-        expect(array).toBe(receivedMessages);
-        expect(this).toBe(objectForThis);
-      }, objectForThis);
-    });
-
-    it('should create one processing child with forEach that throws', async () => {
-      try {
-        receivedMessages.forEach(msg => {
-          createProcessChildSpan(msg.Body);
-          throw Error('error from forEach');
-        });
-      } catch (err) {}
-      const processChildSpans = getTestSpans().filter(
-        s => s.kind === SpanKind.INTERNAL
-      );
-      expect(processChildSpans.length).toBe(1);
-    });
-
-    it.skip('should create processing child with array index access', async () => {
-      for (let i = 0; i < receivedMessages.length; i++) {
-        const msg = receivedMessages[i];
-        createProcessChildSpan(msg.Body);
-      }
-      expectReceiver2ProcessWith1ChildEach(getTestSpans());
-    });
-
-    it('should create processing child with map and forEach calls', async () => {
-      receivedMessages
-        .map(msg => ({ payload: msg.Body }))
-        .forEach(msgBody => {
-          createProcessChildSpan(msgBody);
-        });
-      expectReceiver2ProcessWith1ChildEach(getTestSpans());
-    });
-
-    it('should create processing child with filter and forEach', async () => {
-      receivedMessages
-        .filter(msg => msg)
-        .forEach(msgBody => {
-          createProcessChildSpan(msgBody);
-        });
-      expectReceiver2ProcessWith1ChildEach(getTestSpans());
-    });
-
-    it.skip('should create processing child with for(msg of messages)', () => {
-      for (const msg of receivedMessages) {
-        createProcessChildSpan(msg.Body);
-      }
-      expectReceiver2ProcessWith1ChildEach(getTestSpans());
-    });
-
-    it.skip('should create processing child with array.values() for loop', () => {
-      for (const msg of receivedMessages.values()) {
-        createProcessChildSpan(msg.Body);
-      }
-      expectReceiver2ProcessWith1ChildEach(getTestSpans());
-    });
-
-    it.skip('should create processing child with array.values() for loop and awaits in process', async () => {
-      for (const msg of receivedMessages.values()) {
-        await new Promise(resolve => setImmediate(resolve));
-        createProcessChildSpan(msg.Body);
-      }
-      expectReceiver2ProcessWith1ChildEach(getTestSpans());
-    });
-
-    it('should propagate the context of the receive call in process spans loop', async () => {
-      receivedMessages.forEach(() => {
-        expect(context.active().getValue(contextKeyFromTest)).toStrictEqual(
-          contextValueFromTest
-        );
-      });
-    });
-  });
-
->>>>>>> 7fb4ba3b
   describe('hooks', () => {
     it('sqsResponseHook for sendMessage should add messaging attributes', async () => {
       const region = 'us-east-1';
