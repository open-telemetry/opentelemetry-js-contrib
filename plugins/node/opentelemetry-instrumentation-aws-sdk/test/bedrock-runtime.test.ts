/*
 * Copyright The OpenTelemetry Authors
 *
 * Licensed under the Apache License, Version 2.0 (the "License");
 * you may not use this file except in compliance with the License.
 * You may obtain a copy of the License at
 *
 *      https://www.apache.org/licenses/LICENSE-2.0
 *
 * Unless required by applicable law or agreed to in writing, software
 * distributed under the License is distributed on an "AS IS" BASIS,
 * WITHOUT WARRANTIES OR CONDITIONS OF ANY KIND, either express or implied.
 * See the License for the specific language governing permissions and
 * limitations under the License.
 */

/**
 * These tests verify telemetry created against actual API responses
 * which can be difficult to mock for LLMs. The responses are recorded
 * automatically using nock's nock-back feature. Responses are recorded
 * to the mock-responses directory with the name of the test - by default
 * if a response is available for the current test it is used, and
 * otherwise a real request is made and the response is recorded.
 * To re-record all responses, set the NOCK_BACK_MODE environment variable
 * to 'update' - when recording responses, valid AWS credentials for
 * accessing bedrock are also required. To record for new tests while
 * keeping existing recordings, set NOCK_BACK_MODE to 'record'.
 */

import { getTestSpans } from '@opentelemetry/contrib-test-utils';
import { metricReader } from './load-instrumentation';

import {
  BedrockRuntimeClient,
  ConverseCommand,
  ConverseStreamCommand,
  ConversationRole,
  InvokeModelCommand,
} from '@aws-sdk/client-bedrock-runtime';
import { AwsCredentialIdentity } from '@aws-sdk/types';
import * as path from 'path';
import { Definition, back as nockBack } from 'nock';
import { NodeHttpHandler } from '@smithy/node-http-handler';

import { ReadableSpan } from '@opentelemetry/sdk-trace-base';
import {
  ATTR_GEN_AI_SYSTEM,
  ATTR_GEN_AI_OPERATION_NAME,
  ATTR_GEN_AI_REQUEST_MODEL,
  ATTR_GEN_AI_REQUEST_MAX_TOKENS,
  ATTR_GEN_AI_REQUEST_TEMPERATURE,
  ATTR_GEN_AI_REQUEST_TOP_P,
  ATTR_GEN_AI_REQUEST_STOP_SEQUENCES,
  ATTR_GEN_AI_USAGE_INPUT_TOKENS,
  ATTR_GEN_AI_USAGE_OUTPUT_TOKENS,
  ATTR_GEN_AI_RESPONSE_FINISH_REASONS,
  GEN_AI_SYSTEM_VALUE_AWS_BEDROCK,
  GEN_AI_OPERATION_NAME_VALUE_CHAT,
} from '../src/semconv';
import { expect } from 'expect';

const region = 'us-east-1';

// Remove any data from recorded responses that could have sensitive data
// and that we don't need for testing.
const sanitizeRecordings = (scopes: Definition[]) => {
  for (const scope of scopes) {
    // Type definition seems to be incorrect of headers.
    const headers: string[] = (scope as any).rawHeaders;
    for (let i = 0; i < headers.length; i += 2) {
      if (headers[i].toLowerCase() === 'set-cookie') {
        headers.splice(i, 2);
      }
    }
  }
  return scopes;
};

describe('Bedrock', () => {
  nockBack.fixtures = path.join(__dirname, 'mock-responses');
  let credentials: AwsCredentialIdentity | undefined;
  if (nockBack.currentMode === 'dryrun') {
    credentials = {
      accessKeyId: 'testing',
      secretAccessKey: 'testing',
    };
  }

  // Use NodeHttpHandler to use HTTP instead of HTTP2 because nock does not support HTTP2
  const client = new BedrockRuntimeClient({
    region,
    credentials,
    requestHandler: new NodeHttpHandler(),
  });

  let nockDone: () => void;
  beforeEach(async function () {
    const filename = `${this.currentTest
      ?.fullTitle()
      .toLowerCase()
      .replace(/\s/g, '-')}.json`;
    const { nockDone: nd } = await nockBack(filename, {
      afterRecord: sanitizeRecordings,
    });
    nockDone = nd;
  });

  afterEach(async function () {
    nockDone();
  });

  describe('Converse', () => {
    it('adds genai conventions', async () => {
      const modelId = 'amazon.titan-text-lite-v1';
      const messages = [
        {
          role: ConversationRole.USER,
          content: [{ text: 'Say this is a test' }],
        },
      ];
      const inferenceConfig = {
        maxTokens: 10,
        temperature: 0.8,
        topP: 1,
        stopSequences: ['|'],
      };

      const command = new ConverseCommand({
        modelId,
        messages,
        inferenceConfig,
      });
      const response = await client.send(command);
      expect(response.output?.message?.content?.[0].text).toBe(
        "Hi. I'm not sure what"
      );

      const testSpans: ReadableSpan[] = getTestSpans();
      const converseSpans: ReadableSpan[] = testSpans.filter(
        (s: ReadableSpan) => {
          return s.name === 'chat amazon.titan-text-lite-v1';
        }
      );
      expect(converseSpans.length).toBe(1);
      expect(converseSpans[0].attributes).toMatchObject({
        [ATTR_GEN_AI_SYSTEM]: GEN_AI_SYSTEM_VALUE_AWS_BEDROCK,
        [ATTR_GEN_AI_OPERATION_NAME]: GEN_AI_OPERATION_NAME_VALUE_CHAT,
        [ATTR_GEN_AI_REQUEST_MODEL]: modelId,
        [ATTR_GEN_AI_REQUEST_MAX_TOKENS]: 10,
        [ATTR_GEN_AI_REQUEST_TEMPERATURE]: 0.8,
        [ATTR_GEN_AI_REQUEST_TOP_P]: 1,
        [ATTR_GEN_AI_REQUEST_STOP_SEQUENCES]: ['|'],
        [ATTR_GEN_AI_USAGE_INPUT_TOKENS]: 8,
        [ATTR_GEN_AI_USAGE_OUTPUT_TOKENS]: 10,
        [ATTR_GEN_AI_RESPONSE_FINISH_REASONS]: ['max_tokens'],
      });

      const { resourceMetrics } = await metricReader.collect();
      expect(resourceMetrics.scopeMetrics.length).toBe(1);
      const scopeMetrics = resourceMetrics.scopeMetrics[0];
      const tokenUsage = scopeMetrics.metrics.filter(
        m => m.descriptor.name === 'gen_ai.client.token.usage'
      );
      expect(tokenUsage.length).toBe(1);
      expect(tokenUsage[0].descriptor).toMatchObject({
        name: 'gen_ai.client.token.usage',
        type: 'HISTOGRAM',
        description: 'Measures number of input and output tokens used',
        unit: '{token}',
      });
      expect(tokenUsage[0].dataPoints.length).toBe(2);
      expect(tokenUsage[0].dataPoints).toEqual(
        expect.arrayContaining([
          expect.objectContaining({
            value: expect.objectContaining({
              sum: 8,
            }),
            attributes: {
              'gen_ai.system': 'aws.bedrock',
              'gen_ai.operation.name': 'chat',
              'gen_ai.request.model': 'amazon.titan-text-lite-v1',
              'gen_ai.token.type': 'input',
            },
          }),
          expect.objectContaining({
            value: expect.objectContaining({
              sum: 10,
            }),
            attributes: {
              'gen_ai.system': 'aws.bedrock',
              'gen_ai.operation.name': 'chat',
              'gen_ai.request.model': 'amazon.titan-text-lite-v1',
              'gen_ai.token.type': 'output',
            },
          }),
        ])
      );

      const operationDuration = scopeMetrics.metrics.filter(
        m => m.descriptor.name === 'gen_ai.client.operation.duration'
      );
      expect(operationDuration.length).toBe(1);
      expect(operationDuration[0].descriptor).toMatchObject({
        name: 'gen_ai.client.operation.duration',
        type: 'HISTOGRAM',
        description: 'GenAI operation duration',
        unit: 's',
      });
      expect(operationDuration[0].dataPoints.length).toBe(1);
      expect(operationDuration[0].dataPoints).toEqual([
        expect.objectContaining({
          value: expect.objectContaining({
            sum: expect.any(Number),
          }),
          attributes: {
            'gen_ai.system': 'aws.bedrock',
            'gen_ai.operation.name': 'chat',
            'gen_ai.request.model': 'amazon.titan-text-lite-v1',
          },
        }),
      ]);
      expect(
        (operationDuration[0].dataPoints[0].value as any).sum
      ).toBeGreaterThan(0);
    });
  });

<<<<<<< HEAD
  describe('ConverseStream', () => {
    it('adds genai conventions', async () => {
      const modelId = 'amazon.titan-text-lite-v1';
      const messages = [
        {
          role: ConversationRole.USER,
          content: [{ text: 'Say this is a test' }],
        },
      ];
      const inferenceConfig = {
        maxTokens: 10,
        temperature: 0.8,
        topP: 1,
        stopSequences: ['|'],
      };

      const command = new ConverseStreamCommand({
        modelId,
        messages,
        inferenceConfig,
      });

      const response = await client.send(command);
      const chunks: string[] = [];
      for await (const item of response.stream!) {
        const text = item.contentBlockDelta?.delta?.text;
        if (text) {
          chunks.push(text);
        }
      }
      expect(chunks.join('')).toBe('Hi! How are you? How');

      const testSpans: ReadableSpan[] = getTestSpans();
      const converseSpans: ReadableSpan[] = testSpans.filter(
        (s: ReadableSpan) => {
          return s.name === 'chat amazon.titan-text-lite-v1';
        }
      );
      expect(converseSpans.length).toBe(1);
      expect(converseSpans[0].attributes).toMatchObject({
        [ATTR_GEN_AI_SYSTEM]: GEN_AI_SYSTEM_VALUE_AWS_BEDROCK,
        [ATTR_GEN_AI_OPERATION_NAME]: GEN_AI_OPERATION_NAME_VALUE_CHAT,
        [ATTR_GEN_AI_REQUEST_MODEL]: modelId,
        [ATTR_GEN_AI_REQUEST_MAX_TOKENS]: 10,
        [ATTR_GEN_AI_REQUEST_TEMPERATURE]: 0.8,
        [ATTR_GEN_AI_REQUEST_TOP_P]: 1,
        [ATTR_GEN_AI_REQUEST_STOP_SEQUENCES]: ['|'],
        [ATTR_GEN_AI_USAGE_INPUT_TOKENS]: 8,
        [ATTR_GEN_AI_USAGE_OUTPUT_TOKENS]: 10,
        [ATTR_GEN_AI_RESPONSE_FINISH_REASONS]: ['max_tokens'],
      });
    });
  });

  // TODO: Instrument InvokeModel
=======
>>>>>>> 64fcbf3b
  describe('InvokeModel', () => {
    it('adds amazon titan model attributes to span', async () => {
      const modelId = 'amazon.titan-text-express-v1';
      const inputText = 'Say this is a test';
      const textGenerationConfig = {
        maxTokenCount: 10,
        temperature: 0.8,
        topP: 1,
        stopSequences: ['|'],
      };
      const body: any = {
        inputText,
        textGenerationConfig,
      };

      const command = new InvokeModelCommand({
        modelId,
        body: JSON.stringify(body),
      });
      const response = await client.send(command);
      const output = JSON.parse(response.body.transformToString());
      expect(output.results[0].outputText).toBe(
        '\nHello! I am a computer program designed to'
      );

      const testSpans: ReadableSpan[] = getTestSpans();
      const invokeModelSpans: ReadableSpan[] = testSpans.filter(
        (s: ReadableSpan) => {
          return s.name === 'BedrockRuntime.InvokeModel';
        }
      );
      expect(invokeModelSpans.length).toBe(1);
      expect(invokeModelSpans[0].attributes).toMatchObject({
        [ATTR_GEN_AI_SYSTEM]: GEN_AI_SYSTEM_VALUE_AWS_BEDROCK,
        [ATTR_GEN_AI_REQUEST_MODEL]: modelId,
        [ATTR_GEN_AI_REQUEST_MAX_TOKENS]: 10,
        [ATTR_GEN_AI_REQUEST_TEMPERATURE]: 0.8,
        [ATTR_GEN_AI_REQUEST_TOP_P]: 1,
        [ATTR_GEN_AI_REQUEST_STOP_SEQUENCES]: ['|'],
        [ATTR_GEN_AI_USAGE_INPUT_TOKENS]: 8,
        [ATTR_GEN_AI_USAGE_OUTPUT_TOKENS]: 10,
        [ATTR_GEN_AI_RESPONSE_FINISH_REASONS]: ['max_tokens'],
      });
    });
    it('adds amazon nova model attributes to span', async () => {
      const modelId = 'amazon.nova-pro-v1:0';
      const prompt = 'Say this is a test';
      const nativeRequest: any = {
        inputText: prompt,
        inferenceConfig: {
          max_new_tokens: 10,
          temperature: 0.8,
          top_p: 1,
          stopSequences: ['|'],
        },
      };
      const command = new InvokeModelCommand({
        modelId,
        body: JSON.stringify(nativeRequest),
      });
      const response = await client.send(command);
      const output = JSON.parse(response.body.transformToString());
      expect(output.output.message.content[0].text).toBe(
        '\nHello! I am a computer program designed to'
      );

      const testSpans: ReadableSpan[] = getTestSpans();
      const invokeModelSpans: ReadableSpan[] = testSpans.filter(
        (s: ReadableSpan) => {
          return s.name === 'BedrockRuntime.InvokeModel';
        }
      );
      expect(invokeModelSpans.length).toBe(1);
      expect(invokeModelSpans[0].attributes).toMatchObject({
        [ATTR_GEN_AI_SYSTEM]: GEN_AI_SYSTEM_VALUE_AWS_BEDROCK,
        [ATTR_GEN_AI_REQUEST_MODEL]: modelId,
        [ATTR_GEN_AI_REQUEST_MAX_TOKENS]: 10,
        [ATTR_GEN_AI_REQUEST_TEMPERATURE]: 0.8,
        [ATTR_GEN_AI_REQUEST_TOP_P]: 1,
        [ATTR_GEN_AI_REQUEST_STOP_SEQUENCES]: ['|'],
        [ATTR_GEN_AI_USAGE_INPUT_TOKENS]: 8,
        [ATTR_GEN_AI_USAGE_OUTPUT_TOKENS]: 10,
        [ATTR_GEN_AI_RESPONSE_FINISH_REASONS]: ['max_tokens'],
      });
    });
    it('adds anthropic claude model attributes to span', async () => {
      const modelId = 'anthropic.claude-3-5-sonnet-20240620-v1:0';
      const prompt = 'Say this is a test';
      const nativeRequest: any = {
        anthropic_version: 'bedrock-2023-05-31',
        messages: [
          {
            role: 'user',
            content: [
              {
                type: 'text',
                text: prompt,
              },
            ],
          },
        ],
        max_tokens: 10,
        temperature: 0.8,
        top_p: 1,
        stop_sequences: ['|'],
      };
      const command = new InvokeModelCommand({
        modelId,
        body: JSON.stringify(nativeRequest),
      });
      const response = await client.send(command);
      const output = JSON.parse(response.body.transformToString());
      expect(output.completion).toBe(
        '\nHello! I am a computer program designed to'
      );

      const testSpans: ReadableSpan[] = getTestSpans();
      const invokeModelSpans: ReadableSpan[] = testSpans.filter(
        (s: ReadableSpan) => {
          return s.name === 'BedrockRuntime.InvokeModel';
        }
      );
      expect(invokeModelSpans.length).toBe(1);
      expect(invokeModelSpans[0].attributes).toMatchObject({
        [ATTR_GEN_AI_SYSTEM]: GEN_AI_SYSTEM_VALUE_AWS_BEDROCK,
        [ATTR_GEN_AI_REQUEST_MODEL]: modelId,
        [ATTR_GEN_AI_REQUEST_MAX_TOKENS]: 10,
        [ATTR_GEN_AI_REQUEST_TEMPERATURE]: 0.8,
        [ATTR_GEN_AI_REQUEST_TOP_P]: 1,
        [ATTR_GEN_AI_REQUEST_STOP_SEQUENCES]: ['|'],
        [ATTR_GEN_AI_USAGE_INPUT_TOKENS]: 8,
        [ATTR_GEN_AI_USAGE_OUTPUT_TOKENS]: 10,
        [ATTR_GEN_AI_RESPONSE_FINISH_REASONS]: ['max_tokens'],
      });
    });
    it('adds cohere command model attributes to span', async () => {
      const modelId = 'cohere.command-light-text-v14';
      const prompt = 'Say this is a test Say this is a test Say this';
      const nativeRequest: any = {
        prompt: prompt,
        max_tokens: 10,
        temperature: 0.8,
        p: 1,
        stop_sequences: ['|'],
      };
      const command = new InvokeModelCommand({
        modelId,
        body: JSON.stringify(nativeRequest),
      });
      const response = await client.send(command);
      const output = JSON.parse(response.body.transformToString());
      expect(output.generations[0].text).toBe(
        '\nHello! I am a computer program designed to help you with'
      );

      const testSpans: ReadableSpan[] = getTestSpans();
      const invokeModelSpans: ReadableSpan[] = testSpans.filter(
        (s: ReadableSpan) => {
          return s.name === 'BedrockRuntime.InvokeModel';
        }
      );
      expect(invokeModelSpans.length).toBe(1);
      expect(invokeModelSpans[0].attributes).toMatchObject({
        [ATTR_GEN_AI_SYSTEM]: GEN_AI_SYSTEM_VALUE_AWS_BEDROCK,
        [ATTR_GEN_AI_REQUEST_MODEL]: modelId,
        [ATTR_GEN_AI_REQUEST_MAX_TOKENS]: 10,
        [ATTR_GEN_AI_REQUEST_TEMPERATURE]: 0.8,
        [ATTR_GEN_AI_REQUEST_TOP_P]: 1,
        [ATTR_GEN_AI_REQUEST_STOP_SEQUENCES]: ['|'],
        [ATTR_GEN_AI_USAGE_INPUT_TOKENS]: 8,
        [ATTR_GEN_AI_USAGE_OUTPUT_TOKENS]: 10,
        [ATTR_GEN_AI_RESPONSE_FINISH_REASONS]: ['max_tokens'],
      });
    });
    it('adds cohere command r model attributes to span', async () => {
      const modelId = 'cohere.command-r-v1:0';
      const prompt = 'Say this is a test Say this is a test Say this';
      const nativeRequest: any = {
        message: prompt,
        max_tokens: 10,
        temperature: 0.8,
        p: 1,
        stop_sequences: ['|'],
      };
      const command = new InvokeModelCommand({
        modelId,
        body: JSON.stringify(nativeRequest),
      });
      const response = await client.send(command);
      const output = JSON.parse(response.body.transformToString());
      expect(output.text).toBe(
        '\nHello! I am a computer program designed to help you with'
      );

      const testSpans: ReadableSpan[] = getTestSpans();
      const invokeModelSpans: ReadableSpan[] = testSpans.filter(
        (s: ReadableSpan) => {
          return s.name === 'BedrockRuntime.InvokeModel';
        }
      );
      expect(invokeModelSpans.length).toBe(1);
      expect(invokeModelSpans[0].attributes).toMatchObject({
        [ATTR_GEN_AI_SYSTEM]: GEN_AI_SYSTEM_VALUE_AWS_BEDROCK,
        [ATTR_GEN_AI_REQUEST_MODEL]: modelId,
        [ATTR_GEN_AI_REQUEST_MAX_TOKENS]: 10,
        [ATTR_GEN_AI_REQUEST_TEMPERATURE]: 0.8,
        [ATTR_GEN_AI_REQUEST_TOP_P]: 1,
        [ATTR_GEN_AI_REQUEST_STOP_SEQUENCES]: ['|'],
        [ATTR_GEN_AI_USAGE_INPUT_TOKENS]: 8,
        [ATTR_GEN_AI_USAGE_OUTPUT_TOKENS]: 10,
        [ATTR_GEN_AI_RESPONSE_FINISH_REASONS]: ['max_tokens'],
      });
    });
    it('adds meta llama model attributes to span', async () => {
      const modelId = 'meta.llama2-13b-chat-v1';
      const prompt = 'Say this is a test';
      const nativeRequest: any = {
        prompt: prompt,
        max_gen_len: 10,
        temperature: 0.8,
        top_p: 1,
      };
      const command = new InvokeModelCommand({
        modelId,
        body: JSON.stringify(nativeRequest),
      });
      const response = await client.send(command);
      const output = JSON.parse(response.body.transformToString());
      expect(output.generation).toBe(
        '\nHello! I am a computer program designed to'
      );

      const testSpans: ReadableSpan[] = getTestSpans();
      const invokeModelSpans: ReadableSpan[] = testSpans.filter(
        (s: ReadableSpan) => {
          return s.name === 'BedrockRuntime.InvokeModel';
        }
      );
      expect(invokeModelSpans.length).toBe(1);
      expect(invokeModelSpans[0].attributes).toMatchObject({
        [ATTR_GEN_AI_SYSTEM]: GEN_AI_SYSTEM_VALUE_AWS_BEDROCK,
        [ATTR_GEN_AI_REQUEST_MODEL]: modelId,
        [ATTR_GEN_AI_REQUEST_MAX_TOKENS]: 10,
        [ATTR_GEN_AI_REQUEST_TEMPERATURE]: 0.8,
        [ATTR_GEN_AI_REQUEST_TOP_P]: 1,
        [ATTR_GEN_AI_USAGE_INPUT_TOKENS]: 8,
        [ATTR_GEN_AI_USAGE_OUTPUT_TOKENS]: 10,
        [ATTR_GEN_AI_RESPONSE_FINISH_REASONS]: ['max_tokens'],
      });
    });
    it('adds mistral ai model attributes to span', async () => {
      const modelId = 'mistral.mistral-7b-instruct-v0:2';
      const prompt = 'Say this is a test Say this is a test Say this';
      const nativeRequest: any = {
        prompt: prompt,
        max_tokens: 10,
        temperature: 0.8,
        top_p: 1,
        stop: ['|'],
      };
      const command = new InvokeModelCommand({
        modelId,
        body: JSON.stringify(nativeRequest),
      });
      const response = await client.send(command);
      const output = JSON.parse(response.body.transformToString());
      expect(output.outputs[0].text).toBe(
        '\nHello! I am a computer program designed to help you with'
      );

      const testSpans: ReadableSpan[] = getTestSpans();
      const invokeModelSpans: ReadableSpan[] = testSpans.filter(
        (s: ReadableSpan) => {
          return s.name === 'BedrockRuntime.InvokeModel';
        }
      );
      expect(invokeModelSpans.length).toBe(1);
      expect(invokeModelSpans[0].attributes).toMatchObject({
        [ATTR_GEN_AI_SYSTEM]: GEN_AI_SYSTEM_VALUE_AWS_BEDROCK,
        [ATTR_GEN_AI_REQUEST_MODEL]: modelId,
        [ATTR_GEN_AI_REQUEST_MAX_TOKENS]: 10,
        [ATTR_GEN_AI_REQUEST_TEMPERATURE]: 0.8,
        [ATTR_GEN_AI_REQUEST_TOP_P]: 1,
        [ATTR_GEN_AI_REQUEST_STOP_SEQUENCES]: ['|'],
        [ATTR_GEN_AI_USAGE_INPUT_TOKENS]: 8,
        [ATTR_GEN_AI_USAGE_OUTPUT_TOKENS]: 10,
        [ATTR_GEN_AI_RESPONSE_FINISH_REASONS]: ['max_tokens'],
      });
    });
  });
});<|MERGE_RESOLUTION|>--- conflicted
+++ resolved
@@ -225,7 +225,6 @@
     });
   });
 
-<<<<<<< HEAD
   describe('ConverseStream', () => {
     it('adds genai conventions', async () => {
       const modelId = 'amazon.titan-text-lite-v1';
@@ -277,12 +276,80 @@
         [ATTR_GEN_AI_USAGE_OUTPUT_TOKENS]: 10,
         [ATTR_GEN_AI_RESPONSE_FINISH_REASONS]: ['max_tokens'],
       });
+
+
+
+      const { resourceMetrics } = await metricReader.collect();
+      expect(resourceMetrics.scopeMetrics.length).toBe(1);
+      const scopeMetrics = resourceMetrics.scopeMetrics[0];
+      const tokenUsage = scopeMetrics.metrics.filter(
+        m => m.descriptor.name === 'gen_ai.client.token.usage'
+      );
+      expect(tokenUsage.length).toBe(1);
+      expect(tokenUsage[0].descriptor).toMatchObject({
+        name: 'gen_ai.client.token.usage',
+        type: 'HISTOGRAM',
+        description: 'Measures number of input and output tokens used',
+        unit: '{token}',
+      });
+      expect(tokenUsage[0].dataPoints.length).toBe(2);
+      expect(tokenUsage[0].dataPoints).toEqual(
+        expect.arrayContaining([
+          expect.objectContaining({
+            value: expect.objectContaining({
+              sum: 8,
+            }),
+            attributes: {
+              'gen_ai.system': 'aws.bedrock',
+              'gen_ai.operation.name': 'chat',
+              'gen_ai.request.model': 'amazon.titan-text-lite-v1',
+              'gen_ai.token.type': 'input',
+            },
+          }),
+          expect.objectContaining({
+            value: expect.objectContaining({
+              sum: 10,
+            }),
+            attributes: {
+              'gen_ai.system': 'aws.bedrock',
+              'gen_ai.operation.name': 'chat',
+              'gen_ai.request.model': 'amazon.titan-text-lite-v1',
+              'gen_ai.token.type': 'output',
+            },
+          }),
+        ])
+      );
+
+      const operationDuration = scopeMetrics.metrics.filter(
+        m => m.descriptor.name === 'gen_ai.client.operation.duration'
+      );
+      expect(operationDuration.length).toBe(1);
+      expect(operationDuration[0].descriptor).toMatchObject({
+        name: 'gen_ai.client.operation.duration',
+        type: 'HISTOGRAM',
+        description: 'GenAI operation duration',
+        unit: 's',
+      });
+      expect(operationDuration[0].dataPoints.length).toBe(1);
+      expect(operationDuration[0].dataPoints).toEqual([
+        expect.objectContaining({
+          value: expect.objectContaining({
+            sum: expect.any(Number),
+          }),
+          attributes: {
+            'gen_ai.system': 'aws.bedrock',
+            'gen_ai.operation.name': 'chat',
+            'gen_ai.request.model': 'amazon.titan-text-lite-v1',
+          },
+        }),
+      ]);
+      expect(
+        (operationDuration[0].dataPoints[0].value as any).sum
+      ).toBeGreaterThan(0);
     });
   });
 
   // TODO: Instrument InvokeModel
-=======
->>>>>>> 64fcbf3b
   describe('InvokeModel', () => {
     it('adds amazon titan model attributes to span', async () => {
       const modelId = 'amazon.titan-text-express-v1';
