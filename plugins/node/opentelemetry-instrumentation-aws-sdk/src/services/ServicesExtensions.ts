--- conflicted
+++ resolved
@@ -68,16 +68,13 @@
     startTime: HrTime
   ) {
     const serviceExtension = this.services.get(response.request.serviceName);
-<<<<<<< HEAD
-    return serviceExtension?.responseHook?.(response, span, tracer, config);
-=======
-    serviceExtension?.responseHook?.(response, span, tracer, config, startTime);
+
+    return serviceExtension?.responseHook?.(response, span, tracer, config, startTime);
   }
 
   updateMetricInstruments(meter: Meter) {
     for (const serviceExtension of this.services.values()) {
       serviceExtension.updateMetricInstruments?.(meter);
     }
->>>>>>> 64fcbf3b
   }
 }