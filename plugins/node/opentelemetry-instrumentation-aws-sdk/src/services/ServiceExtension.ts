--- conflicted
+++ resolved
@@ -56,14 +56,9 @@
     response: NormalizedResponse,
     span: Span,
     tracer: Tracer,
-<<<<<<< HEAD
     config: AwsSdkInstrumentationConfig
+    startTime: HrTime
   ) => any | undefined;
-=======
-    config: AwsSdkInstrumentationConfig,
-    startTime: HrTime
-  ) => void;
 
   updateMetricInstruments?: (meter: Meter) => void;
->>>>>>> 64fcbf3b
 }