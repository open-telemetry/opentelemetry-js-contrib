--- conflicted
+++ resolved
@@ -50,10 +50,6 @@
     "@types/node": "14.0.27",
     "@types/shimmer": "1.0.1",
     "codecov": "3.7.2",
-<<<<<<< HEAD
-=======
-    "eslint-plugin-header": "3.1.1",
->>>>>>> b13740da
     "express": "4.17.1",
     "gts": "3.1.0",
     "mocha": "7.2.0",
