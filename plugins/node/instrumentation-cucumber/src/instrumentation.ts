--- conflicted
+++ resolved
@@ -53,14 +53,7 @@
       new InstrumentationNodeModuleDefinition(
         '@cucumber/cucumber',
         ['^8.0.0', '^9.0.0', '^10.0.0'],
-<<<<<<< HEAD
-        moduleExports => {
-=======
-        (moduleExports: Cucumber, moduleVersion) => {
-          this._diag.debug(
-            `Applying patch for @cucumber/cucumber@${moduleVersion}`
-          );
->>>>>>> 73e01f28
+        (moduleExports: Cucumber) => {
           this.module = moduleExports;
           steps.forEach(step => {
             if (isWrapped(moduleExports[step])) {
@@ -76,11 +69,7 @@
           });
           return moduleExports;
         },
-<<<<<<< HEAD
-        moduleExports => {
-=======
-        (moduleExports: Cucumber, moduleVersion) => {
->>>>>>> 73e01f28
+        (moduleExports: Cucumber) => {
           if (moduleExports === undefined) return;
           [...hooks, ...steps].forEach(method => {
             this._unwrap(moduleExports, method);
