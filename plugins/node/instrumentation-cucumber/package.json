{
  "name": "@opentelemetry/instrumentation-cucumber",
  "version": "0.1.0",
  "description": "OpenTelemetry cucumber automatic instrumentation package.",
  "main": "build/src/index.js",
  "types": "build/src/index.d.ts",
  "repository": "open-telemetry/opentelemetry-js-contrib",
  "scripts": {
    "test": "nyc ts-mocha -p tsconfig.json 'test/**/*.test.ts'",
    "test-all-versions": "tav",
    "tdd": "npm run test -- --watch-extensions ts --watch",
    "clean": "rimraf build/*",
    "lint": "eslint . --ext .ts",
    "lint:fix": "eslint . --ext .ts --fix",
    "precompile": "tsc --version && lerna run version:update --scope @opentelemetry/instrumentation-cucumber --include-dependencies",
    "prewatch": "npm run precompile",
    "prepare": "npm run compile",
    "version:update": "node ../../../scripts/version-update.js",
    "compile": "tsc -p ."
  },
  "keywords": [
    "cucumber",
    "instrumentation",
    "nodejs",
    "opentelemetry",
    "profiling",
    "tracing"
  ],
  "author": "OpenTelemetry Authors",
  "license": "Apache-2.0",
  "engines": {
    "node": ">=14"
  },
  "files": [
    "build/src/**/*.js",
    "build/src/**/*.js.map",
    "build/src/**/*.d.ts",
    "doc",
    "LICENSE",
    "README.md"
  ],
  "publishConfig": {
    "access": "public"
  },
  "peerDependencies": {
    "@opentelemetry/api": "^1.0.0"
  },
  "devDependencies": {
    "@cucumber/cucumber": "^9.0.0",
    "@opentelemetry/api": "^1.0.0",
    "@opentelemetry/core": "^1.3.1",
    "@opentelemetry/sdk-trace-base": "^1.3.1",
    "@opentelemetry/sdk-trace-node": "^1.3.1",
    "@types/mocha": "7.0.2",
    "@types/semver": "7.5.0",
    "@types/shimmer": "1.0.2",
    "@types/sinon": "10.0.16",
    "mocha": "7.2.0",
    "nyc": "15.1.0",
    "rimraf": "5.0.1",
<<<<<<< HEAD
    "semver": "7.5.4",
    "sinon": "14.0.2",
=======
    "semver": "^7.3.2",
    "sinon": "15.2.0",
>>>>>>> 0fbacbae
    "test-all-versions": "5.0.1",
    "ts-mocha": "10.0.0",
    "typescript": "4.4.4"
  },
  "dependencies": {
    "@opentelemetry/instrumentation": "^0.41.2",
    "@opentelemetry/semantic-conventions": "^1.0.0"
  },
  "homepage": "https://github.com/open-telemetry/opentelemetry-js-contrib/tree/main/plugins/node/instrumentation-cucumber#readme"
}<|MERGE_RESOLUTION|>--- conflicted
+++ resolved
@@ -58,13 +58,8 @@
     "mocha": "7.2.0",
     "nyc": "15.1.0",
     "rimraf": "5.0.1",
-<<<<<<< HEAD
     "semver": "7.5.4",
-    "sinon": "14.0.2",
-=======
-    "semver": "^7.3.2",
     "sinon": "15.2.0",
->>>>>>> 0fbacbae
     "test-all-versions": "5.0.1",
     "ts-mocha": "10.0.0",
     "typescript": "4.4.4"
