--- conflicted
+++ resolved
@@ -23,7 +23,6 @@
 }[keyof T];
 export type FunctionProperties<T> = Pick<T, FunctionPropertyNames<T>>;
 
-<<<<<<< HEAD
 export type FunctionPropertyNamesTwoLevels<T> = {
   [K in keyof T]: {
     [L in keyof T[K]]: L extends string
@@ -45,12 +44,8 @@
   | FunctionPropertyNames<typeof fs>
   | FunctionPropertyNamesTwoLevels<typeof fs>;
 export type FPMember =
-  | FunctionPropertyNames<typeof fs['promises']>
-  | FunctionPropertyNamesTwoLevels<typeof fs['promises']>;
-=======
-export type FMember = FunctionPropertyNames<typeof fs>;
-export type FPMember = FunctionPropertyNames<(typeof fs)['promises']>;
->>>>>>> 096129c9
+  | FunctionPropertyNames<(typeof fs)['promises']>
+  | FunctionPropertyNamesTwoLevels<(typeof fs)['promises']>;
 
 export type CreateHook = (
   functionName: FMember | FPMember,
