/*
 * Copyright The OpenTelemetry Authors
 *
 * Licensed under the Apache License, Version 2.0 (the "License");
 * you may not use this file except in compliance with the License.
 * You may obtain a copy of the License at
 *
 *      https://www.apache.org/licenses/LICENSE-2.0
 *
 * Unless required by applicable law or agreed to in writing, software
 * distributed under the License is distributed on an "AS IS" BASIS,
 * WITHOUT WARRANTIES OR CONDITIONS OF ANY KIND, either express or implied.
 * See the License for the specific language governing permissions and
 * limitations under the License.
 */

import * as api from '@opentelemetry/api';
import { isTracingSuppressed, suppressTracing } from '@opentelemetry/core';
import {
  InstrumentationBase,
  InstrumentationNodeModuleDefinition,
  isWrapped,
} from '@opentelemetry/instrumentation';
import { VERSION } from './version';
import {
  CALLBACK_FUNCTIONS,
  PROMISE_FUNCTIONS,
  SYNC_FUNCTIONS,
} from './constants';
import type * as fs from 'fs';
import type {
  FMember,
  FPMember,
  CreateHook,
  EndHook,
  FsInstrumentationConfig,
} from './types';
import { promisify } from 'util';
import { indexFs } from './utils';

type FS = typeof fs;

<<<<<<< HEAD
const supportsPromises = parseInt(process.versions.node.split('.')[0], 10) > 8;

/**
 * This is important for 2-level functions like `realpath.native` to retain the 2nd-level
 * when patching the 1st-level.
 */
function patchedFunctionWithOriginalProperties<
  T extends (...args: any[]) => ReturnType<T>
>(patchedFunction: T, original: T): T {
  return Object.assign(patchedFunction, original);
}

=======
>>>>>>> 3484b75e
export default class FsInstrumentation extends InstrumentationBase<FS> {
  constructor(config?: FsInstrumentationConfig) {
    super('@opentelemetry/instrumentation-fs', VERSION, config);
  }

  init(): InstrumentationNodeModuleDefinition<FS>[] {
    return [
      new InstrumentationNodeModuleDefinition<FS>(
        'fs',
        ['*'],
        (fs: FS) => {
          this._diag.debug('Applying patch for fs');
          for (const fName of SYNC_FUNCTIONS) {
            const { objectToPatch, functionNameToPatch } = indexFs(fs, fName);

            if (isWrapped(objectToPatch[functionNameToPatch])) {
              this._unwrap(objectToPatch, functionNameToPatch);
            }
            this._wrap(
              objectToPatch,
              functionNameToPatch,
              <any>this._patchSyncFunction.bind(this, fName)
            );
          }
          for (const fName of CALLBACK_FUNCTIONS) {
            const { objectToPatch, functionNameToPatch } = indexFs(fs, fName);
            if (isWrapped(objectToPatch[functionNameToPatch])) {
              this._unwrap(objectToPatch, functionNameToPatch);
            }
            if (fName === 'exists') {
              // handling separately because of the inconsistent cb style:
              // `exists` doesn't have error as the first argument, but the result
              this._wrap(
                objectToPatch,
                functionNameToPatch,
                <any>this._patchExistsCallbackFunction.bind(this, fName)
              );
              continue;
            }
            this._wrap(
              objectToPatch,
              functionNameToPatch,
              <any>this._patchCallbackFunction.bind(this, fName)
            );
          }
          for (const fName of PROMISE_FUNCTIONS) {
            if (isWrapped(fs.promises[fName])) {
              this._unwrap(fs.promises, fName);
            }
            this._wrap(
              fs.promises,
              fName,
              <any>this._patchPromiseFunction.bind(this, fName)
            );
          }
          return fs;
        },
        (fs: FS) => {
          if (fs === undefined) return;
          this._diag.debug('Removing patch for fs');
          for (const fName of SYNC_FUNCTIONS) {
            const { objectToPatch, functionNameToPatch } = indexFs(fs, fName);
            if (isWrapped(objectToPatch[functionNameToPatch])) {
              this._unwrap(objectToPatch, functionNameToPatch);
            }
          }
          for (const fName of CALLBACK_FUNCTIONS) {
            const { objectToPatch, functionNameToPatch } = indexFs(fs, fName);
            if (isWrapped(objectToPatch[functionNameToPatch])) {
              this._unwrap(objectToPatch, functionNameToPatch);
            }
          }
          for (const fName of PROMISE_FUNCTIONS) {
            if (isWrapped(fs.promises[fName])) {
              this._unwrap(fs.promises, fName);
            }
          }
        }
      ),
    ];
  }

  protected _patchSyncFunction<T extends (...args: any[]) => ReturnType<T>>(
    functionName: FMember,
    original: T
  ): T {
    const instrumentation = this;
    const patchedFunction = <any>function (this: any, ...args: any[]) {
      const activeContext = api.context.active();

      if (!instrumentation._shouldTrace(activeContext)) {
        return original.apply(this, args);
      }
      if (
        instrumentation._runCreateHook(functionName, {
          args: args,
        }) === false
      ) {
        return api.context.with(
          suppressTracing(activeContext),
          original,
          this,
          ...args
        );
      }

      const span = instrumentation.tracer.startSpan(
        `fs ${functionName}`
      ) as api.Span;

      try {
        // Suppress tracing for internal fs calls
        const res = api.context.with(
          suppressTracing(api.trace.setSpan(activeContext, span)),
          original,
          this,
          ...args
        );
        instrumentation._runEndHook(functionName, { args: args, span });
        return res;
      } catch (error: any) {
        span.recordException(error);
        span.setStatus({
          message: error.message,
          code: api.SpanStatusCode.ERROR,
        });
        instrumentation._runEndHook(functionName, { args: args, span, error });
        throw error;
      } finally {
        span.end();
      }
    };
    return patchedFunctionWithOriginalProperties(patchedFunction, original);
  }

  protected _patchCallbackFunction<T extends (...args: any[]) => ReturnType<T>>(
    functionName: FMember,
    original: T
  ): T {
    const instrumentation = this;
    const patchedFunction = <any>function (this: any, ...args: any[]) {
      const activeContext = api.context.active();

      if (!instrumentation._shouldTrace(activeContext)) {
        return original.apply(this, args);
      }
      if (
        instrumentation._runCreateHook(functionName, {
          args: args,
        }) === false
      ) {
        return api.context.with(
          suppressTracing(activeContext),
          original,
          this,
          ...args
        );
      }

      const lastIdx = args.length - 1;
      const cb = args[lastIdx];
      if (typeof cb === 'function') {
        const span = instrumentation.tracer.startSpan(
          `fs ${functionName}`
        ) as api.Span;

        // Return to the context active during the call in the callback
        args[lastIdx] = api.context.bind(
          activeContext,
          function (this: unknown, error?: Error) {
            if (error) {
              span.recordException(error);
              span.setStatus({
                message: error.message,
                code: api.SpanStatusCode.ERROR,
              });
            }
            instrumentation._runEndHook(functionName, {
              args: args,
              span,
              error,
            });
            span.end();
            return cb.apply(this, arguments);
          }
        );

        try {
          // Suppress tracing for internal fs calls
          return api.context.with(
            suppressTracing(api.trace.setSpan(activeContext, span)),
            original,
            this,
            ...args
          );
        } catch (error: any) {
          span.recordException(error);
          span.setStatus({
            message: error.message,
            code: api.SpanStatusCode.ERROR,
          });
          instrumentation._runEndHook(functionName, {
            args: args,
            span,
            error,
          });
          span.end();
          throw error;
        }
      } else {
        // TODO: what to do if we are pretty sure it's going to throw
        return original.apply(this, args);
      }
    };
    return patchedFunctionWithOriginalProperties(patchedFunction, original);
  }

  protected _patchExistsCallbackFunction<
    T extends (...args: any[]) => ReturnType<T>
  >(functionName: 'exists', original: T): T {
    const instrumentation = this;
    const patchedFunction = <any>function (this: any, ...args: any[]) {
      const activeContext = api.context.active();

      if (!instrumentation._shouldTrace(activeContext)) {
        return original.apply(this, args);
      }
      if (
        instrumentation._runCreateHook(functionName, {
          args: args,
        }) === false
      ) {
        return api.context.with(
          suppressTracing(activeContext),
          original,
          this,
          ...args
        );
      }

      const lastIdx = args.length - 1;
      const cb = args[lastIdx];
      if (typeof cb === 'function') {
        const span = instrumentation.tracer.startSpan(
          `fs ${functionName}`
        ) as api.Span;

        // Return to the context active during the call in the callback
        args[lastIdx] = api.context.bind(
          activeContext,
          function (this: unknown) {
            // `exists` never calls the callback with an error
            instrumentation._runEndHook(functionName, {
              args: args,
              span,
            });
            span.end();
            return cb.apply(this, arguments);
          }
        );

        try {
          // Suppress tracing for internal fs calls
          return api.context.with(
            suppressTracing(api.trace.setSpan(activeContext, span)),
            original,
            this,
            ...args
          );
        } catch (error: any) {
          span.recordException(error);
          span.setStatus({
            message: error.message,
            code: api.SpanStatusCode.ERROR,
          });
          instrumentation._runEndHook(functionName, {
            args: args,
            span,
            error,
          });
          span.end();
          throw error;
        }
      } else {
        return original.apply(this, args);
      }
    };
    const functionWithOriginalProperties =
      patchedFunctionWithOriginalProperties(patchedFunction, original);

    // `exists` has a custom promisify function because of the inconsistent signature
    // replicating that on the patched function
    const promisified = function (path: unknown) {
      return new Promise(resolve =>
        functionWithOriginalProperties(path, resolve)
      );
    };
    Object.defineProperty(promisified, 'name', { value: functionName });
    Object.defineProperty(functionWithOriginalProperties, promisify.custom, {
      value: promisified,
    });

    return functionWithOriginalProperties;
  }

  protected _patchPromiseFunction<T extends (...args: any[]) => ReturnType<T>>(
    functionName: FPMember,
    original: T
  ): T {
    const instrumentation = this;
    const patchedFunction = <any>async function (this: any, ...args: any[]) {
      const activeContext = api.context.active();

      if (!instrumentation._shouldTrace(activeContext)) {
        return original.apply(this, args);
      }
      if (
        instrumentation._runCreateHook(functionName, {
          args: args,
        }) === false
      ) {
        return api.context.with(
          suppressTracing(activeContext),
          original,
          this,
          ...args
        );
      }

      const span = instrumentation.tracer.startSpan(
        `fs ${functionName}`
      ) as api.Span;

      try {
        // Suppress tracing for internal fs calls
        const res = await api.context.with(
          suppressTracing(api.trace.setSpan(activeContext, span)),
          original,
          this,
          ...args
        );
        instrumentation._runEndHook(functionName, { args: args, span });
        return res;
      } catch (error: any) {
        span.recordException(error);
        span.setStatus({
          message: error.message,
          code: api.SpanStatusCode.ERROR,
        });
        instrumentation._runEndHook(functionName, { args: args, span, error });
        throw error;
      } finally {
        span.end();
      }
    };
    return patchedFunctionWithOriginalProperties(patchedFunction, original);
  }

  protected _runCreateHook(
    ...args: Parameters<CreateHook>
  ): ReturnType<CreateHook> {
    const { createHook } = this.getConfig() as FsInstrumentationConfig;
    if (typeof createHook === 'function') {
      try {
        return createHook(...args);
      } catch (e) {
        this._diag.error('caught createHook error', e);
      }
    }
    return true;
  }

  protected _runEndHook(...args: Parameters<EndHook>): ReturnType<EndHook> {
    const { endHook } = this.getConfig() as FsInstrumentationConfig;
    if (typeof endHook === 'function') {
      try {
        endHook(...args);
      } catch (e) {
        this._diag.error('caught endHook error', e);
      }
    }
  }

  protected _shouldTrace(context: api.Context): boolean {
    if (isTracingSuppressed(context)) {
      // Performance optimization. Avoid creating additional contexts and spans
      // if we already know that the tracing is being suppressed.
      return false;
    }

    const { requireParentSpan } = this.getConfig() as FsInstrumentationConfig;
    if (requireParentSpan) {
      const parentSpan = api.trace.getSpan(context);
      if (parentSpan == null) {
        return false;
      }
    }

    return true;
  }
}<|MERGE_RESOLUTION|>--- conflicted
+++ resolved
@@ -40,9 +40,6 @@
 
 type FS = typeof fs;
 
-<<<<<<< HEAD
-const supportsPromises = parseInt(process.versions.node.split('.')[0], 10) > 8;
-
 /**
  * This is important for 2-level functions like `realpath.native` to retain the 2nd-level
  * when patching the 1st-level.
@@ -53,8 +50,6 @@
   return Object.assign(patchedFunction, original);
 }
 
-=======
->>>>>>> 3484b75e
 export default class FsInstrumentation extends InstrumentationBase<FS> {
   constructor(config?: FsInstrumentationConfig) {
     super('@opentelemetry/instrumentation-fs', VERSION, config);
