/*
 * Copyright The OpenTelemetry Authors
 *
 * Licensed under the Apache License, Version 2.0 (the "License");
 * you may not use this file except in compliance with the License.
 * You may obtain a copy of the License at
 *
 *      https://www.apache.org/licenses/LICENSE-2.0
 *
 * Unless required by applicable law or agreed to in writing, software
 * distributed under the License is distributed on an "AS IS" BASIS,
 * WITHOUT WARRANTIES OR CONDITIONS OF ANY KIND, either express or implied.
 * See the License for the specific language governing permissions and
 * limitations under the License.
 */

import * as api from '@opentelemetry/api';
import { isTracingSuppressed, suppressTracing } from '@opentelemetry/core';
import {
  InstrumentationBase,
  InstrumentationNodeModuleDefinition,
  isWrapped,
} from '@opentelemetry/instrumentation';
import { PACKAGE_NAME, PACKAGE_VERSION } from './version';
import {
  CALLBACK_FUNCTIONS,
  PROMISE_FUNCTIONS,
  SYNC_FUNCTIONS,
} from './constants';
import type * as fs from 'fs';
import type {
  FMember,
  FPMember,
  CreateHook,
  EndHook,
  FsInstrumentationConfig,
} from './types';
import { promisify } from 'util';
import { indexFs } from './utils';

type FS = typeof fs;
type FSPromises = (typeof fs)['promises'];

/**
 * This is important for 2-level functions like `realpath.native` to retain the 2nd-level
 * when patching the 1st-level.
 */
function patchedFunctionWithOriginalProperties<
  T extends (...args: any[]) => ReturnType<T>
>(patchedFunction: T, original: T): T {
  return Object.assign(patchedFunction, original);
}

<<<<<<< HEAD
export default class FsInstrumentation extends InstrumentationBase<FsInstrumentationConfig> {
=======
export class FsInstrumentation extends InstrumentationBase {
>>>>>>> 0ed40384
  constructor(config: FsInstrumentationConfig = {}) {
    super(PACKAGE_NAME, PACKAGE_VERSION, config);
  }

  init(): (
    | InstrumentationNodeModuleDefinition
    | InstrumentationNodeModuleDefinition
  )[] {
    return [
      new InstrumentationNodeModuleDefinition(
        'fs',
        ['*'],
        (fs: FS) => {
          for (const fName of SYNC_FUNCTIONS) {
            const { objectToPatch, functionNameToPatch } = indexFs(fs, fName);

            if (isWrapped(objectToPatch[functionNameToPatch])) {
              this._unwrap(objectToPatch, functionNameToPatch);
            }
            this._wrap(
              objectToPatch,
              functionNameToPatch,
              <any>this._patchSyncFunction.bind(this, fName)
            );
          }
          for (const fName of CALLBACK_FUNCTIONS) {
            const { objectToPatch, functionNameToPatch } = indexFs(fs, fName);
            if (isWrapped(objectToPatch[functionNameToPatch])) {
              this._unwrap(objectToPatch, functionNameToPatch);
            }
            if (fName === 'exists') {
              // handling separately because of the inconsistent cb style:
              // `exists` doesn't have error as the first argument, but the result
              this._wrap(
                objectToPatch,
                functionNameToPatch,
                <any>this._patchExistsCallbackFunction.bind(this, fName)
              );
              continue;
            }
            this._wrap(
              objectToPatch,
              functionNameToPatch,
              <any>this._patchCallbackFunction.bind(this, fName)
            );
          }
          for (const fName of PROMISE_FUNCTIONS) {
            if (isWrapped(fs.promises[fName])) {
              this._unwrap(fs.promises, fName);
            }
            this._wrap(
              fs.promises,
              fName,
              <any>this._patchPromiseFunction.bind(this, fName)
            );
          }
          return fs;
        },
        (fs: FS) => {
          if (fs === undefined) return;
          for (const fName of SYNC_FUNCTIONS) {
            const { objectToPatch, functionNameToPatch } = indexFs(fs, fName);
            if (isWrapped(objectToPatch[functionNameToPatch])) {
              this._unwrap(objectToPatch, functionNameToPatch);
            }
          }
          for (const fName of CALLBACK_FUNCTIONS) {
            const { objectToPatch, functionNameToPatch } = indexFs(fs, fName);
            if (isWrapped(objectToPatch[functionNameToPatch])) {
              this._unwrap(objectToPatch, functionNameToPatch);
            }
          }
          for (const fName of PROMISE_FUNCTIONS) {
            if (isWrapped(fs.promises[fName])) {
              this._unwrap(fs.promises, fName);
            }
          }
        }
      ),
      new InstrumentationNodeModuleDefinition(
        'fs/promises',
        ['*'],
        (fsPromises: FSPromises) => {
          for (const fName of PROMISE_FUNCTIONS) {
            if (isWrapped(fsPromises[fName])) {
              this._unwrap(fsPromises, fName);
            }
            this._wrap(
              fsPromises,
              fName,
              <any>this._patchPromiseFunction.bind(this, fName)
            );
          }
          return fsPromises;
        },
        (fsPromises: FSPromises) => {
          if (fsPromises === undefined) return;
          for (const fName of PROMISE_FUNCTIONS) {
            if (isWrapped(fsPromises[fName])) {
              this._unwrap(fsPromises, fName);
            }
          }
        }
      ),
    ];
  }

  protected _patchSyncFunction<T extends (...args: any[]) => ReturnType<T>>(
    functionName: FMember,
    original: T
  ): T {
    const instrumentation = this;
    const patchedFunction = <any>function (this: any, ...args: any[]) {
      const activeContext = api.context.active();

      if (!instrumentation._shouldTrace(activeContext)) {
        return original.apply(this, args);
      }
      if (
        instrumentation._runCreateHook(functionName, {
          args: args,
        }) === false
      ) {
        return api.context.with(
          suppressTracing(activeContext),
          original,
          this,
          ...args
        );
      }

      const span = instrumentation.tracer.startSpan(
        `fs ${functionName}`
      ) as api.Span;

      try {
        // Suppress tracing for internal fs calls
        const res = api.context.with(
          suppressTracing(api.trace.setSpan(activeContext, span)),
          original,
          this,
          ...args
        );
        instrumentation._runEndHook(functionName, { args: args, span });
        return res;
      } catch (error: any) {
        span.recordException(error);
        span.setStatus({
          message: error.message,
          code: api.SpanStatusCode.ERROR,
        });
        instrumentation._runEndHook(functionName, { args: args, span, error });
        throw error;
      } finally {
        span.end();
      }
    };
    return patchedFunctionWithOriginalProperties(patchedFunction, original);
  }

  protected _patchCallbackFunction<T extends (...args: any[]) => ReturnType<T>>(
    functionName: FMember,
    original: T
  ): T {
    const instrumentation = this;
    const patchedFunction = <any>function (this: any, ...args: any[]) {
      const activeContext = api.context.active();

      if (!instrumentation._shouldTrace(activeContext)) {
        return original.apply(this, args);
      }
      if (
        instrumentation._runCreateHook(functionName, {
          args: args,
        }) === false
      ) {
        return api.context.with(
          suppressTracing(activeContext),
          original,
          this,
          ...args
        );
      }

      const lastIdx = args.length - 1;
      const cb = args[lastIdx];
      if (typeof cb === 'function') {
        const span = instrumentation.tracer.startSpan(
          `fs ${functionName}`
        ) as api.Span;

        // Return to the context active during the call in the callback
        args[lastIdx] = api.context.bind(
          activeContext,
          function (this: unknown, error?: Error) {
            if (error) {
              span.recordException(error);
              span.setStatus({
                message: error.message,
                code: api.SpanStatusCode.ERROR,
              });
            }
            instrumentation._runEndHook(functionName, {
              args: args,
              span,
              error,
            });
            span.end();
            return cb.apply(this, arguments);
          }
        );

        try {
          // Suppress tracing for internal fs calls
          return api.context.with(
            suppressTracing(api.trace.setSpan(activeContext, span)),
            original,
            this,
            ...args
          );
        } catch (error: any) {
          span.recordException(error);
          span.setStatus({
            message: error.message,
            code: api.SpanStatusCode.ERROR,
          });
          instrumentation._runEndHook(functionName, {
            args: args,
            span,
            error,
          });
          span.end();
          throw error;
        }
      } else {
        // TODO: what to do if we are pretty sure it's going to throw
        return original.apply(this, args);
      }
    };
    return patchedFunctionWithOriginalProperties(patchedFunction, original);
  }

  protected _patchExistsCallbackFunction<
    T extends (...args: any[]) => ReturnType<T>
  >(functionName: 'exists', original: T): T {
    const instrumentation = this;
    const patchedFunction = <any>function (this: any, ...args: any[]) {
      const activeContext = api.context.active();

      if (!instrumentation._shouldTrace(activeContext)) {
        return original.apply(this, args);
      }
      if (
        instrumentation._runCreateHook(functionName, {
          args: args,
        }) === false
      ) {
        return api.context.with(
          suppressTracing(activeContext),
          original,
          this,
          ...args
        );
      }

      const lastIdx = args.length - 1;
      const cb = args[lastIdx];
      if (typeof cb === 'function') {
        const span = instrumentation.tracer.startSpan(
          `fs ${functionName}`
        ) as api.Span;

        // Return to the context active during the call in the callback
        args[lastIdx] = api.context.bind(
          activeContext,
          function (this: unknown) {
            // `exists` never calls the callback with an error
            instrumentation._runEndHook(functionName, {
              args: args,
              span,
            });
            span.end();
            return cb.apply(this, arguments);
          }
        );

        try {
          // Suppress tracing for internal fs calls
          return api.context.with(
            suppressTracing(api.trace.setSpan(activeContext, span)),
            original,
            this,
            ...args
          );
        } catch (error: any) {
          span.recordException(error);
          span.setStatus({
            message: error.message,
            code: api.SpanStatusCode.ERROR,
          });
          instrumentation._runEndHook(functionName, {
            args: args,
            span,
            error,
          });
          span.end();
          throw error;
        }
      } else {
        return original.apply(this, args);
      }
    };
    const functionWithOriginalProperties =
      patchedFunctionWithOriginalProperties(patchedFunction, original);

    // `exists` has a custom promisify function because of the inconsistent signature
    // replicating that on the patched function
    const promisified = function (path: unknown) {
      return new Promise(resolve =>
        functionWithOriginalProperties(path, resolve)
      );
    };
    Object.defineProperty(promisified, 'name', { value: functionName });
    Object.defineProperty(functionWithOriginalProperties, promisify.custom, {
      value: promisified,
    });

    return functionWithOriginalProperties;
  }

  protected _patchPromiseFunction<T extends (...args: any[]) => ReturnType<T>>(
    functionName: FPMember,
    original: T
  ): T {
    const instrumentation = this;
    const patchedFunction = <any>async function (this: any, ...args: any[]) {
      const activeContext = api.context.active();

      if (!instrumentation._shouldTrace(activeContext)) {
        return original.apply(this, args);
      }
      if (
        instrumentation._runCreateHook(functionName, {
          args: args,
        }) === false
      ) {
        return api.context.with(
          suppressTracing(activeContext),
          original,
          this,
          ...args
        );
      }

      const span = instrumentation.tracer.startSpan(
        `fs ${functionName}`
      ) as api.Span;

      try {
        // Suppress tracing for internal fs calls
        const res = await api.context.with(
          suppressTracing(api.trace.setSpan(activeContext, span)),
          original,
          this,
          ...args
        );
        instrumentation._runEndHook(functionName, { args: args, span });
        return res;
      } catch (error: any) {
        span.recordException(error);
        span.setStatus({
          message: error.message,
          code: api.SpanStatusCode.ERROR,
        });
        instrumentation._runEndHook(functionName, { args: args, span, error });
        throw error;
      } finally {
        span.end();
      }
    };
    return patchedFunctionWithOriginalProperties(patchedFunction, original);
  }

  protected _runCreateHook(
    ...args: Parameters<CreateHook>
  ): ReturnType<CreateHook> {
    const { createHook } = this.getConfig();
    if (typeof createHook === 'function') {
      try {
        return createHook(...args);
      } catch (e) {
        this._diag.error('caught createHook error', e);
      }
    }
    return true;
  }

  protected _runEndHook(...args: Parameters<EndHook>): ReturnType<EndHook> {
    const { endHook } = this.getConfig();
    if (typeof endHook === 'function') {
      try {
        endHook(...args);
      } catch (e) {
        this._diag.error('caught endHook error', e);
      }
    }
  }

  protected _shouldTrace(context: api.Context): boolean {
    if (isTracingSuppressed(context)) {
      // Performance optimization. Avoid creating additional contexts and spans
      // if we already know that the tracing is being suppressed.
      return false;
    }

    const { requireParentSpan } = this.getConfig();
    if (requireParentSpan) {
      const parentSpan = api.trace.getSpan(context);
      if (parentSpan == null) {
        return false;
      }
    }

    return true;
  }
}<|MERGE_RESOLUTION|>--- conflicted
+++ resolved
@@ -51,11 +51,7 @@
   return Object.assign(patchedFunction, original);
 }
 
-<<<<<<< HEAD
-export default class FsInstrumentation extends InstrumentationBase<FsInstrumentationConfig> {
-=======
-export class FsInstrumentation extends InstrumentationBase {
->>>>>>> 0ed40384
+export class FsInstrumentation extends InstrumentationBase<FsInstrumentationConfig> {
   constructor(config: FsInstrumentationConfig = {}) {
     super(PACKAGE_NAME, PACKAGE_VERSION, config);
   }
