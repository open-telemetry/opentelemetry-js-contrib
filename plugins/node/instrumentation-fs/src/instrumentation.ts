--- conflicted
+++ resolved
@@ -143,17 +143,10 @@
     original: T
   ): T {
     const instrumentation = this;
-<<<<<<< HEAD
     const patchedFunction = <any>function (this: any, ...args: any[]) {
-      if (isTracingSuppressed(api.context.active())) {
-        // Performance optimization. Avoid creating additional contexts and spans
-        // if we already know that the tracing is being suppressed.
-=======
-    return <any>function (this: any, ...args: any[]) {
       const activeContext = api.context.active();
 
       if (!instrumentation._shouldTrace(activeContext)) {
->>>>>>> 096129c9
         return original.apply(this, args);
       }
       if (
@@ -203,17 +196,10 @@
     original: T
   ): T {
     const instrumentation = this;
-<<<<<<< HEAD
     const patchedFunction = <any>function (this: any, ...args: any[]) {
-      if (isTracingSuppressed(api.context.active())) {
-        // Performance optimization. Avoid creating additional contexts and spans
-        // if we already know that the tracing is being suppressed.
-=======
-    return <any>function (this: any, ...args: any[]) {
       const activeContext = api.context.active();
 
       if (!instrumentation._shouldTrace(activeContext)) {
->>>>>>> 096129c9
         return original.apply(this, args);
       }
       if (
@@ -380,17 +366,10 @@
     original: T
   ): T {
     const instrumentation = this;
-<<<<<<< HEAD
     const patchedFunction = <any>async function (this: any, ...args: any[]) {
-      if (isTracingSuppressed(api.context.active())) {
-        // Performance optimization. Avoid creating additional contexts and spans
-        // if we already know that the tracing is being suppressed.
-=======
-    return <any>async function (this: any, ...args: any[]) {
       const activeContext = api.context.active();
 
       if (!instrumentation._shouldTrace(activeContext)) {
->>>>>>> 096129c9
         return original.apply(this, args);
       }
       if (
