/*
 * Copyright The OpenTelemetry Authors
 *
 * Licensed under the Apache License, Version 2.0 (the "License");
 * you may not use this file except in compliance with the License.
 * You may obtain a copy of the License at
 *
 *      https://www.apache.org/licenses/LICENSE-2.0
 *
 * Unless required by applicable law or agreed to in writing, software
 * distributed under the License is distributed on an "AS IS" BASIS,
 * WITHOUT WARRANTIES OR CONDITIONS OF ANY KIND, either express or implied.
 * See the License for the specific language governing permissions and
 * limitations under the License.
 */

import {
  InMemorySpanExporter,
  SimpleSpanProcessor,
} from '@opentelemetry/sdk-trace-base';
import { context, SpanKind, SpanStatusCode, trace } from '@opentelemetry/api';
import { NodeTracerProvider } from '@opentelemetry/sdk-trace-node';
import { AsyncLocalStorageContextManager } from '@opentelemetry/context-async-hooks';

import { DataloaderInstrumentation } from '../src';
const instrumentation = new DataloaderInstrumentation();

// For testing that double shimming/wrapping does not occur
const extraInstrumentation = new DataloaderInstrumentation();
extraInstrumentation.disable();

import * as assert from 'assert';
import * as Dataloader from 'dataloader';
import * as crypto from 'crypto';
<<<<<<< HEAD
=======

function getMd5HashFromIdx(idx: number) {
  return crypto.createHash('md5').update(String(idx)).digest('hex');
}
>>>>>>> 2aef1583

describe('DataloaderInstrumentation', () => {
  let dataloader: Dataloader<string, string, string>;
  let contextManager: AsyncLocalStorageContextManager;

  const memoryExporter = new InMemorySpanExporter();
  const provider = new NodeTracerProvider({
    spanProcessors: [new SimpleSpanProcessor(memoryExporter)],
  });
  const tracer = provider.getTracer('default');

  instrumentation.setTracerProvider(provider);
  extraInstrumentation.setTracerProvider(provider);

  beforeEach(async () => {
    instrumentation.enable();
    contextManager = new AsyncLocalStorageContextManager();
    context.setGlobalContextManager(contextManager.enable());
    dataloader = new Dataloader(
      async keys =>
        keys.map((_, idx) => {
          return getMd5HashFromIdx(idx);
        }),
      { cache: true }
    );

    assert.strictEqual(memoryExporter.getFinishedSpans().length, 0);
  });

  afterEach(() => {
    memoryExporter.reset();
    context.disable();
    instrumentation.setConfig({});
    instrumentation.disable();
    extraInstrumentation.disable();
  });

  describe('load', () => {
    it('creates a span', async () => {
      assert.strictEqual(await dataloader.load('test'), getMd5HashFromIdx(0));

      // We should have exactly two spans (one for .load and one for the following batch)
      assert.strictEqual(memoryExporter.getFinishedSpans().length, 2);
      const [batchSpan, loadSpan] = memoryExporter.getFinishedSpans();

      assert.strictEqual(loadSpan.name, 'dataloader.load');
      assert.strictEqual(loadSpan.kind, SpanKind.CLIENT);

      // Batch span should also be linked to load span
      assert.strictEqual(batchSpan.name, 'dataloader.batch');
      assert.strictEqual(batchSpan.kind, SpanKind.INTERNAL);
      assert.deepStrictEqual(batchSpan.links, [
        { context: loadSpan.spanContext(), attributes: {} },
      ]);
    });

    it('attaches span to parent', async () => {
      const rootSpan: any = tracer.startSpan('root');

      await context.with(
        trace.setSpan(context.active(), rootSpan),
        async () => {
          assert.strictEqual(
            await dataloader.load('test'),
            getMd5HashFromIdx(0)
          );

          const [_, loadSpan] = memoryExporter.getFinishedSpans();
          assert.strictEqual(
            loadSpan.parentSpanContext?.spanId,
            rootSpan.spanContext().spanId
          );
        }
      );
    });

    it('attaches span to parent with required parent', async () => {
      instrumentation.setConfig({ requireParentSpan: true });
      const rootSpan: any = tracer.startSpan('root');

      await context.with(
        trace.setSpan(context.active(), rootSpan),
        async () => {
          assert.strictEqual(
            await dataloader.load('test'),
            getMd5HashFromIdx(0)
          );

          const [_, loadSpan] = memoryExporter.getFinishedSpans();
          assert.strictEqual(
            loadSpan.parentSpanContext?.spanId,
            rootSpan.spanContext().spanId
          );
        }
      );
    });

    it('correctly catches exceptions', async () => {
      const failingDataloader = new Dataloader(async keys => {
        throw new Error('Error message');
      });

      try {
        await failingDataloader.load('test');
        assert.fail('.load should throw');
      } catch (e) {}

      // All spans should be finished, both load as well as the batch ones should have errored
      assert.strictEqual(memoryExporter.getFinishedSpans().length, 3);
      const [batchSpan, clearSpan, loadSpan] =
        memoryExporter.getFinishedSpans();

      assert.deepStrictEqual(loadSpan.status, {
        code: SpanStatusCode.ERROR,
        message: 'Error message',
      });

      assert.deepStrictEqual(clearSpan.status, {
        code: SpanStatusCode.UNSET,
      });

      assert.deepStrictEqual(batchSpan.status, {
        code: SpanStatusCode.ERROR,
        message: 'Error message',
      });
    });

    it('correctly uses dataloader name (if available)', async () => {
      const namedDataloader = new Dataloader(
        async keys => keys.map((_, idx) => idx),
        { name: 'test-name' }
      );

      assert.strictEqual(await namedDataloader.load('test'), 0);

      // We should have exactly two spans (one for .load and one for the following batch)
      assert.strictEqual(memoryExporter.getFinishedSpans().length, 2);
      const [batchSpan, loadSpan] = memoryExporter.getFinishedSpans();

      if ((namedDataloader as { name?: string | null }).name === undefined) {
        // For versions of dataloader package that does not support name, we should
        // not be adding anything to the names
        assert.strictEqual(loadSpan.name, 'dataloader.load');
        assert.strictEqual(batchSpan.name, 'dataloader.batch');
      } else {
        assert.strictEqual(loadSpan.name, 'dataloader.load test-name');
        assert.strictEqual(batchSpan.name, 'dataloader.batch test-name');
      }
    });
  });

  describe('loadMany', () => {
    it('creates an additional span', async () => {
      assert.deepStrictEqual(await dataloader.loadMany(['test']), [
        getMd5HashFromIdx(0),
      ]);

      // We should have exactly three spans (one for .loadMany, one for the underlying .load
      // and one for the following batch)
      assert.strictEqual(memoryExporter.getFinishedSpans().length, 3);
      const [batchSpan, loadSpan, loadManySpan] =
        memoryExporter.getFinishedSpans();

      assert.strictEqual(batchSpan.name, 'dataloader.batch');
      assert.strictEqual(batchSpan.kind, SpanKind.INTERNAL);
      assert.deepStrictEqual(batchSpan.links, [
        { context: loadSpan.spanContext(), attributes: {} },
      ]);

      assert.strictEqual(loadManySpan.name, 'dataloader.loadMany');
      assert.strictEqual(loadManySpan.kind, SpanKind.CLIENT);

      assert.strictEqual(loadSpan.name, 'dataloader.load');
      assert.strictEqual(loadSpan.kind, SpanKind.CLIENT);
      assert.strictEqual(
        loadSpan.parentSpanContext?.spanId,
        loadManySpan.spanContext().spanId
      );
    });

    it('attaches span to parent', async () => {
      const rootSpan: any = tracer.startSpan('root');

      await context.with(
        trace.setSpan(context.active(), rootSpan),
        async () => {
          assert.deepStrictEqual(await dataloader.loadMany(['test']), [
            getMd5HashFromIdx(0),
          ]);

          const [, , loadManySpan] = memoryExporter.getFinishedSpans();
          assert.strictEqual(
            loadManySpan.parentSpanContext?.spanId,
            rootSpan.spanContext().spanId
          );
        }
      );
    });

    it('attaches span to parent with required parent', async () => {
      instrumentation.setConfig({ requireParentSpan: true });
      const rootSpan: any = tracer.startSpan('root');

      await context.with(
        trace.setSpan(context.active(), rootSpan),
        async () => {
          assert.deepStrictEqual(await dataloader.loadMany(['test']), [
            getMd5HashFromIdx(0),
          ]);

          const [, , loadManySpan] = memoryExporter.getFinishedSpans();
          assert.strictEqual(
            loadManySpan.parentSpanContext?.spanId,
            rootSpan.spanContext().spanId
          );
        }
      );
    });

    it('never errors, even if underlying load fails', async () => {
      const failingDataloader = new Dataloader(async keys => {
        throw new Error('Error message');
      });

      try {
        await failingDataloader.loadMany(['test']);
      } catch (e) {
        assert.fail('.loadMany should never throw');
      }

      // All spans should be finished, both load as well as the batch ones should have errored
      // but loadMany one should not have errored
      assert.strictEqual(memoryExporter.getFinishedSpans().length, 4);
      const [batchSpan, clearSpan, loadSpan, loadManySpan] =
        memoryExporter.getFinishedSpans();

      assert.deepStrictEqual(loadSpan.status, {
        code: SpanStatusCode.ERROR,
        message: 'Error message',
      });

      assert.deepStrictEqual(batchSpan.status, {
        code: SpanStatusCode.ERROR,
        message: 'Error message',
      });

      assert.deepStrictEqual(loadManySpan.status, {
        code: SpanStatusCode.UNSET,
      });

      assert.deepStrictEqual(clearSpan.status, {
        code: SpanStatusCode.UNSET,
      });
    });

    it('correctly uses a generated name in spans', async () => {
      const namedDataloader = new Dataloader(
        async keys => keys.map((_, idx) => idx),
        { name: 'test-name' }
      );

      assert.deepStrictEqual(await namedDataloader.loadMany(['test']), [0]);

      // We should have exactly three spans (one for .loadMany, one for the underlying .load
      // and one for the following batch)
      assert.strictEqual(memoryExporter.getFinishedSpans().length, 3);
      const [batchSpan, loadSpan, loadManySpan] =
        memoryExporter.getFinishedSpans();

      if ((namedDataloader as { name?: string | null }).name === undefined) {
        // For versions of dataloader package that does not support name, we should
        // not be adding anything to the names
        assert.strictEqual(batchSpan.name, 'dataloader.batch');
        assert.strictEqual(loadManySpan.name, 'dataloader.loadMany');
        assert.strictEqual(loadSpan.name, 'dataloader.load');
      } else {
        assert.strictEqual(batchSpan.name, 'dataloader.batch test-name');
        assert.strictEqual(loadManySpan.name, 'dataloader.loadMany test-name');
        assert.strictEqual(loadSpan.name, 'dataloader.load test-name');
      }
    });
  });

  describe('clear', () => {
    it('creates a span', async () => {
      dataloader.clear('test');

      // We should have exactly one span
      assert.strictEqual(memoryExporter.getFinishedSpans().length, 1);
      const [clearSpan] = memoryExporter.getFinishedSpans();

      assert.strictEqual(clearSpan.name, 'dataloader.clear');
      assert.strictEqual(clearSpan.kind, SpanKind.CLIENT);
    });

    it('attaches span to parent', async () => {
      const rootSpan: any = tracer.startSpan('root');

      await context.with(
        trace.setSpan(context.active(), rootSpan),
        async () => {
          dataloader.clear('test');

          const [clearSpan] = memoryExporter.getFinishedSpans();
          assert.strictEqual(
            clearSpan.parentSpanContext?.spanId,
            rootSpan.spanContext().spanId
          );
        }
      );
    });

    it('attaches span to parent with required parent', async () => {
      instrumentation.setConfig({ requireParentSpan: true });
      const rootSpan: any = tracer.startSpan('root');

      await context.with(
        trace.setSpan(context.active(), rootSpan),
        async () => {
          dataloader.clear('test');

          const [clearSpan] = memoryExporter.getFinishedSpans();
          assert.strictEqual(
            clearSpan.parentSpanContext?.spanId,
            rootSpan.spanContext().spanId
          );
        }
      );
    });

    it('never errors', async () => {
      dataloader.clear('test');

      // All spans should be finished, but none should have errored
      assert.strictEqual(memoryExporter.getFinishedSpans().length, 1);
      const [clearSpan] = memoryExporter.getFinishedSpans();

      assert.deepStrictEqual(clearSpan.status, {
        code: SpanStatusCode.UNSET,
      });
    });

    it('correctly uses dataloader name (if available)', async () => {
      const namedDataloader = new Dataloader(
        async keys => keys.map((_, idx) => idx),
        { name: 'test-name' }
      );

      namedDataloader.clear('test');

      // We should have exactly one span
      assert.strictEqual(memoryExporter.getFinishedSpans().length, 1);
      const [clearSpan] = memoryExporter.getFinishedSpans();

      if ((namedDataloader as { name?: string | null }).name === undefined) {
        // For versions of dataloader
        // package that does not support name, we should not be adding anything to the names
        assert.strictEqual(clearSpan.name, 'dataloader.clear');
      } else {
        assert.strictEqual(clearSpan.name, 'dataloader.clear test-name');
      }
    });
  });

  describe('clearAll', () => {
    it('creates a span', async () => {
      dataloader.clearAll();

      // We should have exactly one span
      assert.strictEqual(memoryExporter.getFinishedSpans().length, 1);
      const [clearSpan] = memoryExporter.getFinishedSpans();

      assert.strictEqual(clearSpan.name, 'dataloader.clearAll');
      assert.strictEqual(clearSpan.kind, SpanKind.CLIENT);
    });

    it('attaches span to parent', async () => {
      const rootSpan: any = tracer.startSpan('root');

      await context.with(
        trace.setSpan(context.active(), rootSpan),
        async () => {
          dataloader.clearAll();

          const [clearSpan] = memoryExporter.getFinishedSpans();
          assert.strictEqual(
            clearSpan.parentSpanContext?.spanId,
            rootSpan.spanContext().spanId
          );
        }
      );
    });

    it('attaches span to parent with required parent', async () => {
      instrumentation.setConfig({ requireParentSpan: true });
      const rootSpan: any = tracer.startSpan('root');

      await context.with(
        trace.setSpan(context.active(), rootSpan),
        async () => {
          dataloader.clearAll();

          const [clearSpan] = memoryExporter.getFinishedSpans();
          assert.strictEqual(
            clearSpan.parentSpanContext?.spanId,
            rootSpan.spanContext().spanId
          );
        }
      );
    });

    it('never errors', async () => {
      dataloader.clearAll();

      // All spans should be finished, but none should have errored
      assert.strictEqual(memoryExporter.getFinishedSpans().length, 1);
      const [clearSpan] = memoryExporter.getFinishedSpans();

      assert.deepStrictEqual(clearSpan.status, {
        code: SpanStatusCode.UNSET,
      });
    });
  });

  describe('prime', () => {
    it('creates a span', async () => {
      dataloader.prime('test', '1');

      // We should have exactly one span
      assert.strictEqual(memoryExporter.getFinishedSpans().length, 1);
      const [primeSpan] = memoryExporter.getFinishedSpans();

      assert.strictEqual(primeSpan.name, 'dataloader.prime');
      assert.strictEqual(primeSpan.kind, SpanKind.CLIENT);
    });

    it('attaches span to parent', async () => {
      const rootSpan: any = tracer.startSpan('root');

      await context.with(
        trace.setSpan(context.active(), rootSpan),
        async () => {
          dataloader.prime('test', '1');

          const [primeSpan] = memoryExporter.getFinishedSpans();
          assert.strictEqual(
            primeSpan.parentSpanContext?.spanId,
            rootSpan.spanContext().spanId
          );
        }
      );
    });

    it('attaches span to parent with required parent', async () => {
      instrumentation.setConfig({ requireParentSpan: true });
      const rootSpan: any = tracer.startSpan('root');

      await context.with(
        trace.setSpan(context.active(), rootSpan),
        async () => {
          dataloader.prime('test', '1');

          const [primeSpan] = memoryExporter.getFinishedSpans();
          assert.strictEqual(
            primeSpan.parentSpanContext?.spanId,
            rootSpan.spanContext().spanId
          );
        }
      );
    });

    it('never errors', async () => {
      dataloader.prime('test', '1');

      // All spans should be finished, but none should have errored
      assert.strictEqual(memoryExporter.getFinishedSpans().length, 1);
      const [primeSpan] = memoryExporter.getFinishedSpans();

      assert.deepStrictEqual(primeSpan.status, {
        code: SpanStatusCode.UNSET,
      });
    });

    it('correctly uses dataloader name (if available)', async () => {
      const namedDataloader = new Dataloader(
        async keys => keys.map((_, idx) => idx),
        { name: 'test-name' }
      );

      namedDataloader.prime('test', 1);

      // We should have exactly one span
      assert.strictEqual(memoryExporter.getFinishedSpans().length, 1);
      const [primeSpan] = memoryExporter.getFinishedSpans();

      if ((namedDataloader as { name?: string | null }).name === undefined) {
        // For versions of dataloader
        // package that does not support name, we should not be adding anything to the names
        assert.strictEqual(primeSpan.name, 'dataloader.prime');
      } else {
        assert.strictEqual(primeSpan.name, 'dataloader.prime test-name');
      }
    });

    it('correctly creates spans for chained priming', async () => {
      dataloader.prime('test', '1').prime('test2', '2');

      // We should have exactly two spans
      assert.strictEqual(memoryExporter.getFinishedSpans().length, 2);
      const [primeSpan1, primeSpan2] = memoryExporter.getFinishedSpans();

      assert.strictEqual(primeSpan1.name, 'dataloader.prime');
      assert.strictEqual(primeSpan2.name, 'dataloader.prime');
    });
  });

  it('should not create anything if disabled', async () => {
    instrumentation.disable();

    assert.strictEqual(await dataloader.load('test'), getMd5HashFromIdx(0));
    assert.deepStrictEqual(await dataloader.loadMany(['test']), [
      getMd5HashFromIdx(0),
    ]);
    assert.strictEqual(memoryExporter.getFinishedSpans().length, 0);

    // Same goes for any new dataloaders that are created while the instrumentation is disabled
    const alternativeDataloader = new Dataloader(
      async keys => keys.map(() => 1),
      { cache: false }
    );
    assert.strictEqual(await alternativeDataloader.load('test'), 1);
    assert.deepStrictEqual(await alternativeDataloader.loadMany(['test']), [1]);
    assert.strictEqual(alternativeDataloader.clearAll(), alternativeDataloader);
    assert.strictEqual(
      alternativeDataloader.clear('test'),
      alternativeDataloader
    );
    assert.strictEqual(
      alternativeDataloader.prime('test', 1),
      alternativeDataloader
    );
    assert.strictEqual(memoryExporter.getFinishedSpans().length, 0);
  });

  it('should not create anything if parent span is required, but missing', async () => {
    instrumentation.setConfig({ requireParentSpan: true });

    assert.strictEqual(await dataloader.load('test'), getMd5HashFromIdx(0));
    assert.deepStrictEqual(await dataloader.loadMany(['test']), [
      getMd5HashFromIdx(0),
    ]);
    assert.strictEqual(await dataloader.clear('test'), dataloader);
    assert.strictEqual(await dataloader.clearAll(), dataloader);
    assert.strictEqual(await dataloader.prime('test', '1'), dataloader);

    assert.strictEqual(memoryExporter.getFinishedSpans().length, 0);
  });

  it('should avoid double shimming of functions', async () => {
    extraInstrumentation.enable();

    // Dataloader created prior to the extra instrumentation
    assert.strictEqual(await dataloader.load('test'), getMd5HashFromIdx(0));
    assert.strictEqual(memoryExporter.getFinishedSpans().length, 2);

    assert.deepStrictEqual(await dataloader.loadMany(['test']), [
      getMd5HashFromIdx(0),
    ]);

    assert.strictEqual(memoryExporter.getFinishedSpans().length, 4);
    memoryExporter.reset();

    // Same goes for any new dataloaders that are created after the extra instrumentation is added
    const alternativeDataloader = new Dataloader(
      async keys => keys.map(() => 1),
      { cache: false }
    );
    assert.strictEqual(await alternativeDataloader.load('test'), 1);
    assert.strictEqual(memoryExporter.getFinishedSpans().length, 2);

    assert.deepStrictEqual(await alternativeDataloader.loadMany(['test']), [1]);
    assert.strictEqual(memoryExporter.getFinishedSpans().length, 5);
  });

  it('should not prune custom methods', async () => {
    const getMd5HashFromIdx = (idx: number) =>
      crypto.createHash('md5').update(String(idx)).digest('hex');

    class CustomDataLoader extends Dataloader<string, string> {
      constructor() {
        super(async keys => keys.map((_, idx) => getMd5HashFromIdx(idx)));
      }

      public async customLoad() {
        return this.load('test');
      }
    }

    const customDataloader = new CustomDataLoader();
    await customDataloader.customLoad();

    assert.strictEqual(memoryExporter.getFinishedSpans().length, 2);
    const [batchSpan, loadSpan] = memoryExporter.getFinishedSpans();

    assert.strictEqual(loadSpan.name, 'dataloader.load');
    assert.strictEqual(batchSpan.name, 'dataloader.batch');
  });
});<|MERGE_RESOLUTION|>--- conflicted
+++ resolved
@@ -32,13 +32,10 @@
 import * as assert from 'assert';
 import * as Dataloader from 'dataloader';
 import * as crypto from 'crypto';
-<<<<<<< HEAD
-=======
 
 function getMd5HashFromIdx(idx: number) {
   return crypto.createHash('md5').update(String(idx)).digest('hex');
 }
->>>>>>> 2aef1583
 
 describe('DataloaderInstrumentation', () => {
   let dataloader: Dataloader<string, string, string>;
@@ -624,9 +621,6 @@
   });
 
   it('should not prune custom methods', async () => {
-    const getMd5HashFromIdx = (idx: number) =>
-      crypto.createHash('md5').update(String(idx)).digest('hex');
-
     class CustomDataLoader extends Dataloader<string, string> {
       constructor() {
         super(async keys => keys.map((_, idx) => getMd5HashFromIdx(idx)));
