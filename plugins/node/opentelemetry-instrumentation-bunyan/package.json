{
  "name": "@opentelemetry/instrumentation-bunyan",
  "version": "0.32.0",
  "description": "OpenTelemetry instrumentation for bunyan",
  "main": "build/src/index.js",
  "types": "build/src/index.d.ts",
  "repository": "open-telemetry/opentelemetry-js-contrib",
  "scripts": {
    "clean": "rimraf build/*",
    "compile": "tsc -p .",
    "lint": "eslint . --ext .ts",
    "lint:fix": "eslint . --ext .ts --fix",
    "precompile": "tsc --version && lerna run version:update --scope @opentelemetry/instrumentation-bunyan --include-dependencies",
    "prewatch": "npm run precompile",
    "prepare": "npm run compile",
    "tdd": "npm run test -- --watch-extensions ts --watch",
    "test": "nyc ts-mocha -p tsconfig.json 'test/**/*.test.ts'",
    "test-all-versions": "tav",
    "version:update": "node ../../../scripts/version-update.js"
  },
  "keywords": [
    "bunyan",
    "instrumentation",
    "logging",
    "nodejs",
    "opentelemetry",
    "profiling",
    "tracing"
  ],
  "author": "OpenTelemetry Authors",
  "license": "Apache-2.0",
  "engines": {
    "node": ">=14"
  },
  "files": [
    "build/src/**/*.js",
    "build/src/**/*.js.map",
    "build/src/**/*.d.ts",
    "doc",
    "LICENSE",
    "README.md"
  ],
  "publishConfig": {
    "access": "public"
  },
  "peerDependencies": {
    "@opentelemetry/api": "^1.3.0"
  },
  "devDependencies": {
    "@opentelemetry/api": "^1.3.0",
    "@opentelemetry/context-async-hooks": "^1.8.0",
    "@opentelemetry/sdk-trace-base": "^1.8.0",
    "@opentelemetry/sdk-trace-node": "^1.8.0",
    "@types/mocha": "7.0.2",
    "@types/node": "18.16.19",
    "@types/sinon": "10.0.15",
    "bunyan": "1.8.15",
    "mocha": "7.2.0",
    "nyc": "15.1.0",
    "rimraf": "5.0.1",
    "sinon": "15.0.1",
    "test-all-versions": "5.0.1",
    "ts-mocha": "10.0.0",
    "typescript": "4.4.4"
  },
  "dependencies": {
    "@opentelemetry/instrumentation": "^0.41.0",
<<<<<<< HEAD
    "@types/bunyan": "1.8.7"
=======
    "@types/bunyan": "1.8.8",
    "tslib": "^2.3.1"
>>>>>>> 3d6c7bef
  },
  "homepage": "https://github.com/open-telemetry/opentelemetry-js-contrib/tree/main/plugins/node/opentelemetry-instrumentation-bunyan#readme"
}<|MERGE_RESOLUTION|>--- conflicted
+++ resolved
@@ -65,12 +65,7 @@
   },
   "dependencies": {
     "@opentelemetry/instrumentation": "^0.41.0",
-<<<<<<< HEAD
-    "@types/bunyan": "1.8.7"
-=======
-    "@types/bunyan": "1.8.8",
-    "tslib": "^2.3.1"
->>>>>>> 3d6c7bef
+    "@types/bunyan": "1.8.8"
   },
   "homepage": "https://github.com/open-telemetry/opentelemetry-js-contrib/tree/main/plugins/node/opentelemetry-instrumentation-bunyan#readme"
 }