--- conflicted
+++ resolved
@@ -66,12 +66,8 @@
     "typescript": "4.4.4"
   },
   "dependencies": {
-<<<<<<< HEAD
-    "@opentelemetry/api-logs": "^0.43.0",
-    "@opentelemetry/instrumentation": "^0.43.0",
-=======
+    "@opentelemetry/api-logs": "^0.44.0",
     "@opentelemetry/instrumentation": "^0.44.0",
->>>>>>> d9535317
     "@types/bunyan": "1.8.9"
   },
   "homepage": "https://github.com/open-telemetry/opentelemetry-js-contrib/tree/main/plugins/node/opentelemetry-instrumentation-bunyan#readme"
