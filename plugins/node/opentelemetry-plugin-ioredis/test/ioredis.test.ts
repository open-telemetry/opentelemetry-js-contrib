--- conflicted
+++ resolved
@@ -273,7 +273,7 @@
             const endedSpans = memoryExporter.getFinishedSpans();
             assert.strictEqual(endedSpans.length, 2);
             // redis 'incr' operation failed with exception, so span should indicate it
-            assert.notStrictEqual(endedSpans[1].status.code, CanonicalCode.OK);
+            assert.notStrictEqual(endedSpans[1].status.code, StatusCode.UNSET);
           }
         });
       });
@@ -393,27 +393,28 @@
             span.end();
             const endedSpans = memoryExporter.getFinishedSpans();
             // the script may be already cached on server therefore we get either 2 or 3 spans
+            let expectedEvalshaStatus;
             if (endedSpans.length === 3) {
               assert.strictEqual(endedSpans[2].name, 'test span');
               assert.strictEqual(endedSpans[1].name, 'eval');
               assert.strictEqual(endedSpans[0].name, 'evalsha');
+              // in this case, server returns NOSCRIPT error for evalsha, 
+              // telling the client to use EVAL instead
+              expectedEvalshaStatus = {
+                code: StatusCode.ERROR,
+              }
             } else {
               assert.strictEqual(endedSpans.length, 2);
               assert.strictEqual(endedSpans[1].name, 'test span');
               assert.strictEqual(endedSpans[0].name, 'evalsha');
+              expectedEvalshaStatus = unsetStatus;
             }
             testUtils.assertSpan(
               endedSpans[0],
               SpanKind.CLIENT,
               attributes,
               [],
-<<<<<<< HEAD
-              {
-                code: CanonicalCode.NOT_FOUND,
-              }
-=======
-              unsetStatus
->>>>>>> f8d86869
+              expectedEvalshaStatus
             );
             testUtils.assertPropagation(endedSpans[0], span);
             done();
