/*
 * Copyright The OpenTelemetry Authors
 *
 * Licensed under the Apache License, Version 2.0 (the "License");
 * you may not use this file except in compliance with the License.
 * You may obtain a copy of the License at
 *
 *      https://www.apache.org/licenses/LICENSE-2.0
 *
 * Unless required by applicable law or agreed to in writing, software
 * distributed under the License is distributed on an "AS IS" BASIS,
 * WITHOUT WARRANTIES OR CONDITIONS OF ANY KIND, either express or implied.
 * See the License for the specific language governing permissions and
 * limitations under the License.
 */

import {
  context,
  trace,
  Span,
  SpanStatusCode,
  Tracer,
  SpanKind,
  diag,
<<<<<<< HEAD
  Attributes,
=======
  UpDownCounter,
>>>>>>> 3ee6f09a
} from '@opentelemetry/api';
import { AttributeNames } from './enums/AttributeNames';
import {
  SEMATTRS_DB_SYSTEM,
  SEMATTRS_DB_NAME,
  SEMATTRS_DB_CONNECTION_STRING,
  SEMATTRS_NET_PEER_NAME,
  SEMATTRS_NET_PEER_PORT,
  SEMATTRS_DB_USER,
  SEMATTRS_DB_STATEMENT,
  DBSYSTEMVALUES_POSTGRESQL,
} from '@opentelemetry/semantic-conventions';
import {
  ATTR_DB_CLIENT_CONNECTION_POOL_NAME,
  ATTR_DB_CLIENT_CONNECTION_STATE,
  DB_CLIENT_CONNECTION_STATE_VALUE_USED,
  DB_CLIENT_CONNECTION_STATE_VALUE_IDLE,
} from '@opentelemetry/semantic-conventions/incubating';
import {
  PgClientExtended,
  PostgresCallback,
  PgPoolCallback,
  PgPoolExtended,
  PgParsedConnectionParams,
  PgPoolOptionsParams,
} from './internal-types';
import { PgInstrumentationConfig } from './types';
import type * as pgTypes from 'pg';
import { safeExecuteInTheMiddle } from '@opentelemetry/instrumentation';
import { SpanNames } from './enums/SpanNames';

/**
 * Helper function to get a low cardinality span name from whatever info we have
 * about the query.
 *
 * This is tricky, because we don't have most of the information (table name,
 * operation name, etc) the spec recommends using to build a low-cardinality
 * value w/o parsing. So, we use db.name and assume that, if the query's a named
 * prepared statement, those `name` values will be low cardinality. If we don't
 * have a named prepared statement, we try to parse an operation (despite the
 * spec's warnings).
 *
 * @params dbName The name of the db against which this query is being issued,
 *   which could be missing if no db name was given at the time that the
 *   connection was established.
 * @params queryConfig Information we have about the query being issued, typed
 *   to reflect only the validation we've actually done on the args to
 *   `client.query()`. This will be undefined if `client.query()` was called
 *   with invalid arguments.
 */
export function getQuerySpanName(
  dbName: string | undefined,
  queryConfig?: { text: string; name?: unknown }
) {
  // NB: when the query config is invalid, we omit the dbName too, so that
  // someone (or some tool) reading the span name doesn't misinterpret the
  // dbName as being a prepared statement or sql commit name.
  if (!queryConfig) return SpanNames.QUERY_PREFIX;

  // Either the name of a prepared statement; or an attempted parse
  // of the SQL command, normalized to uppercase; or unknown.
  const command =
    typeof queryConfig.name === 'string' && queryConfig.name
      ? queryConfig.name
      : parseNormalizedOperationName(queryConfig.text);

  return `${SpanNames.QUERY_PREFIX}:${command}${dbName ? ` ${dbName}` : ''}`;
}

function parseNormalizedOperationName(queryText: string) {
  const indexOfFirstSpace = queryText.indexOf(' ');
  let sqlCommand =
    indexOfFirstSpace === -1
      ? queryText
      : queryText.slice(0, indexOfFirstSpace);
  sqlCommand = sqlCommand.toUpperCase();

  // Handle query text being "COMMIT;", which has an extra semicolon before the space.
  return sqlCommand.endsWith(';') ? sqlCommand.slice(0, -1) : sqlCommand;
}

export function getConnectionString(params: PgParsedConnectionParams) {
  const host = params.host || 'localhost';
  const port = params.port || 5432;
  const database = params.database || '';
  return `postgresql://${host}:${port}/${database}`;
}

function getPort(port: number | undefined): number | undefined {
  // Port may be NaN as parseInt() is used on the value, passing null will result in NaN being parsed.
  // https://github.com/brianc/node-postgres/blob/2a8efbee09a284be12748ed3962bc9b816965e36/packages/pg/lib/connection-parameters.js#L66
  if (Number.isInteger(port)) {
    return port;
  }

  // Unable to find the default used in pg code, so falling back to 'undefined'.
  return undefined;
}

export function getSemanticAttributesFromConnection(
  params: PgParsedConnectionParams
) {
  return {
    [SEMATTRS_DB_SYSTEM]: DBSYSTEMVALUES_POSTGRESQL,
    [SEMATTRS_DB_NAME]: params.database, // required
    [SEMATTRS_DB_CONNECTION_STRING]: getConnectionString(params), // required
    [SEMATTRS_NET_PEER_NAME]: params.host, // required
    [SEMATTRS_NET_PEER_PORT]: getPort(params.port),
    [SEMATTRS_DB_USER]: params.user,
  };
}

export function getSemanticAttributesFromPool(params: PgPoolOptionsParams) {
  return {
    [SEMATTRS_DB_SYSTEM]: DBSYSTEMVALUES_POSTGRESQL,
    [SEMATTRS_DB_NAME]: params.database, // required
    [SEMATTRS_DB_CONNECTION_STRING]: getConnectionString(params), // required
    [SEMATTRS_NET_PEER_NAME]: params.host, // required
    [SEMATTRS_NET_PEER_PORT]: getPort(params.port),
    [SEMATTRS_DB_USER]: params.user,
    [AttributeNames.IDLE_TIMEOUT_MILLIS]: params.idleTimeoutMillis,
    [AttributeNames.MAX_CLIENT]: params.maxClient,
  };
}

export function shouldSkipInstrumentation(
  instrumentationConfig: PgInstrumentationConfig
) {
  return (
    instrumentationConfig.requireParentSpan === true &&
    trace.getSpan(context.active()) === undefined
  );
}

// Create a span from our normalized queryConfig object,
// or return a basic span if no queryConfig was given/could be created.
export function handleConfigQuery(
  this: PgClientExtended,
  tracer: Tracer,
  instrumentationConfig: PgInstrumentationConfig,
  queryConfig?: { text: string; values?: unknown; name?: unknown }
) {
  // Create child span.
  const { connectionParameters } = this;
  const dbName = connectionParameters.database;

  const spanName = getQuerySpanName(dbName, queryConfig);
  const span = tracer.startSpan(spanName, {
    kind: SpanKind.CLIENT,
    attributes: getSemanticAttributesFromConnection(connectionParameters),
  });

  if (!queryConfig) {
    return span;
  }

  // Set attributes
  if (queryConfig.text) {
    span.setAttribute(SEMATTRS_DB_STATEMENT, queryConfig.text);
  }

  if (
    instrumentationConfig.enhancedDatabaseReporting &&
    Array.isArray(queryConfig.values)
  ) {
    try {
      const convertedValues = queryConfig.values.map(value => {
        if (value == null) {
          return 'null';
        } else if (value instanceof Buffer) {
          return value.toString();
        } else if (typeof value === 'object') {
          if (typeof value.toPostgres === 'function') {
            return value.toPostgres();
          }
          return JSON.stringify(value);
        } else {
          //string, number
          return value.toString();
        }
      });
      span.setAttribute(AttributeNames.PG_VALUES, convertedValues);
    } catch (e) {
      diag.error('failed to stringify ', queryConfig.values, e);
    }
  }

  // Set plan name attribute, if present
  if (typeof queryConfig.name === 'string') {
    span.setAttribute(AttributeNames.PG_PLAN, queryConfig.name);
  }

  return span;
}

export function handleExecutionResult(
  config: PgInstrumentationConfig,
  span: Span,
  pgResult: pgTypes.QueryResult | pgTypes.QueryArrayResult | unknown
) {
  if (typeof config.responseHook === 'function') {
    safeExecuteInTheMiddle(
      () => {
        config.responseHook!(span, {
          data: pgResult as pgTypes.QueryResult | pgTypes.QueryArrayResult,
        });
      },
      err => {
        if (err) {
          diag.error('Error running response hook', err);
        }
      },
      true
    );
  }
}

export function patchCallback(
  instrumentationConfig: PgInstrumentationConfig,
  span: Span,
  cb: PostgresCallback,
  attributes: Attributes,
  recordDuration: { (): void }
): PostgresCallback {
  return function patchedCallback(
    this: PgClientExtended,
    err: Error,
    res: object
  ) {
    if (err) {
      attributes['error.type'] = getErrorMessage(err);
      span.setStatus({
        code: SpanStatusCode.ERROR,
        message: err.message,
      });
    } else {
      handleExecutionResult(instrumentationConfig, span, res);
    }

    recordDuration();
    span.end();
    cb.call(this, err, res);
  };
}

export function getPoolName(pool: PgPoolOptionsParams): string {
  let poolName = '';
  poolName += (pool?.host ? `${pool.host}` : 'unknown_host') + ':';
  poolName += (pool?.port ? `${pool.port}` : 'unknown_port') + '/';
  poolName += pool?.database ? `${pool.database}` : 'unknown_database';

  return poolName.trim();
}

export interface poolConnectionsCounter {
  used: number;
  idle: number;
  pending: number;
}

export function updateCounter(
  pool: PgPoolExtended,
  connectionCount: UpDownCounter,
  connectionPendingRequests: UpDownCounter,
  latestCounter: poolConnectionsCounter
): poolConnectionsCounter {
  const poolName = getPoolName(pool.options);
  const all = pool.totalCount;
  const pending = pool.waitingCount;
  const idle = pool.idleCount;
  const used = all - idle;

  connectionCount.add(used - latestCounter.used, {
    [ATTR_DB_CLIENT_CONNECTION_STATE]: DB_CLIENT_CONNECTION_STATE_VALUE_USED,
    [ATTR_DB_CLIENT_CONNECTION_POOL_NAME]: poolName,
  });

  connectionCount.add(idle - latestCounter.idle, {
    [ATTR_DB_CLIENT_CONNECTION_STATE]: DB_CLIENT_CONNECTION_STATE_VALUE_IDLE,
    [ATTR_DB_CLIENT_CONNECTION_POOL_NAME]: poolName,
  });

  connectionPendingRequests.add(pending - latestCounter.pending, {
    [ATTR_DB_CLIENT_CONNECTION_POOL_NAME]: poolName,
  });

  return { used: used, idle: idle, pending: pending };
}

export function patchCallbackPGPool(
  span: Span,
  cb: PgPoolCallback
): PgPoolCallback {
  return function patchedCallback(
    this: PgPoolExtended,
    err: Error,
    res: object,
    done: any
  ) {
    if (err) {
      span.setStatus({
        code: SpanStatusCode.ERROR,
        message: err.message,
      });
    }
    span.end();
    cb.call(this, err, res, done);
  };
}

export function patchClientConnectCallback(span: Span, cb: Function): Function {
  return function patchedClientConnectCallback(
    this: pgTypes.Client,
    err: Error
  ) {
    if (err) {
      span.setStatus({
        code: SpanStatusCode.ERROR,
        message: err.message,
      });
    }
    span.end();
    cb.apply(this, arguments);
  };
}

/**
 * Attempt to get a message string from a thrown value, while being quite
 * defensive, to recognize the fact that, in JS, any kind of value (even
 * primitives) can be thrown.
 */
export function getErrorMessage(e: unknown) {
  return typeof e === 'object' && e !== null && 'message' in e
    ? String((e as { message?: unknown }).message)
    : undefined;
}

export function isObjectWithTextString(it: unknown): it is ObjectWithText {
  return (
    typeof it === 'object' &&
    typeof (it as null | { text?: unknown })?.text === 'string'
  );
}

export type ObjectWithText = {
  text: string;
  [k: string]: unknown;
};<|MERGE_RESOLUTION|>--- conflicted
+++ resolved
@@ -22,11 +22,8 @@
   Tracer,
   SpanKind,
   diag,
-<<<<<<< HEAD
   Attributes,
-=======
   UpDownCounter,
->>>>>>> 3ee6f09a
 } from '@opentelemetry/api';
 import { AttributeNames } from './enums/AttributeNames';
 import {
