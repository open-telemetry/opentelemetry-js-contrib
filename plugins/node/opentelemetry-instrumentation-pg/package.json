--- conflicted
+++ resolved
@@ -72,13 +72,8 @@
     "typescript": "4.4.4"
   },
   "dependencies": {
-<<<<<<< HEAD
-    "@opentelemetry/instrumentation": "^0.52.0",
+    "@opentelemetry/instrumentation": "^0.53.0",
     "@opentelemetry/semantic-conventions": "^1.27.0",
-=======
-    "@opentelemetry/instrumentation": "^0.53.0",
-    "@opentelemetry/semantic-conventions": "^1.22.0",
->>>>>>> 9fa058eb
     "@opentelemetry/sql-common": "^0.40.1",
     "@types/pg": "8.6.1",
     "@types/pg-pool": "2.0.6"
