{
  "name": "@opentelemetry/instrumentation-pg",
  "version": "0.50.0",
  "description": "OpenTelemetry instrumentation for `pg` and `pg-pool` database client for PostgreSQL",
  "main": "build/src/index.js",
  "types": "build/src/index.d.ts",
  "repository": "open-telemetry/opentelemetry-js-contrib",
  "scripts": {
    "clean": "rimraf build/*",
    "compile": "tsc -p .",
    "lint": "eslint . --ext .ts",
    "lint:fix": "eslint . --ext .ts --fix",
    "lint:readme": "node ../../../scripts/lint-readme.js",
    "prewatch": "npm run precompile",
    "prepublishOnly": "npm run compile",
    "tdd": "npm run test -- --watch-extensions ts --watch",
    "test": "nyc mocha 'test/**/*.test.ts'",
    "test-all-versions": "tav",
    "test-all-versions:local": "cross-env RUN_POSTGRES_TESTS_LOCAL=true npm run test-all-versions",
    "test:debug": "mocha --inspect-brk --no-timeouts 'test/**/*.test.ts'",
    "test:local": "cross-env RUN_POSTGRES_TESTS_LOCAL=true npm run test",
    "version:update": "node ../../../scripts/version-update.js",
    "watch": "tsc -w"
  },
  "keywords": [
    "instrumentation",
    "nodejs",
    "opentelemetry",
    "pg",
    "plugin",
    "postgres",
    "postgresql",
    "profiling",
    "tracing"
  ],
  "author": "OpenTelemetry Authors",
  "license": "Apache-2.0",
  "engines": {
    "node": ">=14"
  },
  "files": [
    "build/src/**/*.js",
    "build/src/**/*.js.map",
    "build/src/**/*.d.ts"
  ],
  "publishConfig": {
    "access": "public"
  },
  "peerDependencies": {
    "@opentelemetry/api": "^1.3.0"
  },
  "devDependencies": {
    "@opentelemetry/api": "^1.3.0",
    "@opentelemetry/context-async-hooks": "^1.8.0",
    "@opentelemetry/contrib-test-utils": "^0.45.0",
    "@opentelemetry/sdk-trace-base": "^1.8.0",
    "@opentelemetry/sdk-trace-node": "^1.8.0",
    "@types/mocha": "7.0.2",
    "@types/node": "18.18.14",
    "@types/sinon": "10.0.20",
    "cross-env": "7.0.3",
    "nyc": "15.1.0",
    "pg": "8.7.1",
    "pg-pool": "3.4.1",
    "rimraf": "5.0.10",
    "safe-stable-stringify": "^2.4.1",
    "sinon": "15.2.0",
    "test-all-versions": "6.1.0",
    "typescript": "4.4.4"
  },
  "dependencies": {
    "@opentelemetry/core": "^1.26.0",
<<<<<<< HEAD
    "@opentelemetry/instrumentation": "^0.56.0",
    "@opentelemetry/semantic-conventions": "^1.27.0",
=======
    "@opentelemetry/instrumentation": "^0.57.0",
    "@opentelemetry/semantic-conventions": "1.27.0",
>>>>>>> 3ef5205e
    "@opentelemetry/sql-common": "^0.40.1",
    "@types/pg": "8.6.1",
    "@types/pg-pool": "2.0.6"
  },
  "homepage": "https://github.com/open-telemetry/opentelemetry-js-contrib/tree/main/plugins/node/opentelemetry-instrumentation-pg#readme"
}<|MERGE_RESOLUTION|>--- conflicted
+++ resolved
@@ -70,13 +70,8 @@
   },
   "dependencies": {
     "@opentelemetry/core": "^1.26.0",
-<<<<<<< HEAD
-    "@opentelemetry/instrumentation": "^0.56.0",
+    "@opentelemetry/instrumentation": "^0.57.0",
     "@opentelemetry/semantic-conventions": "^1.27.0",
-=======
-    "@opentelemetry/instrumentation": "^0.57.0",
-    "@opentelemetry/semantic-conventions": "1.27.0",
->>>>>>> 3ef5205e
     "@opentelemetry/sql-common": "^0.40.1",
     "@types/pg": "8.6.1",
     "@types/pg-pool": "2.0.6"
