--- conflicted
+++ resolved
@@ -141,13 +141,9 @@
     context.setGlobalContextManager(contextManager);
     instrumentation.setTracerProvider(provider);
 
-<<<<<<< HEAD
     const mod = require(moduleName);
     client = new mod.Client(CONFIG);
-=======
-    postgres = require('pg');
-    client = new postgres.Client(CONFIG);
->>>>>>> 59f7bce3
+
     await client.connect();
   });
 
@@ -647,10 +643,10 @@
   });
 });
 
-describe("pg", () => {
-  testClientModule("pg")
+describe('pg', () => {
+  testClientModule('pg');
 })
 
-describe("pg-native", () => {
-  testClientModule("pg-native")
+describe('pg-native', () => {
+  testClientModule('pg-native');
 })