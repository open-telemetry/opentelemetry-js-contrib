--- conflicted
+++ resolved
@@ -53,14 +53,10 @@
   DBSYSTEMVALUES_POSTGRESQL,
   ATTR_ERROR_TYPE,
 } from '@opentelemetry/semantic-conventions';
-<<<<<<< HEAD
-import { METRIC_DB_CLIENT_OPERATION_DURATION } from '@opentelemetry/semantic-conventions/incubating';
-=======
 import {
   METRIC_DB_CLIENT_OPERATION_DURATION,
   ATTR_DB_OPERATION_NAME,
 } from '@opentelemetry/semantic-conventions/incubating';
->>>>>>> b043ffbe
 import { addSqlCommenterComment } from '@opentelemetry/sql-common';
 
 const memoryExporter = new InMemorySpanExporter();
@@ -1050,11 +1046,10 @@
           dataPoint.attributes[SEMATTRS_DB_SYSTEM],
           DBSYSTEMVALUES_POSTGRESQL
         );
-        // TODO: add once #2475 is merged
-        // assert.strictEqual(
-        //   dataPoint.attributes[ATTR_DB_OPERATION_NAME],
-        //   'SELECT'
-        // );
+        assert.strictEqual(
+          dataPoint.attributes[ATTR_DB_OPERATION_NAME],
+          'SELECT'
+        );
         assert.strictEqual(dataPoint.attributes[ATTR_ERROR_TYPE], '42P01');
 
         const v = (dataPoint as DataPoint<Histogram>).value;
