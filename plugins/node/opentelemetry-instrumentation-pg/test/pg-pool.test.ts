--- conflicted
+++ resolved
@@ -579,7 +579,6 @@
       });
     });
 
-<<<<<<< HEAD
     it('should generate `db.client.*` metrics (Promises-style)', async (...args) => {
       const client = await pool.connect();
 
@@ -612,7 +611,8 @@
         metrics[2].descriptor.name,
         METRIC_DB_CLIENT_CONNECTION_PENDING_REQUESTS
       );
-=======
+    });
+
     it('should not add duplicate event listeners to PgPool events', done => {
       const poolAux: pgPool<pg.Client> = new pgPool(CONFIG);
       let completed = 0;
@@ -878,7 +878,6 @@
           done();
         }
       });
->>>>>>> 836ae2df
     });
   });
 });