/*
 * Copyright The OpenTelemetry Authors
 *
 * Licensed under the Apache License, Version 2.0 (the "License");
 * you may not use this file except in compliance with the License.
 * You may obtain a copy of the License at
 *
 *      https://www.apache.org/licenses/LICENSE-2.0
 *
 * Unless required by applicable law or agreed to in writing, software
 * distributed under the License is distributed on an "AS IS" BASIS,
 * WITHOUT WARRANTIES OR CONDITIONS OF ANY KIND, either express or implied.
 * See the License for the specific language governing permissions and
 * limitations under the License.
 */

import {
  SpanAttributes,
  SpanStatusCode,
  context,
  Span,
  SpanKind,
  SpanStatus,
  trace,
} from '@opentelemetry/api';
import { BasicTracerProvider } from '@opentelemetry/sdk-trace-base';
import {
  PgInstrumentation,
  PgInstrumentationConfig,
  PgResponseHookInformation,
} from '../src';
import { AsyncHooksContextManager } from '@opentelemetry/context-async-hooks';
import * as testUtils from '@opentelemetry/contrib-test-utils';
import {
  InMemorySpanExporter,
  SimpleSpanProcessor,
} from '@opentelemetry/sdk-trace-base';
import * as assert from 'assert';
import * as pg from 'pg';
import * as pgPool from 'pg-pool';
import { AttributeNames } from '../src/enums/AttributeNames';
import { TimedEvent } from './types';
import {
  DBSYSTEMVALUES_POSTGRESQL,
  SEMATTRS_DB_SYSTEM,
  SEMATTRS_DB_NAME,
  SEMATTRS_NET_PEER_NAME,
  SEMATTRS_DB_CONNECTION_STRING,
  SEMATTRS_NET_PEER_PORT,
  SEMATTRS_DB_USER,
  SEMATTRS_DB_STATEMENT,
} from '@opentelemetry/semantic-conventions';
import { ATTR_DB_CLIENT_CONNECTION_STATE } from '@opentelemetry/semantic-conventions/incubating';

const memoryExporter = new InMemorySpanExporter();

const CONFIG = {
  user: process.env.POSTGRES_USER || 'postgres',
  password: process.env.POSTGRES_PASSWORD || 'postgres',
  database: process.env.POSTGRES_DB || 'postgres',
  host: process.env.POSTGRES_HOST || 'localhost',
  port: process.env.POSTGRES_PORT
    ? parseInt(process.env.POSTGRES_PORT, 10)
    : 54320,
  maxClient: 1,
  idleTimeoutMillis: 10000,
};

const DEFAULT_PGPOOL_ATTRIBUTES = {
  [SEMATTRS_DB_SYSTEM]: DBSYSTEMVALUES_POSTGRESQL,
  [SEMATTRS_DB_NAME]: CONFIG.database,
  [SEMATTRS_NET_PEER_NAME]: CONFIG.host,
  [SEMATTRS_DB_CONNECTION_STRING]: `postgresql://${CONFIG.host}:${CONFIG.port}/${CONFIG.database}`,
  [SEMATTRS_NET_PEER_PORT]: CONFIG.port,
  [SEMATTRS_DB_USER]: CONFIG.user,
  [AttributeNames.MAX_CLIENT]: CONFIG.maxClient,
  [AttributeNames.IDLE_TIMEOUT_MILLIS]: CONFIG.idleTimeoutMillis,
};

const DEFAULT_PG_ATTRIBUTES = {
  [SEMATTRS_DB_SYSTEM]: DBSYSTEMVALUES_POSTGRESQL,
  [SEMATTRS_DB_NAME]: CONFIG.database,
  [SEMATTRS_NET_PEER_NAME]: CONFIG.host,
  [SEMATTRS_DB_CONNECTION_STRING]: `postgresql://${CONFIG.host}:${CONFIG.port}/${CONFIG.database}`,
  [SEMATTRS_NET_PEER_PORT]: CONFIG.port,
  [SEMATTRS_DB_USER]: CONFIG.user,
};

const unsetStatus: SpanStatus = {
  code: SpanStatusCode.UNSET,
};

const runCallbackTest = (
  parentSpan: Span,
  attributes: SpanAttributes,
  events: TimedEvent[],
  status: SpanStatus = unsetStatus,
  spansLength = 1,
  spansIndex = 0
) => {
  const spans = memoryExporter.getFinishedSpans();
  assert.strictEqual(spans.length, spansLength);
  const pgSpan = spans[spansIndex];
  testUtils.assertSpan(pgSpan, SpanKind.CLIENT, attributes, events, status);
  testUtils.assertPropagation(pgSpan, parentSpan);
};

describe('pg-pool', () => {
  function create(config: PgInstrumentationConfig = {}) {
    instrumentation.setConfig(config);
    instrumentation.enable();
  }

  let pool: pgPool<pg.Client>;
  let contextManager: AsyncHooksContextManager;
  let instrumentation: PgInstrumentation;
  const provider = new BasicTracerProvider();

  const testPostgres = process.env.RUN_POSTGRES_TESTS; // For CI: assumes local postgres db is already available
  const testPostgresLocally = process.env.RUN_POSTGRES_TESTS_LOCAL; // For local: spins up local postgres db via docker
  const shouldTest = testPostgres || testPostgresLocally; // Skips these tests if false (default)

  before(function () {
    const skip = () => {
      // this.skip() workaround
      // https://github.com/mochajs/mocha/issues/2683#issuecomment-375629901
      this.test!.parent!.pending = true;
      this.skip();
    };

    if (!shouldTest) {
      skip();
    }

    provider.addSpanProcessor(new SimpleSpanProcessor(memoryExporter));
    if (testPostgresLocally) {
      testUtils.startDocker('postgres');
    }

    instrumentation = new PgInstrumentation();

    contextManager = new AsyncHooksContextManager().enable();
    context.setGlobalContextManager(contextManager);
    instrumentation.setTracerProvider(provider);

    const pgPool = require('pg-pool');
    pool = new pgPool(CONFIG);
  });

  after(done => {
    if (testPostgresLocally) {
      testUtils.cleanUpDocker('postgres');
    }

    pool.end(() => {
      done();
    });
  });

  beforeEach(() => {
    contextManager = new AsyncHooksContextManager().enable();
    context.setGlobalContextManager(contextManager);
  });

  afterEach(() => {
    memoryExporter.reset();
    context.disable();
  });

  it('should return an instrumentation', () => {
    assert.ok(instrumentation instanceof PgInstrumentation);
  });

  it('should have correct name', () => {
    assert.strictEqual(
      instrumentation.instrumentationName,
      '@opentelemetry/instrumentation-pg'
    );
  });

  describe('#pool.connect()', () => {
    // promise - checkout a client
    it('should intercept pool.connect()', async () => {
      const pgPoolAttributes = {
        ...DEFAULT_PGPOOL_ATTRIBUTES,
      };
      const pgAttributes = {
        ...DEFAULT_PG_ATTRIBUTES,
        [SEMATTRS_DB_STATEMENT]: 'SELECT NOW()',
      };
      const events: TimedEvent[] = [];
      const span = provider.getTracer('test-pg-pool').startSpan('test span');
      await context.with(trace.setSpan(context.active(), span), async () => {
        const client = await pool.connect();
        runCallbackTest(span, pgPoolAttributes, events, unsetStatus, 2, 1);

        const [connectSpan, poolConnectSpan] =
          memoryExporter.getFinishedSpans();
        assert.strictEqual(
          connectSpan.parentSpanId,
          poolConnectSpan.spanContext().spanId
        );

        assert.ok(client, 'pool.connect() returns a promise');
        try {
          await client.query('SELECT NOW()');
          runCallbackTest(span, pgAttributes, events, unsetStatus, 3, 2);
        } finally {
          client.release();
        }
      });
    });

    // callback - checkout a client
    it('should not return a promise if callback is provided', done => {
      const pgPoolAttributes = {
        ...DEFAULT_PGPOOL_ATTRIBUTES,
      };
      const pgAttributes = {
        ...DEFAULT_PG_ATTRIBUTES,
        [SEMATTRS_DB_STATEMENT]: 'SELECT NOW()',
      };
      const events: TimedEvent[] = [];
      const parentSpan = provider
        .getTracer('test-pg-pool')
        .startSpan('test span');
      context.with(trace.setSpan(context.active(), parentSpan), () => {
        const resNoPromise = pool.connect((err, client, release) => {
          if (err) {
            return done(err);
          }
          if (!release) {
            throw new Error('Did not receive release function');
          }
          if (!client) {
            throw new Error('No client received');
          }
          assert.ok(client);
          runCallbackTest(
            parentSpan,
            pgPoolAttributes,
            events,
            unsetStatus,
            1,
            0
          );
          client.query('SELECT NOW()', (err, ret) => {
            release();
            if (err) {
              return done(err);
            }
            assert.ok(ret);
            runCallbackTest(
              parentSpan,
              pgAttributes,
              events,
              unsetStatus,
              2,
              1
            );
            done();
          });
        });
        assert.strictEqual(resNoPromise, undefined, 'No promise is returned');
      });
    });

    it('should not generate traces when requireParentSpan=true is specified', async () => {
      // The pool gets shared between tests. We need to create a separate one
      // to test cold start, which can cause nested spans
      const newPool = new pgPool(CONFIG);
      create({
        requireParentSpan: true,
      });
      const client = await newPool.connect();
      try {
        await client.query('SELECT NOW()');
      } finally {
        client.release();
        await newPool.end();
      }
      const spans = memoryExporter.getFinishedSpans();
      assert.strictEqual(spans.length, 0);
    });
  });

  describe('#pool.query()', () => {
    // promise
    it('should call patched client.query()', async () => {
      const pgPoolAttributes = {
        ...DEFAULT_PGPOOL_ATTRIBUTES,
      };
      const pgAttributes = {
        ...DEFAULT_PG_ATTRIBUTES,
        [SEMATTRS_DB_STATEMENT]: 'SELECT NOW()',
      };
      const events: TimedEvent[] = [];
      const span = provider.getTracer('test-pg-pool').startSpan('test span');
      await context.with(trace.setSpan(context.active(), span), async () => {
        const result = await pool.query('SELECT NOW()');
        runCallbackTest(span, pgPoolAttributes, events, unsetStatus, 2, 0);
        runCallbackTest(span, pgAttributes, events, unsetStatus, 2, 1);
        assert.ok(result, 'pool.query() returns a promise');
      });
    });

    // callback
    it('should not return a promise if callback is provided', done => {
      const pgPoolAttributes = {
        ...DEFAULT_PGPOOL_ATTRIBUTES,
      };
      const pgAttributes = {
        ...DEFAULT_PG_ATTRIBUTES,
        [SEMATTRS_DB_STATEMENT]: 'SELECT NOW()',
      };
      const events: TimedEvent[] = [];
      const parentSpan = provider
        .getTracer('test-pg-pool')
        .startSpan('test span');
      context.with(trace.setSpan(context.active(), parentSpan), () => {
        const resNoPromise = pool.query('SELECT NOW()', (err, result) => {
          if (err) {
            return done(err);
          }
          runCallbackTest(
            parentSpan,
            pgPoolAttributes,
            events,
            unsetStatus,
            2,
            0
          );
          runCallbackTest(parentSpan, pgAttributes, events, unsetStatus, 2, 1);
          done();
        });
        assert.strictEqual(resNoPromise, undefined, 'No promise is returned');
      });
    });

    describe('when specifying a responseHook configuration', () => {
      const dataAttributeName = 'pg_data';
      const query = 'SELECT 0::text';
      const events: TimedEvent[] = [];

      describe('AND valid responseHook', () => {
        const pgPoolAttributes = {
          ...DEFAULT_PGPOOL_ATTRIBUTES,
        };
        const pgAttributes = {
          ...DEFAULT_PG_ATTRIBUTES,
          [SEMATTRS_DB_STATEMENT]: query,
          [dataAttributeName]: '{"rowCount":1}',
        };

        beforeEach(async () => {
          create({
            enhancedDatabaseReporting: true,
            responseHook: (
              span: Span,
              responseInfo: PgResponseHookInformation
            ) =>
              span.setAttribute(
                dataAttributeName,
                JSON.stringify({ rowCount: responseInfo?.data.rowCount })
              ),
          });
        });

        it('should attach response hook data to resulting spans for query with callback ', done => {
          const parentSpan = provider
            .getTracer('test-pg-pool')
            .startSpan('test span');
          context.with(trace.setSpan(context.active(), parentSpan), () => {
            const resNoPromise = pool.query(query, (err, result) => {
              if (err) {
                return done(err);
              }
              runCallbackTest(
                parentSpan,
                pgPoolAttributes,
                events,
                unsetStatus,
                2,
                0
              );
              runCallbackTest(
                parentSpan,
                pgAttributes,
                events,
                unsetStatus,
                2,
                1
              );
              done();
            });
            assert.strictEqual(
              resNoPromise,
              undefined,
              'No promise is returned'
            );
          });
        });

        it('should attach response hook data to resulting spans for query returning a Promise', async () => {
          const span = provider
            .getTracer('test-pg-pool')
            .startSpan('test span');
          await context.with(
            trace.setSpan(context.active(), span),
            async () => {
              const result = await pool.query(query);
              runCallbackTest(
                span,
                pgPoolAttributes,
                events,
                unsetStatus,
                2,
                0
              );
              runCallbackTest(span, pgAttributes, events, unsetStatus, 2, 1);
              assert.ok(result, 'pool.query() returns a promise');
            }
          );
        });
      });

      describe('AND invalid responseHook', () => {
        const pgPoolAttributes = {
          ...DEFAULT_PGPOOL_ATTRIBUTES,
        };
        const pgAttributes = {
          ...DEFAULT_PG_ATTRIBUTES,
          [SEMATTRS_DB_STATEMENT]: query,
        };

        beforeEach(async () => {
          create({
            enhancedDatabaseReporting: true,
            responseHook: (
              span: Span,
              responseInfo: PgResponseHookInformation
            ) => {
              throw 'some kind of failure!';
            },
          });
        });

        it('should not do any harm when throwing an exception', done => {
          const parentSpan = provider
            .getTracer('test-pg-pool')
            .startSpan('test span');
          context.with(trace.setSpan(context.active(), parentSpan), () => {
            const resNoPromise = pool.query(query, (err, result) => {
              if (err) {
                return done(err);
              }
              assert.ok(result);

              runCallbackTest(
                parentSpan,
                pgPoolAttributes,
                events,
                unsetStatus,
                2,
                0
              );
              runCallbackTest(
                parentSpan,
                pgAttributes,
                events,
                unsetStatus,
                2,
                1
              );
              done();
            });
            assert.strictEqual(
              resNoPromise,
              undefined,
              'No promise is returned'
            );
          });
        });
      });
    });
  });

  describe('pg metrics', () => {
    let metricReader: testUtils.TestMetricReader;

    beforeEach(() => {
      metricReader = testUtils.initMeterProvider(instrumentation);
    });

<<<<<<< HEAD
    it('should generate `db.client.connection.count` and `db.client.connection.pending_requests` metrics', async () => {
      return new Promise(resolve => {
        pool.connect((err, client, release) => {
=======
    it('should generate `db.client.connection.count` and `db.client.connection.pending_requests` metrics', done => {
      pool.connect((err, client, release) => {
        if (err) {
          throw new Error(err.message);
        }
        if (!release) {
          throw new Error('Did not receive release function');
        }
        if (!client) {
          throw new Error('No client received');
        }
        assert.ok(client);

        client.query('SELECT NOW()', async (err, ret) => {
          release();
>>>>>>> d08d50d5
          if (err) {
            throw new Error(err.message);
          }
          if (!release) {
            throw new Error('Did not receive release function');
          }
          if (!client) {
            throw new Error('No client received');
          }
          assert.ok(client);

          client.query('SELECT NOW()', async (err, ret) => {
            release();
            if (err) {
              throw new Error(err.message);
            }
            assert.ok(ret);

            const { resourceMetrics, errors } = await metricReader.collect();
            assert.deepEqual(
              errors,
              [],
              'expected no errors from the callback during metric collection'
            );

<<<<<<< HEAD
            const metrics = resourceMetrics.scopeMetrics[0].metrics;
            assert.strictEqual(
              metrics[1].descriptor.name,
              'db.client.connection.count'
            );
            assert.strictEqual(
              metrics[1].descriptor.description,
              'The number of connections that are currently in state described by the state attribute.'
            );
            assert.strictEqual(
              metrics[1].dataPoints[0].attributes[
                ATTR_DB_CLIENT_CONNECTION_STATE
              ],
              'used'
            );
            assert.strictEqual(
              metrics[1].dataPoints[0].value,
              1,
              'expected to have 1 used connection'
            );
            assert.strictEqual(
              metrics[1].dataPoints[1].attributes[
                ATTR_DB_CLIENT_CONNECTION_STATE
              ],
              'idle'
            );
            assert.strictEqual(
              metrics[1].dataPoints[1].value,
              0,
              'expected to have 0 idle connections'
            );

            assert.strictEqual(
              metrics[2].descriptor.name,
              'db.client.connection.pending_requests'
            );
            assert.strictEqual(
              metrics[2].descriptor.description,
              'The number of current pending requests for an open connection.'
            );
            assert.strictEqual(
              metrics[2].dataPoints[0].value,
              0,
              'expected to have 0 pending requests'
            );
            resolve();
          });
=======
          assert.strictEqual(
            metrics[2].descriptor.name,
            'db.client.connection.pending_requests'
          );
          assert.strictEqual(
            metrics[2].descriptor.description,
            'The number of current pending requests for an open connection.'
          );
          assert.strictEqual(
            metrics[2].dataPoints[0].value,
            0,
            'expected to have 0 pending requests'
          );
          done();
>>>>>>> d08d50d5
        });
      });
    });
  });
});<|MERGE_RESOLUTION|>--- conflicted
+++ resolved
@@ -492,11 +492,6 @@
       metricReader = testUtils.initMeterProvider(instrumentation);
     });
 
-<<<<<<< HEAD
-    it('should generate `db.client.connection.count` and `db.client.connection.pending_requests` metrics', async () => {
-      return new Promise(resolve => {
-        pool.connect((err, client, release) => {
-=======
     it('should generate `db.client.connection.count` and `db.client.connection.pending_requests` metrics', done => {
       pool.connect((err, client, release) => {
         if (err) {
@@ -512,81 +507,50 @@
 
         client.query('SELECT NOW()', async (err, ret) => {
           release();
->>>>>>> d08d50d5
           if (err) {
             throw new Error(err.message);
           }
-          if (!release) {
-            throw new Error('Did not receive release function');
-          }
-          if (!client) {
-            throw new Error('No client received');
-          }
-          assert.ok(client);
-
-          client.query('SELECT NOW()', async (err, ret) => {
-            release();
-            if (err) {
-              throw new Error(err.message);
-            }
-            assert.ok(ret);
-
-            const { resourceMetrics, errors } = await metricReader.collect();
-            assert.deepEqual(
-              errors,
-              [],
-              'expected no errors from the callback during metric collection'
-            );
-
-<<<<<<< HEAD
-            const metrics = resourceMetrics.scopeMetrics[0].metrics;
-            assert.strictEqual(
-              metrics[1].descriptor.name,
-              'db.client.connection.count'
-            );
-            assert.strictEqual(
-              metrics[1].descriptor.description,
-              'The number of connections that are currently in state described by the state attribute.'
-            );
-            assert.strictEqual(
-              metrics[1].dataPoints[0].attributes[
-                ATTR_DB_CLIENT_CONNECTION_STATE
-              ],
-              'used'
-            );
-            assert.strictEqual(
-              metrics[1].dataPoints[0].value,
-              1,
-              'expected to have 1 used connection'
-            );
-            assert.strictEqual(
-              metrics[1].dataPoints[1].attributes[
-                ATTR_DB_CLIENT_CONNECTION_STATE
-              ],
-              'idle'
-            );
-            assert.strictEqual(
-              metrics[1].dataPoints[1].value,
-              0,
-              'expected to have 0 idle connections'
-            );
-
-            assert.strictEqual(
-              metrics[2].descriptor.name,
-              'db.client.connection.pending_requests'
-            );
-            assert.strictEqual(
-              metrics[2].descriptor.description,
-              'The number of current pending requests for an open connection.'
-            );
-            assert.strictEqual(
-              metrics[2].dataPoints[0].value,
-              0,
-              'expected to have 0 pending requests'
-            );
-            resolve();
-          });
-=======
+          assert.ok(ret);
+
+          const { resourceMetrics, errors } = await metricReader.collect();
+          assert.deepEqual(
+            errors,
+            [],
+            'expected no errors from the callback during metric collection'
+          );
+
+          const metrics = resourceMetrics.scopeMetrics[0].metrics;
+          assert.strictEqual(
+            metrics[1].descriptor.name,
+            'db.client.connection.count'
+          );
+          assert.strictEqual(
+            metrics[1].descriptor.description,
+            'The number of connections that are currently in state described by the state attribute.'
+          );
+          assert.strictEqual(
+            metrics[1].dataPoints[0].attributes[
+              ATTR_DB_CLIENT_CONNECTION_STATE
+            ],
+            'used'
+          );
+          assert.strictEqual(
+            metrics[1].dataPoints[0].value,
+            1,
+            'expected to have 1 used connection'
+          );
+          assert.strictEqual(
+            metrics[1].dataPoints[1].attributes[
+              ATTR_DB_CLIENT_CONNECTION_STATE
+            ],
+            'idle'
+          );
+          assert.strictEqual(
+            metrics[1].dataPoints[1].value,
+            0,
+            'expected to have 0 idle connections'
+          );
+
           assert.strictEqual(
             metrics[2].descriptor.name,
             'db.client.connection.pending_requests'
@@ -601,7 +565,6 @@
             'expected to have 0 pending requests'
           );
           done();
->>>>>>> d08d50d5
         });
       });
     });
