/*
 * Copyright The OpenTelemetry Authors
 *
 * Licensed under the Apache License, Version 2.0 (the "License");
 * you may not use this file except in compliance with the License.
 * You may obtain a copy of the License at
 *
 *      https://www.apache.org/licenses/LICENSE-2.0
 *
 * Unless required by applicable law or agreed to in writing, software
 * distributed under the License is distributed on an "AS IS" BASIS,
 * WITHOUT WARRANTIES OR CONDITIONS OF ANY KIND, either express or implied.
 * See the License for the specific language governing permissions and
 * limitations under the License.
 */

import * as api from '@opentelemetry/api';
import { EventEmitter } from 'events';
import {
  InstrumentationBase,
  InstrumentationNodeModuleDefinition,
  isWrapped,
} from '@opentelemetry/instrumentation';
import {
  DbSystemValues,
  SemanticAttributes,
} from '@opentelemetry/semantic-conventions';
import type * as tedious from 'tedious';
import { TediousInstrumentationConfig } from './types';
import { getSpanName, once } from './utils';
import { VERSION } from './version';

const CURRENT_DATABASE = Symbol(
  'opentelemetry.instrumentation-tedious.current-database'
);
const PATCHED_METHODS = [
  'callProcedure',
  'execSql',
  'execSqlBatch',
  'execBulkLoad',
  'prepare',
  'execute',
];

type UnknownFunction = (...args: any[]) => any;
type ApproxConnection = EventEmitter & {
  [CURRENT_DATABASE]: string;
  config: any;
};
type ApproxRequest = EventEmitter & {
  sqlTextOrProcedure: string | undefined;
  callback: any;
  table: string | undefined;
  parametersByName: any;
};

function setDatabase(this: ApproxConnection, databaseName: string) {
  Object.defineProperty(this, CURRENT_DATABASE, {
    value: databaseName,
    writable: true,
  });
}

export class TediousInstrumentation extends InstrumentationBase {
  static readonly COMPONENT = 'tedious';

  constructor(config?: TediousInstrumentationConfig) {
    super('@opentelemetry/instrumentation-tedious', VERSION, config);
  }

  protected init() {
    return [
      new InstrumentationNodeModuleDefinition(
        TediousInstrumentation.COMPONENT,
        ['>=1.11.0 <=15'],
<<<<<<< HEAD
        (moduleExports: any) => {
=======
        (moduleExports: typeof tedious, moduleVersion) => {
          this._diag.debug(`Patching tedious@${moduleVersion}`);

>>>>>>> 73e01f28
          const ConnectionPrototype: any = moduleExports.Connection.prototype;
          for (const method of PATCHED_METHODS) {
            if (isWrapped(ConnectionPrototype[method])) {
              this._unwrap(ConnectionPrototype, method);
            }
            this._wrap(
              ConnectionPrototype,
              method,
              this._patchQuery(method) as any
            );
          }

          if (isWrapped(ConnectionPrototype.connect)) {
            this._unwrap(ConnectionPrototype, 'connect');
          }
          this._wrap(ConnectionPrototype, 'connect', this._patchConnect);

          return moduleExports;
        },
        (moduleExports: typeof tedious) => {
          if (moduleExports === undefined) return;
          const ConnectionPrototype: any = moduleExports.Connection.prototype;
          for (const method of PATCHED_METHODS) {
            this._unwrap(ConnectionPrototype, method);
          }
          this._unwrap(ConnectionPrototype, 'connect');
        }
      ),
    ];
  }

  private _patchConnect(original: UnknownFunction): UnknownFunction {
    return function patchedConnect(this: ApproxConnection) {
      setDatabase.call(this, this.config?.options?.database);

      // remove the listener first in case it's already added
      this.removeListener('databaseChange', setDatabase);
      this.on('databaseChange', setDatabase);

      this.once('end', () => {
        this.removeListener('databaseChange', setDatabase);
      });
      return original.apply(this, arguments as unknown as any[]);
    };
  }

  private _patchQuery(operation: string) {
    return (originalMethod: UnknownFunction): UnknownFunction => {
      const thisPlugin = this;
      this._diag.debug(
        `TediousInstrumentation: patched Connection.prototype.${operation}`
      );

      function patchedMethod(this: ApproxConnection, request: ApproxRequest) {
        if (!(request instanceof EventEmitter)) {
          thisPlugin._diag.warn(
            `Unexpected invocation of patched ${operation} method. Span not recorded`
          );
          return originalMethod.apply(this, arguments as unknown as any[]);
        }
        let procCount = 0;
        let statementCount = 0;
        const incrementStatementCount = () => statementCount++;
        const incrementProcCount = () => procCount++;
        const databaseName = this[CURRENT_DATABASE];
        const sql = (request => {
          // Required for <11.0.9
          if (
            request.sqlTextOrProcedure === 'sp_prepare' &&
            request.parametersByName?.stmt?.value
          ) {
            return request.parametersByName.stmt.value;
          }
          return request.sqlTextOrProcedure;
        })(request);

        const span = thisPlugin.tracer.startSpan(
          getSpanName(operation, databaseName, sql, request.table),
          {
            kind: api.SpanKind.CLIENT,
            attributes: {
              [SemanticAttributes.DB_SYSTEM]: DbSystemValues.MSSQL,
              [SemanticAttributes.DB_NAME]: databaseName,
              [SemanticAttributes.NET_PEER_PORT]: this.config?.options?.port,
              [SemanticAttributes.NET_PEER_NAME]: this.config?.server,
              // >=4 uses `authentication` object, older versions just userName and password pair
              [SemanticAttributes.DB_USER]:
                this.config?.userName ??
                this.config?.authentication?.options?.userName,
              [SemanticAttributes.DB_STATEMENT]: sql,
              [SemanticAttributes.DB_SQL_TABLE]: request.table,
            },
          }
        );

        const endSpan = once((err?: any) => {
          request.removeListener('done', incrementStatementCount);
          request.removeListener('doneInProc', incrementStatementCount);
          request.removeListener('doneProc', incrementProcCount);
          request.removeListener('error', endSpan);
          this.removeListener('end', endSpan);

          span.setAttribute('tedious.procedure_count', procCount);
          span.setAttribute('tedious.statement_count', statementCount);
          if (err) {
            span.setStatus({
              code: api.SpanStatusCode.ERROR,
              message: err.message,
            });
          }
          span.end();
        });

        request.on('done', incrementStatementCount);
        request.on('doneInProc', incrementStatementCount);
        request.on('doneProc', incrementProcCount);
        request.once('error', endSpan);
        this.on('end', endSpan);

        if (typeof request.callback === 'function') {
          thisPlugin._wrap(
            request,
            'callback',
            thisPlugin._patchCallbackQuery(endSpan)
          );
        } else {
          thisPlugin._diag.error('Expected request.callback to be a function');
        }

        return api.context.with(
          api.trace.setSpan(api.context.active(), span),
          originalMethod,
          this,
          ...arguments
        );
      }

      Object.defineProperty(patchedMethod, 'length', {
        value: originalMethod.length,
        writable: false,
      });

      return patchedMethod;
    };
  }

  private _patchCallbackQuery(endSpan: Function) {
    return (originalCallback: Function) => {
      return function (
        this: any,
        err: Error | undefined | null,
        rowCount?: number,
        rows?: any
      ) {
        endSpan(err);
        return originalCallback.apply(this, arguments);
      };
    };
  }
}<|MERGE_RESOLUTION|>--- conflicted
+++ resolved
@@ -73,13 +73,7 @@
       new InstrumentationNodeModuleDefinition(
         TediousInstrumentation.COMPONENT,
         ['>=1.11.0 <=15'],
-<<<<<<< HEAD
-        (moduleExports: any) => {
-=======
-        (moduleExports: typeof tedious, moduleVersion) => {
-          this._diag.debug(`Patching tedious@${moduleVersion}`);
-
->>>>>>> 73e01f28
+        (moduleExports: typeof tedious) => {
           const ConnectionPrototype: any = moduleExports.Connection.prototype;
           for (const method of PATCHED_METHODS) {
             if (isWrapped(ConnectionPrototype[method])) {
