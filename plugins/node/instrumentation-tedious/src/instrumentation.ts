/*
 * Copyright The OpenTelemetry Authors
 *
 * Licensed under the Apache License, Version 2.0 (the "License");
 * you may not use this file except in compliance with the License.
 * You may obtain a copy of the License at
 *
 *      https://www.apache.org/licenses/LICENSE-2.0
 *
 * Unless required by applicable law or agreed to in writing, software
 * distributed under the License is distributed on an "AS IS" BASIS,
 * WITHOUT WARRANTIES OR CONDITIONS OF ANY KIND, either express or implied.
 * See the License for the specific language governing permissions and
 * limitations under the License.
 */

import * as api from '@opentelemetry/api';
import { EventEmitter } from 'events';
import {
  InstrumentationBase,
  InstrumentationNodeModuleDefinition,
  isWrapped,
} from '@opentelemetry/instrumentation';
import {
  DBSYSTEMVALUES_MSSQL,
  SEMATTRS_DB_NAME,
  SEMATTRS_DB_SQL_TABLE,
  SEMATTRS_DB_STATEMENT,
  SEMATTRS_DB_SYSTEM,
  SEMATTRS_DB_USER,
  SEMATTRS_NET_PEER_NAME,
  SEMATTRS_NET_PEER_PORT,
} from '@opentelemetry/semantic-conventions';
import type * as tedious from 'tedious';
import { TediousInstrumentationConfig } from './types';
import { getSpanName, once } from './utils';
import { PACKAGE_NAME, PACKAGE_VERSION } from './version';

const CURRENT_DATABASE = Symbol(
  'opentelemetry.instrumentation-tedious.current-database'
);
const PATCHED_METHODS = [
  'callProcedure',
  'execSql',
  'execSqlBatch',
  'execBulkLoad',
  'prepare',
  'execute',
];

type UnknownFunction = (...args: any[]) => any;
type ApproxConnection = EventEmitter & {
  [CURRENT_DATABASE]: string;
  config: any;
};
type ApproxRequest = EventEmitter & {
  sqlTextOrProcedure: string | undefined;
  callback: any;
  table: string | undefined;
  parametersByName: any;
};

function setDatabase(this: ApproxConnection, databaseName: string) {
  Object.defineProperty(this, CURRENT_DATABASE, {
    value: databaseName,
    writable: true,
  });
}

export class TediousInstrumentation extends InstrumentationBase {
  static readonly COMPONENT = 'tedious';

  constructor(config: TediousInstrumentationConfig = {}) {
    super(PACKAGE_NAME, PACKAGE_VERSION, config);
  }

  protected init() {
    return [
      new InstrumentationNodeModuleDefinition(
        TediousInstrumentation.COMPONENT,
<<<<<<< HEAD
        ['>=1.11.0 <16'],
=======
        ['>=1.11.0 <18'],
>>>>>>> b08f01f2
        (moduleExports: typeof tedious) => {
          const ConnectionPrototype: any = moduleExports.Connection.prototype;
          for (const method of PATCHED_METHODS) {
            if (isWrapped(ConnectionPrototype[method])) {
              this._unwrap(ConnectionPrototype, method);
            }
            this._wrap(
              ConnectionPrototype,
              method,
              this._patchQuery(method) as any
            );
          }

          if (isWrapped(ConnectionPrototype.connect)) {
            this._unwrap(ConnectionPrototype, 'connect');
          }
          this._wrap(ConnectionPrototype, 'connect', this._patchConnect);

          return moduleExports;
        },
        (moduleExports: typeof tedious) => {
          if (moduleExports === undefined) return;
          const ConnectionPrototype: any = moduleExports.Connection.prototype;
          for (const method of PATCHED_METHODS) {
            this._unwrap(ConnectionPrototype, method);
          }
          this._unwrap(ConnectionPrototype, 'connect');
        }
      ),
    ];
  }

  private _patchConnect(original: UnknownFunction): UnknownFunction {
    return function patchedConnect(this: ApproxConnection) {
      setDatabase.call(this, this.config?.options?.database);

      // remove the listener first in case it's already added
      this.removeListener('databaseChange', setDatabase);
      this.on('databaseChange', setDatabase);

      this.once('end', () => {
        this.removeListener('databaseChange', setDatabase);
      });
      return original.apply(this, arguments as unknown as any[]);
    };
  }

  private _patchQuery(operation: string) {
    return (originalMethod: UnknownFunction): UnknownFunction => {
      const thisPlugin = this;

      function patchedMethod(this: ApproxConnection, request: ApproxRequest) {
        if (!(request instanceof EventEmitter)) {
          thisPlugin._diag.warn(
            `Unexpected invocation of patched ${operation} method. Span not recorded`
          );
          return originalMethod.apply(this, arguments as unknown as any[]);
        }
        let procCount = 0;
        let statementCount = 0;
        const incrementStatementCount = () => statementCount++;
        const incrementProcCount = () => procCount++;
        const databaseName = this[CURRENT_DATABASE];
        const sql = (request => {
          // Required for <11.0.9
          if (
            request.sqlTextOrProcedure === 'sp_prepare' &&
            request.parametersByName?.stmt?.value
          ) {
            return request.parametersByName.stmt.value;
          }
          return request.sqlTextOrProcedure;
        })(request);

        const span = thisPlugin.tracer.startSpan(
          getSpanName(operation, databaseName, sql, request.table),
          {
            kind: api.SpanKind.CLIENT,
            attributes: {
              [SEMATTRS_DB_SYSTEM]: DBSYSTEMVALUES_MSSQL,
              [SEMATTRS_DB_NAME]: databaseName,
              [SEMATTRS_NET_PEER_PORT]: this.config?.options?.port,
              [SEMATTRS_NET_PEER_NAME]: this.config?.server,
              // >=4 uses `authentication` object, older versions just userName and password pair
              [SEMATTRS_DB_USER]:
                this.config?.userName ??
                this.config?.authentication?.options?.userName,
              [SEMATTRS_DB_STATEMENT]: sql,
              [SEMATTRS_DB_SQL_TABLE]: request.table,
            },
          }
        );

        const endSpan = once((err?: any) => {
          request.removeListener('done', incrementStatementCount);
          request.removeListener('doneInProc', incrementStatementCount);
          request.removeListener('doneProc', incrementProcCount);
          request.removeListener('error', endSpan);
          this.removeListener('end', endSpan);

          span.setAttribute('tedious.procedure_count', procCount);
          span.setAttribute('tedious.statement_count', statementCount);
          if (err) {
            span.setStatus({
              code: api.SpanStatusCode.ERROR,
              message: err.message,
            });
          }
          span.end();
        });

        request.on('done', incrementStatementCount);
        request.on('doneInProc', incrementStatementCount);
        request.on('doneProc', incrementProcCount);
        request.once('error', endSpan);
        this.on('end', endSpan);

        if (typeof request.callback === 'function') {
          thisPlugin._wrap(
            request,
            'callback',
            thisPlugin._patchCallbackQuery(endSpan)
          );
        } else {
          thisPlugin._diag.error('Expected request.callback to be a function');
        }

        return api.context.with(
          api.trace.setSpan(api.context.active(), span),
          originalMethod,
          this,
          ...arguments
        );
      }

      Object.defineProperty(patchedMethod, 'length', {
        value: originalMethod.length,
        writable: false,
      });

      return patchedMethod;
    };
  }

  private _patchCallbackQuery(endSpan: Function) {
    return (originalCallback: Function) => {
      return function (
        this: any,
        err: Error | undefined | null,
        rowCount?: number,
        rows?: any
      ) {
        endSpan(err);
        return originalCallback.apply(this, arguments);
      };
    };
  }
}<|MERGE_RESOLUTION|>--- conflicted
+++ resolved
@@ -78,11 +78,7 @@
     return [
       new InstrumentationNodeModuleDefinition(
         TediousInstrumentation.COMPONENT,
-<<<<<<< HEAD
-        ['>=1.11.0 <16'],
-=======
         ['>=1.11.0 <18'],
->>>>>>> b08f01f2
         (moduleExports: typeof tedious) => {
           const ConnectionPrototype: any = moduleExports.Connection.prototype;
           for (const method of PATCHED_METHODS) {
