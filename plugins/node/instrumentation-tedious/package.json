{
  "name": "@opentelemetry/instrumentation-tedious",
  "version": "0.10.0",
  "description": "OpenTelemetry instrumentation for `tedious`",
  "main": "build/src/index.js",
  "types": "build/src/index.d.ts",
  "repository": "open-telemetry/opentelemetry-js-contrib",
  "scripts": {
    "clean": "rimraf build/*",
    "compile": "tsc -p .",
    "lint:fix": "eslint . --ext .ts --fix",
    "lint": "eslint . --ext .ts",
    "precompile": "tsc --version && lerna run version:update --scope @opentelemetry/instrumentation-tedious --include-dependencies",
    "prewatch": "npm run precompile",
    "prepublishOnly": "npm run compile",
    "tdd": "npm run test -- --watch-extensions ts --watch",
    "test": "nyc ts-mocha -p tsconfig.json 'test/**/*.test.ts'",
    "test-all-versions": "tav",
    "version:update": "node ../../../scripts/version-update.js"
  },
  "keywords": [
    "instrumentation",
    "microsoft",
    "mssql",
    "nodejs",
    "opentelemetry",
    "profiling",
    "sql server",
    "tds",
    "tedious",
    "tracing"
  ],
  "author": "OpenTelemetry Authors",
  "license": "Apache-2.0",
  "engines": {
    "node": ">=14"
  },
  "files": [
    "build/src/**/*.js",
    "build/src/**/*.js.map",
    "build/src/**/*.d.ts"
  ],
  "publishConfig": {
    "access": "public"
  },
  "peerDependencies": {
    "@opentelemetry/api": "^1.3.0"
  },
  "devDependencies": {
    "@opentelemetry/api": "^1.3.0",
    "@opentelemetry/context-async-hooks": "^1.8.0",
    "@opentelemetry/contrib-test-utils": "^0.39.0",
    "@opentelemetry/sdk-trace-base": "^1.8.0",
    "@types/mocha": "7.0.2",
    "@types/node": "18.6.5",
    "mocha": "7.2.0",
    "nyc": "15.1.0",
    "rimraf": "5.0.5",
    "tedious": "15.1.3",
    "test-all-versions": "6.1.0",
    "ts-mocha": "10.0.0",
    "typescript": "4.4.4"
  },
  "dependencies": {
<<<<<<< HEAD
    "@opentelemetry/instrumentation": "^0.50.0",
    "@opentelemetry/semantic-conventions": "^1.22.0",
=======
    "@opentelemetry/instrumentation": "^0.51.0",
    "@opentelemetry/semantic-conventions": "^1.0.0",
>>>>>>> 7822461f
    "@types/tedious": "^4.0.10"
  },
  "homepage": "https://github.com/open-telemetry/opentelemetry-js-contrib/tree/main/plugins/node/instrumentation-tedious#readme"
}<|MERGE_RESOLUTION|>--- conflicted
+++ resolved
@@ -62,13 +62,8 @@
     "typescript": "4.4.4"
   },
   "dependencies": {
-<<<<<<< HEAD
-    "@opentelemetry/instrumentation": "^0.50.0",
+    "@opentelemetry/instrumentation": "^0.51.0",
     "@opentelemetry/semantic-conventions": "^1.22.0",
-=======
-    "@opentelemetry/instrumentation": "^0.51.0",
-    "@opentelemetry/semantic-conventions": "^1.0.0",
->>>>>>> 7822461f
     "@types/tedious": "^4.0.10"
   },
   "homepage": "https://github.com/open-telemetry/opentelemetry-js-contrib/tree/main/plugins/node/instrumentation-tedious#readme"
