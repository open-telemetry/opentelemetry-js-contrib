# OpenTelemetry Tedious Instrumentation for Node.js

[![NPM Published Version][npm-img]][npm-url]
[![Apache License][license-image]][license-image]

This module provides automatic instrumentation for the [`tedious`](https://github.com/tediousjs/tedious) module, which may be loaded using the [`@opentelemetry/sdk-trace-node`](https://github.com/open-telemetry/opentelemetry-js/tree/main/packages/opentelemetry-sdk-trace-node) package and is included in the [`@opentelemetry/auto-instrumentations-node`](https://www.npmjs.com/package/@opentelemetry/auto-instrumentations-node) bundle.

If total installation size is not constrained, it is recommended to use the [`@opentelemetry/auto-instrumentations-node`](https://www.npmjs.com/package/@opentelemetry/auto-instrumentations-node) bundle with [@opentelemetry/sdk-node](`https://www.npmjs.com/package/@opentelemetry/sdk-node`) for the most seamless instrumentation experience.

Compatible with OpenTelemetry JS API and SDK `1.0+`.

## Installation

```bash
npm install --save @opentelemetry/instrumentation-tedious
```

## Supported Versions

<<<<<<< HEAD
- [tedious](https://www.npmjs.com/package/tedious) `>=1.11.0 <16`
=======
- `>=1.11.0 <=17`
>>>>>>> b08f01f2

## Usage

OpenTelemetry Tedious Instrumentation allows the user to automatically collect trace data and export them to the backend of choice, to give observability to distributed systems when working with [`tedious`](https://github.com/tediousjs/tedious).

To load a specific plugin, specify it in the registerInstrumentations's configuration:

```js
const { NodeTracerProvider } = require('@opentelemetry/sdk-trace-node');
const { TediousInstrumentation } = require('@opentelemetry/instrumentation-tedious');
const { registerInstrumentations } = require('@opentelemetry/instrumentation');

const provider = new NodeTracerProvider();
provider.register();

registerInstrumentations({
  instrumentations: [
    new TediousInstrumentation(),
  ],
})
```

## Semantic Conventions

This package uses `@opentelemetry/semantic-conventions` version `1.22+`, which implements Semantic Convention [Version 1.7.0](https://github.com/open-telemetry/opentelemetry-specification/blob/v1.7.0/semantic_conventions/README.md)

Attributes collected:

| Attribute               | Short Description                                                              |
| ----------------------- | ------------------------------------------------------------------------------ |
| `db.name`               | This attribute is used to report the name of the database being accessed.      |
| `db.sql.table`          | The name of the primary table that the operation is acting upon.               |
| `db.statement`          | The database statement being executed.                                         |
| `db.system`             | An identifier for the database management system (DBMS) product being used.    |
| `db.user`               | Username for accessing the database.                                           |
| `net.peer.name`         | Remote hostname or similar.                                                    |
| `net.peer.port`         | Remote port number.                                                            |

## Useful links

- For more information on OpenTelemetry, visit: <https://opentelemetry.io/>
- For more about OpenTelemetry JavaScript: <https://github.com/open-telemetry/opentelemetry-js>
- For help or feedback on this project, join us in [GitHub Discussions][discussions-url]

## License

Apache 2.0 - See [LICENSE][license-url] for more information.

[discussions-url]: https://github.com/open-telemetry/opentelemetry-js/discussions
[license-url]: https://github.com/open-telemetry/opentelemetry-js-contrib/blob/main/LICENSE
[license-image]: https://img.shields.io/badge/license-Apache_2.0-green.svg?style=flat
[npm-url]: https://www.npmjs.com/package/@opentelemetry/instrumentation-tedious
[npm-img]: https://badge.fury.io/js/%40opentelemetry%2Finstrumentation-tedious.svg<|MERGE_RESOLUTION|>--- conflicted
+++ resolved
@@ -17,11 +17,7 @@
 
 ## Supported Versions
 
-<<<<<<< HEAD
-- [tedious](https://www.npmjs.com/package/tedious) `>=1.11.0 <16`
-=======
-- `>=1.11.0 <=17`
->>>>>>> b08f01f2
+- [tedious](https://www.npmjs.com/package/tedious) `>=1.11.0 <18`
 
 ## Usage
 
