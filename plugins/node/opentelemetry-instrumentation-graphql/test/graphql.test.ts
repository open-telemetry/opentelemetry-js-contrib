/*
 * Copyright The OpenTelemetry Authors
 *
 * Licensed under the Apache License, Version 2.0 (the "License");
 * you may not use this file except in compliance with the License.
 * You may obtain a copy of the License at
 *
 *      https://www.apache.org/licenses/LICENSE-2.0
 *
 * Unless required by applicable law or agreed to in writing, software
 * distributed under the License is distributed on an "AS IS" BASIS,
 * WITHOUT WARRANTIES OR CONDITIONS OF ANY KIND, either express or implied.
 * See the License for the specific language governing permissions and
 * limitations under the License.
 */

import {
  BasicTracerProvider,
  InMemorySpanExporter,
  ReadableSpan,
  SimpleSpanProcessor,
} from '@opentelemetry/tracing';
import * as assert from 'assert';
import { GraphQLInstrumentation } from '../src';
import { SpanAttributes, SpanNames } from '../src/enum';
import { GraphQLInstrumentationConfig } from '../src/types';
import { assertResolveSpan } from './helper';

const defaultConfig: GraphQLInstrumentationConfig = {};
const graphQLInstrumentation = new GraphQLInstrumentation(defaultConfig);
graphQLInstrumentation.enable();
graphQLInstrumentation.disable();

// now graphql can be required

import { buildSchema } from './schema';
import { graphql } from 'graphql';
// Construct a schema, using GraphQL schema language
const schema = buildSchema();

const sourceList1 = `
  query {
    books {
      name
    }
  }
`;

const sourceBookById = `
  query {
    book(id: 0) {
      name
    }
  }
`;

const sourceAddBook = `
  mutation {
    addBook(
      name: "Fifth Book"
      authorIds: "0,2"
    ) {
      id
    }
  }
`;

const sourceFindUsingVariable = `
  query Query1 ($id: Int!) {
    book(id: $id) {
      name
    }
  }
`;

const badQuery = `
  query foo bar
`;

const queryInvalid = `
  query {
    book(id: "a") {
      name
    }
  }
`;

const exporter = new InMemorySpanExporter();
const provider = new BasicTracerProvider();
provider.addSpanProcessor(new SimpleSpanProcessor(exporter));
graphQLInstrumentation.setTracerProvider(provider);

describe('graphql', () => {
  function create(config: GraphQLInstrumentationConfig = {}) {
    graphQLInstrumentation.setConfig(config);
    graphQLInstrumentation.enable();
  }

  describe('when depth is not set', () => {
    describe('AND source is query to get a list of books', () => {
      let spans: ReadableSpan[];
      beforeEach(async () => {
        create({});
        await graphql(schema, sourceList1);
        spans = exporter.getFinishedSpans();
      });

      afterEach(() => {
        exporter.reset();
        graphQLInstrumentation.disable();
        spans = [];
      });

      it('should have 7 spans', () => {
        assert.deepStrictEqual(spans.length, 7);
      });

      it('should instrument parse', () => {
        const parseSpan = spans[0];
        assert.deepStrictEqual(
          parseSpan.attributes[SpanAttributes.SOURCE],
          '\n' +
            '  query {\n' +
            '    books {\n' +
            '      name\n' +
            '    }\n' +
            '  }\n'
        );
        assert.deepStrictEqual(parseSpan.name, SpanNames.PARSE);
      });

      it('should instrument validate', () => {
        const validateSpan = spans[1];

        assert.deepStrictEqual(validateSpan.name, SpanNames.VALIDATE);
        assert.deepStrictEqual(validateSpan.parentSpanId, undefined);
      });

      it('should instrument execute', () => {
<<<<<<< HEAD
        const executeSpan = spans[3];
=======
        const executeSpan = spans[2];
        const validateSpan = spans[1];
>>>>>>> e3de6bae

        assert.deepStrictEqual(
          executeSpan.attributes[SpanAttributes.SOURCE],
          '\n' +
            '  query {\n' +
            '    books {\n' +
            '      name\n' +
            '    }\n' +
            '  }\n'
        );
        assert.deepStrictEqual(
          executeSpan.attributes[SpanAttributes.OPERATION],
          'query'
        );
        assert.deepStrictEqual(executeSpan.name, SpanNames.EXECUTE);
        assert.deepStrictEqual(executeSpan.parentSpanId, undefined);
      });

      it('should instrument resolvers', () => {
        const executeSpan = spans[2];
        const resolveParentSpan = spans[3];
        const span1 = spans[4];
        const span2 = spans[5];
        const span3 = spans[6];

        assertResolveSpan(
          resolveParentSpan,
          'books',
          'books',
          '[Book]',
          'books {\n' + '      name\n' + '    }',
          executeSpan.spanContext.spanId
        );
        const parentId = resolveParentSpan.spanContext.spanId;
        assertResolveSpan(
          span1,
          'name',
          'books.0.name',
          'String',
          'name',
          parentId
        );
        assertResolveSpan(
          span2,
          'name',
          'books.1.name',
          'String',
          'name',
          parentId
        );
        assertResolveSpan(
          span3,
          'name',
          'books.2.name',
          'String',
          'name',
          parentId
        );
      });
    });
    describe('AND source is query with param', () => {
      let spans: ReadableSpan[];

      beforeEach(async () => {
        create({});
        await graphql(schema, sourceBookById);
        spans = exporter.getFinishedSpans();
      });

      afterEach(() => {
        exporter.reset();
        graphQLInstrumentation.disable();
        spans = [];
      });

      it('should have 5 spans', () => {
        assert.deepStrictEqual(spans.length, 5);
      });

      it('should instrument parse', () => {
        const parseSpan = spans[0];
        assert.deepStrictEqual(
          parseSpan.attributes[SpanAttributes.SOURCE],
          '\n' +
            '  query {\n' +
            '    book(id: *) {\n' +
            '      name\n' +
            '    }\n' +
            '  }\n'
        );
        assert.deepStrictEqual(parseSpan.name, SpanNames.PARSE);
      });

      it('should instrument validate', () => {
        const validateSpan = spans[1];

        assert.deepStrictEqual(validateSpan.name, SpanNames.VALIDATE);
        assert.deepStrictEqual(validateSpan.parentSpanId, undefined);
      });

      it('should instrument execute', () => {
<<<<<<< HEAD
        const executeSpan = spans[3];
=======
        const executeSpan = spans[2];
        const validateSpan = spans[1];
>>>>>>> e3de6bae

        assert.deepStrictEqual(
          executeSpan.attributes[SpanAttributes.SOURCE],
          '\n' +
            '  query {\n' +
            '    book(id: *) {\n' +
            '      name\n' +
            '    }\n' +
            '  }\n'
        );
        assert.deepStrictEqual(
          executeSpan.attributes[SpanAttributes.OPERATION],
          'query'
        );
        assert.deepStrictEqual(executeSpan.name, SpanNames.EXECUTE);
        assert.deepStrictEqual(executeSpan.parentSpanId, undefined);
      });

      it('should instrument resolvers', () => {
        const executeSpan = spans[2];
        const resolveParentSpan = spans[3];
        const span1 = spans[4];

        assertResolveSpan(
          resolveParentSpan,
          'book',
          'book',
          'Book',
          'book(id: *) {\n' + '      name\n' + '    }',
          executeSpan.spanContext.spanId
        );
        const parentId = resolveParentSpan.spanContext.spanId;
        assertResolveSpan(
          span1,
          'name',
          'book.name',
          'String',
          'name',
          parentId
        );
      });
    });
    describe('AND source is query with param and variables', () => {
      let spans: ReadableSpan[];

      beforeEach(async () => {
        create({});
        await graphql(schema, sourceFindUsingVariable, null, null, {
          id: 2,
        });
        spans = exporter.getFinishedSpans();
      });

      afterEach(() => {
        exporter.reset();
        graphQLInstrumentation.disable();
        spans = [];
      });

      it('should have 5 spans', () => {
        assert.deepStrictEqual(spans.length, 5);
      });

      it('should instrument parse', () => {
        const parseSpan = spans[0];
        assert.deepStrictEqual(
          parseSpan.attributes[SpanAttributes.SOURCE],
          '\n' +
            '  query Query1 ($id: Int!) {\n' +
            '    book(id: $id) {\n' +
            '      name\n' +
            '    }\n' +
            '  }\n'
        );
        assert.deepStrictEqual(parseSpan.name, SpanNames.PARSE);
      });

      it('should instrument validate', () => {
        const validateSpan = spans[1];

        assert.deepStrictEqual(validateSpan.name, SpanNames.VALIDATE);
        assert.deepStrictEqual(validateSpan.parentSpanId, undefined);
      });

      it('should instrument execute', () => {
<<<<<<< HEAD
        const executeSpan = spans[3];
=======
        const executeSpan = spans[2];
        const validateSpan = spans[1];
>>>>>>> e3de6bae

        assert.deepStrictEqual(
          executeSpan.attributes[SpanAttributes.SOURCE],
          '\n' +
            '  query Query1 ($id: Int!) {\n' +
            '    book(id: $id) {\n' +
            '      name\n' +
            '    }\n' +
            '  }\n'
        );
        assert.deepStrictEqual(
          executeSpan.attributes[SpanAttributes.OPERATION],
          'query'
        );
        assert.deepStrictEqual(
          executeSpan.attributes[`${SpanAttributes.VARIABLES}id`],
          undefined
        );
        assert.deepStrictEqual(executeSpan.name, SpanNames.EXECUTE);
        assert.deepStrictEqual(executeSpan.parentSpanId, undefined);
      });

      it('should instrument resolvers', () => {
        const executeSpan = spans[2];
        const resolveParentSpan = spans[3];
        const span1 = spans[4];

        assertResolveSpan(
          resolveParentSpan,
          'book',
          'book',
          'Book',
          'book(id: $id) {\n' + '      name\n' + '    }',
          executeSpan.spanContext.spanId
        );
        const parentId = resolveParentSpan.spanContext.spanId;
        assertResolveSpan(
          span1,
          'name',
          'book.name',
          'String',
          'name',
          parentId
        );
      });
    });
  });

  describe('when depth is set to 0', () => {
    describe('AND source is query to get a list of books', () => {
      let spans: ReadableSpan[];
      beforeEach(async () => {
        create({
          depth: 0,
        });
        await graphql(schema, sourceList1);
        spans = exporter.getFinishedSpans();
      });

      afterEach(() => {
        exporter.reset();
        graphQLInstrumentation.disable();
        spans = [];
      });

      it('should have 3 spans', () => {
        assert.deepStrictEqual(spans.length, 3);
      });

      it('should instrument parse', () => {
        const parseSpan = spans[0];
        assert.deepStrictEqual(
          parseSpan.attributes[SpanAttributes.SOURCE],
          '\n' +
            '  query {\n' +
            '    books {\n' +
            '      name\n' +
            '    }\n' +
            '  }\n'
        );
        assert.deepStrictEqual(parseSpan.name, SpanNames.PARSE);
      });

      it('should instrument validate', () => {
        const validateSpan = spans[1];

        assert.deepStrictEqual(validateSpan.name, SpanNames.VALIDATE);
        assert.deepStrictEqual(validateSpan.parentSpanId, undefined);
      });

      it('should instrument execute', () => {
        const executeSpan = spans[2];

        assert.deepStrictEqual(
          executeSpan.attributes[SpanAttributes.SOURCE],
          '\n' +
            '  query {\n' +
            '    books {\n' +
            '      name\n' +
            '    }\n' +
            '  }\n'
        );
        assert.deepStrictEqual(
          executeSpan.attributes[SpanAttributes.OPERATION],
          'query'
        );
        assert.deepStrictEqual(executeSpan.name, SpanNames.EXECUTE);
        assert.deepStrictEqual(executeSpan.parentSpanId, undefined);
      });
    });
  });

  describe('when mergeItems is set to true', () => {
    describe('AND source is query to get a list of books', () => {
      let spans: ReadableSpan[];
      beforeEach(async () => {
        create({
          mergeItems: true,
        });
        await graphql(schema, sourceList1);
        spans = exporter.getFinishedSpans();
      });

      afterEach(() => {
        exporter.reset();
        graphQLInstrumentation.disable();
        spans = [];
      });

      it('should have 5 spans', () => {
        assert.deepStrictEqual(spans.length, 5);
      });

      it('should instrument parse', () => {
        const parseSpan = spans[0];
        assert.deepStrictEqual(
          parseSpan.attributes[SpanAttributes.SOURCE],
          '\n' +
            '  query {\n' +
            '    books {\n' +
            '      name\n' +
            '    }\n' +
            '  }\n'
        );
        assert.deepStrictEqual(parseSpan.name, SpanNames.PARSE);
      });

      it('should instrument validate', () => {
        const validateSpan = spans[1];

        assert.deepStrictEqual(validateSpan.name, SpanNames.VALIDATE);
        assert.deepStrictEqual(validateSpan.parentSpanId, undefined);
      });

      it('should instrument execute', () => {
<<<<<<< HEAD
        const executeSpan = spans[3];
=======
        const executeSpan = spans[2];
        const validateSpan = spans[1];
>>>>>>> e3de6bae

        assert.deepStrictEqual(
          executeSpan.attributes[SpanAttributes.SOURCE],
          '\n' +
            '  query {\n' +
            '    books {\n' +
            '      name\n' +
            '    }\n' +
            '  }\n'
        );
        assert.deepStrictEqual(
          executeSpan.attributes[SpanAttributes.OPERATION],
          'query'
        );
        assert.deepStrictEqual(executeSpan.name, SpanNames.EXECUTE);
        assert.deepStrictEqual(executeSpan.parentSpanId, undefined);
      });
    });

    describe('AND depth is set to 0', () => {
      let spans: ReadableSpan[];
      beforeEach(async () => {
        create({
          mergeItems: true,
          depth: 0,
        });
        await graphql(schema, sourceList1);
        spans = exporter.getFinishedSpans();
      });

      afterEach(() => {
        exporter.reset();
        graphQLInstrumentation.disable();
        spans = [];
      });

      it('should have 3 spans', () => {
        assert.deepStrictEqual(spans.length, 3);
      });
    });
  });

  describe('when allowValues is set to true', () => {
    describe('AND source is query with param', () => {
      let spans: ReadableSpan[];

      beforeEach(async () => {
        create({
          allowValues: true,
        });
        await graphql(schema, sourceBookById);
        spans = exporter.getFinishedSpans();
      });

      afterEach(() => {
        exporter.reset();
        graphQLInstrumentation.disable();
        spans = [];
      });

      it('should have 5 spans', () => {
        assert.deepStrictEqual(spans.length, 5);
      });

      it('should instrument parse', () => {
        const parseSpan = spans[0];
        assert.deepStrictEqual(
          parseSpan.attributes[SpanAttributes.SOURCE],
          '\n' +
            '  query {\n' +
            '    book(id: 0) {\n' +
            '      name\n' +
            '    }\n' +
            '  }\n'
        );
        assert.deepStrictEqual(parseSpan.name, SpanNames.PARSE);
      });

      it('should instrument validate', () => {
        const validateSpan = spans[1];

        assert.deepStrictEqual(validateSpan.name, SpanNames.VALIDATE);
        assert.deepStrictEqual(validateSpan.parentSpanId, undefined);
      });

      it('should instrument execute', () => {
<<<<<<< HEAD
        const executeSpan = spans[3];
=======
        const executeSpan = spans[2];
        const validateSpan = spans[1];
>>>>>>> e3de6bae

        assert.deepStrictEqual(
          executeSpan.attributes[SpanAttributes.SOURCE],
          '\n' +
            '  query {\n' +
            '    book(id: 0) {\n' +
            '      name\n' +
            '    }\n' +
            '  }\n'
        );
        assert.deepStrictEqual(
          executeSpan.attributes[SpanAttributes.OPERATION],
          'query'
        );
        assert.deepStrictEqual(executeSpan.name, SpanNames.EXECUTE);
        assert.deepStrictEqual(executeSpan.parentSpanId, undefined);
      });

      it('should instrument resolvers', () => {
        const executeSpan = spans[2];
        const resolveParentSpan = spans[3];
        const span1 = spans[4];

        assertResolveSpan(
          resolveParentSpan,
          'book',
          'book',
          'Book',
          'book(id: 0) {\n' + '      name\n' + '    }',
          executeSpan.spanContext.spanId
        );
        const parentId = resolveParentSpan.spanContext.spanId;
        assertResolveSpan(
          span1,
          'name',
          'book.name',
          'String',
          'name',
          parentId
        );
      });
    });
    describe('AND mutation is called', () => {
      let spans: ReadableSpan[];

      beforeEach(async () => {
        create({
          allowValues: true,
        });
        await graphql(schema, sourceAddBook);
        spans = exporter.getFinishedSpans();
      });

      afterEach(() => {
        exporter.reset();
        graphQLInstrumentation.disable();
        spans = [];
      });

      it('should have 5 spans', () => {
        assert.deepStrictEqual(spans.length, 5);
      });

      it('should instrument parse', () => {
        const parseSpan = spans[0];
        assert.deepStrictEqual(
          parseSpan.attributes[SpanAttributes.SOURCE],
          '\n' +
            '  mutation {\n' +
            '    addBook(\n' +
            '      name: "Fifth Book"\n' +
            '      authorIds: "0,2"\n' +
            '    ) {\n' +
            '      id\n' +
            '    }\n' +
            '  }\n'
        );
        assert.deepStrictEqual(parseSpan.name, SpanNames.PARSE);
      });

      it('should instrument validate', () => {
        const validateSpan = spans[1];

        assert.deepStrictEqual(validateSpan.name, SpanNames.VALIDATE);
        assert.deepStrictEqual(validateSpan.parentSpanId, undefined);
      });

      it('should instrument execute', () => {
<<<<<<< HEAD
        const executeSpan = spans[3];
=======
        const executeSpan = spans[2];
        const validateSpan = spans[1];
>>>>>>> e3de6bae

        assert.deepStrictEqual(
          executeSpan.attributes[SpanAttributes.SOURCE],
          '\n' +
            '  mutation {\n' +
            '    addBook(\n' +
            '      name: "Fifth Book"\n' +
            '      authorIds: "0,2"\n' +
            '    ) {\n' +
            '      id\n' +
            '    }\n' +
            '  }\n'
        );
        assert.deepStrictEqual(
          executeSpan.attributes[SpanAttributes.OPERATION],
          'mutation'
        );
        assert.deepStrictEqual(executeSpan.name, SpanNames.EXECUTE);
        assert.deepStrictEqual(executeSpan.parentSpanId, undefined);
      });

      it('should instrument resolvers', () => {
        const executeSpan = spans[2];
        const resolveParentSpan = spans[3];
        const span1 = spans[4];

        assertResolveSpan(
          resolveParentSpan,
          'addBook',
          'addBook',
          'Book',
          'addBook(\n' +
            '      name: "Fifth Book"\n' +
            '      authorIds: "0,2"\n' +
            '    ) {\n' +
            '      id\n' +
            '    }',
          executeSpan.spanContext.spanId
        );
        const parentId = resolveParentSpan.spanContext.spanId;
        assertResolveSpan(span1, 'id', 'addBook.id', 'Int', 'id', parentId);
      });
    });
    describe('AND source is query with param and variables', () => {
      let spans: ReadableSpan[];

      beforeEach(async () => {
        create({
          allowValues: true,
        });
        await graphql(schema, sourceFindUsingVariable, null, null, {
          id: 2,
        });
        spans = exporter.getFinishedSpans();
      });

      afterEach(() => {
        exporter.reset();
        graphQLInstrumentation.disable();
        spans = [];
      });

      it('should have 5 spans', () => {
        assert.deepStrictEqual(spans.length, 5);
      });

      it('should instrument parse', () => {
        const parseSpan = spans[0];
        assert.deepStrictEqual(
          parseSpan.attributes[SpanAttributes.SOURCE],
          '\n' +
            '  query Query1 ($id: Int!) {\n' +
            '    book(id: $id) {\n' +
            '      name\n' +
            '    }\n' +
            '  }\n'
        );
        assert.deepStrictEqual(parseSpan.name, SpanNames.PARSE);
      });

      it('should instrument validate', () => {
        const validateSpan = spans[1];

        assert.deepStrictEqual(validateSpan.name, SpanNames.VALIDATE);
        assert.deepStrictEqual(validateSpan.parentSpanId, undefined);
      });

      it('should instrument execute', () => {
<<<<<<< HEAD
        const executeSpan = spans[3];
=======
        const executeSpan = spans[2];
        const validateSpan = spans[1];
>>>>>>> e3de6bae

        assert.deepStrictEqual(
          executeSpan.attributes[SpanAttributes.SOURCE],
          '\n' +
            '  query Query1 ($id: Int!) {\n' +
            '    book(id: $id) {\n' +
            '      name\n' +
            '    }\n' +
            '  }\n'
        );
        assert.deepStrictEqual(
          executeSpan.attributes[SpanAttributes.OPERATION],
          'query'
        );
        assert.deepStrictEqual(
          executeSpan.attributes[`${SpanAttributes.VARIABLES}id`],
          2
        );
        assert.deepStrictEqual(executeSpan.name, SpanNames.EXECUTE);
        assert.deepStrictEqual(executeSpan.parentSpanId, undefined);
      });

      it('should instrument resolvers', () => {
        const executeSpan = spans[2];
        const resolveParentSpan = spans[3];
        const span1 = spans[4];

        assertResolveSpan(
          resolveParentSpan,
          'book',
          'book',
          'Book',
          'book(id: $id) {\n' + '      name\n' + '    }',
          executeSpan.spanContext.spanId
        );
        const parentId = resolveParentSpan.spanContext.spanId;
        assertResolveSpan(
          span1,
          'name',
          'book.name',
          'String',
          'name',
          parentId
        );
      });
    });
  });

  describe('when mutation is called', () => {
    let spans: ReadableSpan[];

    beforeEach(async () => {
      create({
        // allowValues: true
      });
      await graphql(schema, sourceAddBook);
      spans = exporter.getFinishedSpans();
    });

    afterEach(() => {
      exporter.reset();
      graphQLInstrumentation.disable();
      spans = [];
    });

    it('should have 5 spans', () => {
      assert.deepStrictEqual(spans.length, 5);
    });

    it('should instrument parse', () => {
      const parseSpan = spans[0];
      assert.deepStrictEqual(
        parseSpan.attributes[SpanAttributes.SOURCE],
        '\n' +
          '  mutation {\n' +
          '    addBook(\n' +
          '      name: "*"\n' +
          '      authorIds: "*"\n' +
          '    ) {\n' +
          '      id\n' +
          '    }\n' +
          '  }\n'
      );
      assert.deepStrictEqual(parseSpan.name, SpanNames.PARSE);
    });

    it('should instrument validate', () => {
      const validateSpan = spans[1];

      assert.deepStrictEqual(validateSpan.name, SpanNames.VALIDATE);
      assert.deepStrictEqual(validateSpan.parentSpanId, undefined);
    });

    it('should instrument execute', () => {
<<<<<<< HEAD
      const executeSpan = spans[3];
=======
      const executeSpan = spans[2];
      const validateSpan = spans[1];
>>>>>>> e3de6bae

      assert.deepStrictEqual(
        executeSpan.attributes[SpanAttributes.SOURCE],
        '\n' +
          '  mutation {\n' +
          '    addBook(\n' +
          '      name: "*"\n' +
          '      authorIds: "*"\n' +
          '    ) {\n' +
          '      id\n' +
          '    }\n' +
          '  }\n'
      );
      assert.deepStrictEqual(
        executeSpan.attributes[SpanAttributes.OPERATION],
        'mutation'
      );
      assert.deepStrictEqual(executeSpan.name, SpanNames.EXECUTE);
      assert.deepStrictEqual(executeSpan.parentSpanId, undefined);
    });

    it('should instrument resolvers', () => {
      const executeSpan = spans[2];
      const resolveParentSpan = spans[3];
      const span1 = spans[4];

      assertResolveSpan(
        resolveParentSpan,
        'addBook',
        'addBook',
        'Book',
        'addBook(\n' +
          '      name: "*"\n' +
          '      authorIds: "*"\n' +
          '    ) {\n' +
          '      id\n' +
          '    }',
        executeSpan.spanContext.spanId
      );
      const parentId = resolveParentSpan.spanContext.spanId;
      assertResolveSpan(span1, 'id', 'addBook.id', 'Int', 'id', parentId);
    });
  });

  describe('when query is not correct', () => {
    let spans: ReadableSpan[];

    beforeEach(async () => {
      create({});
      await graphql(schema, badQuery);
      spans = exporter.getFinishedSpans();
    });

    afterEach(() => {
      exporter.reset();
      graphQLInstrumentation.disable();
      spans = [];
    });

    it('should have 1 span', () => {
      assert.deepStrictEqual(spans.length, 1);
    });

    it('should instrument parse with error', () => {
      const parseSpan = spans[0];
      const event = parseSpan.events[0];

      assert.ok(event);

      assert.deepStrictEqual(
        event.attributes!['exception.type'],
        'GraphQLError'
      );
      assert.ok(event.attributes!['exception.message']);
      assert.ok(event.attributes!['exception.stacktrace']);
      assert.deepStrictEqual(parseSpan.name, SpanNames.PARSE);
    });
  });

  describe('when query is correct but cannot be validated', () => {
    let spans: ReadableSpan[];

    beforeEach(async () => {
      create({});
      await graphql(schema, queryInvalid);
      spans = exporter.getFinishedSpans();
    });

    afterEach(() => {
      exporter.reset();
      graphQLInstrumentation.disable();
      spans = [];
    });

    it('should have 2 spans', () => {
      assert.deepStrictEqual(spans.length, 2);
    });

    it('should instrument parse with error', () => {
      const parseSpan = spans[0];
      assert.deepStrictEqual(
        parseSpan.attributes[SpanAttributes.SOURCE],
        '\n' +
          '  query {\n' +
          '    book(id: "*") {\n' +
          '      name\n' +
          '    }\n' +
          '  }\n'
      );
      assert.deepStrictEqual(parseSpan.name, SpanNames.PARSE);
    });

    it('should instrument validate', () => {
      const validateSpan = spans[1];

      assert.deepStrictEqual(validateSpan.name, SpanNames.VALIDATE);
      assert.deepStrictEqual(validateSpan.parentSpanId, undefined);
      const event = validateSpan.events[0];

      assert.deepStrictEqual(event.name, 'exception');
      assert.deepStrictEqual(
        event.attributes!['exception.type'],
        SpanAttributes.ERROR_VALIDATION_NAME
      );
      assert.ok(event.attributes!['exception.message']);
    });
  });

  describe('when query operation is not supported', () => {
    let spans: ReadableSpan[];

    beforeEach(async () => {
      create({});
      await graphql({
        schema,
        source: sourceBookById,
        operationName: 'foo',
      });
      spans = exporter.getFinishedSpans();
    });

    afterEach(() => {
      exporter.reset();
      graphQLInstrumentation.disable();
      spans = [];
    });

    it('should have 3 spans', () => {
      assert.deepStrictEqual(spans.length, 3);
    });

    it('should instrument parse with error', () => {
      const parseSpan = spans[0];
      assert.deepStrictEqual(
        parseSpan.attributes[SpanAttributes.SOURCE],
        '\n' +
          '  query {\n' +
          '    book(id: *) {\n' +
          '      name\n' +
          '    }\n' +
          '  }\n'
      );
      assert.deepStrictEqual(parseSpan.name, SpanNames.PARSE);
    });

    it('should instrument validate', () => {
      const validateSpan = spans[1];

      assert.deepStrictEqual(validateSpan.name, SpanNames.VALIDATE);
      assert.deepStrictEqual(validateSpan.parentSpanId, undefined);
      const event = validateSpan.events[0];

      assert.ok(!event);
    });

    it('should instrument execute', () => {
      const executeSpan = spans[2];

      assert.deepStrictEqual(
        executeSpan.attributes[SpanAttributes.SOURCE],
        '\n' +
          '  query {\n' +
          '    book(id: *) {\n' +
          '      name\n' +
          '    }\n' +
          '  }\n'
      );
      assert.deepStrictEqual(
        executeSpan.attributes[SpanAttributes.OPERATION],
        'Operation "foo" not supported'
      );
      assert.deepStrictEqual(executeSpan.name, SpanNames.EXECUTE);
      assert.deepStrictEqual(executeSpan.parentSpanId, undefined);
    });
  });
});<|MERGE_RESOLUTION|>--- conflicted
+++ resolved
@@ -137,12 +137,7 @@
       });
 
       it('should instrument execute', () => {
-<<<<<<< HEAD
-        const executeSpan = spans[3];
-=======
-        const executeSpan = spans[2];
-        const validateSpan = spans[1];
->>>>>>> e3de6bae
+        const executeSpan = spans[2];
 
         assert.deepStrictEqual(
           executeSpan.attributes[SpanAttributes.SOURCE],
@@ -244,12 +239,7 @@
       });
 
       it('should instrument execute', () => {
-<<<<<<< HEAD
-        const executeSpan = spans[3];
-=======
-        const executeSpan = spans[2];
-        const validateSpan = spans[1];
->>>>>>> e3de6bae
+        const executeSpan = spans[2];
 
         assert.deepStrictEqual(
           executeSpan.attributes[SpanAttributes.SOURCE],
@@ -335,12 +325,7 @@
       });
 
       it('should instrument execute', () => {
-<<<<<<< HEAD
-        const executeSpan = spans[3];
-=======
-        const executeSpan = spans[2];
-        const validateSpan = spans[1];
->>>>>>> e3de6bae
+        const executeSpan = spans[2];
 
         assert.deepStrictEqual(
           executeSpan.attributes[SpanAttributes.SOURCE],
@@ -496,12 +481,7 @@
       });
 
       it('should instrument execute', () => {
-<<<<<<< HEAD
-        const executeSpan = spans[3];
-=======
-        const executeSpan = spans[2];
-        const validateSpan = spans[1];
->>>>>>> e3de6bae
+        const executeSpan = spans[2];
 
         assert.deepStrictEqual(
           executeSpan.attributes[SpanAttributes.SOURCE],
@@ -588,12 +568,7 @@
       });
 
       it('should instrument execute', () => {
-<<<<<<< HEAD
-        const executeSpan = spans[3];
-=======
-        const executeSpan = spans[2];
-        const validateSpan = spans[1];
->>>>>>> e3de6bae
+        const executeSpan = spans[2];
 
         assert.deepStrictEqual(
           executeSpan.attributes[SpanAttributes.SOURCE],
@@ -682,12 +657,7 @@
       });
 
       it('should instrument execute', () => {
-<<<<<<< HEAD
-        const executeSpan = spans[3];
-=======
-        const executeSpan = spans[2];
-        const validateSpan = spans[1];
->>>>>>> e3de6bae
+        const executeSpan = spans[2];
 
         assert.deepStrictEqual(
           executeSpan.attributes[SpanAttributes.SOURCE],
@@ -776,12 +746,7 @@
       });
 
       it('should instrument execute', () => {
-<<<<<<< HEAD
-        const executeSpan = spans[3];
-=======
-        const executeSpan = spans[2];
-        const validateSpan = spans[1];
->>>>>>> e3de6bae
+        const executeSpan = spans[2];
 
         assert.deepStrictEqual(
           executeSpan.attributes[SpanAttributes.SOURCE],
@@ -876,12 +841,7 @@
     });
 
     it('should instrument execute', () => {
-<<<<<<< HEAD
-      const executeSpan = spans[3];
-=======
       const executeSpan = spans[2];
-      const validateSpan = spans[1];
->>>>>>> e3de6bae
 
       assert.deepStrictEqual(
         executeSpan.attributes[SpanAttributes.SOURCE],
