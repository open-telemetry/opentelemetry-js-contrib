--- conflicted
+++ resolved
@@ -31,15 +31,14 @@
 
 const OPERATION_VALUES = Object.values(AllowedOperationTypes);
 
-<<<<<<< HEAD
+// https://github.com/graphql/graphql-js/blob/main/src/jsutils/isPromise.ts
+export const isPromise = (value: any): value is Promise<unknown> => {
+  return typeof value?.then === 'function';
+};
+
 // https://github.com/graphql/graphql-js/blob/main/src/jsutils/isObjectLike.ts
 const isObjectLike = (value: unknown): value is { [key: string]: unknown } => {
   return typeof value == 'object' && value !== null;
-=======
-// https://github.com/graphql/graphql-js/blob/main/src/jsutils/isPromise.ts
-export const isPromise = (value: any): value is Promise<unknown> => {
-  return typeof value?.then === 'function';
->>>>>>> 524d98e4
 };
 
 // eslint-disable-next-line @typescript-eslint/no-explicit-any
