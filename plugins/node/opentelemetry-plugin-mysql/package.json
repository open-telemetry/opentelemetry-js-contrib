--- conflicted
+++ resolved
@@ -41,18 +41,11 @@
     "access": "public"
   },
   "devDependencies": {
-<<<<<<< HEAD
     "@opentelemetry/context-async-hooks": "^0.11.0",
     "@opentelemetry/node": "^0.11.0",
+    "@opentelemetry/semantic-conventions": "^0.11.0",
     "@opentelemetry/test-utils": "^0.10.0",
     "@opentelemetry/tracing": "^0.11.0",
-=======
-    "@opentelemetry/context-async-hooks": "0.10.2",
-    "@opentelemetry/node": "0.10.2",
-    "@opentelemetry/semantic-conventions": "^0.10.2",
-    "@opentelemetry/test-utils": "^0.9.0",
-    "@opentelemetry/tracing": "0.10.2",
->>>>>>> c8aaa1a6
     "@types/mocha": "7.0.2",
     "@types/mysql": "2.15.15",
     "@types/node": "14.0.27",
