{
  "name": "@opentelemetry/instrumentation-mysql",
  "version": "0.31.2",
  "description": "OpenTelemetry mysql automatic instrumentation package.",
  "main": "build/src/index.js",
  "types": "build/src/index.d.ts",
  "repository": "open-telemetry/opentelemetry-js-contrib",
  "scripts": {
    "clean": "rimraf build/*",
    "compile": "tsc -p .",
    "lint:fix": "eslint . --ext .ts --fix",
    "lint": "eslint . --ext .ts",
    "precompile": "tsc --version && lerna run version:update --scope @opentelemetry/instrumentation-mysql --include-dependencies",
    "prewatch": "npm run precompile",
    "prepare": "npm run compile",
    "tdd": "npm run test -- --watch-extensions ts --watch",
    "test": "nyc ts-mocha tsconfig.json 'test/**/*.test.ts'",
    "version:update": "node ../../../scripts/version-update.js",
    "compile:examples": "cd examples && npm run compile"
  },
  "keywords": [
    "instrumentation",
    "mysql",
    "nodejs",
    "opentelemetry",
    "profiling",
    "tracing"
  ],
  "author": "OpenTelemetry Authors",
  "license": "Apache-2.0",
  "engines": {
    "node": ">=14"
  },
  "files": [
    "build/src/**/*.js",
    "build/src/**/*.js.map",
    "build/src/**/*.d.ts",
    "doc",
    "LICENSE",
    "README.md"
  ],
  "publishConfig": {
    "access": "public"
  },
  "peerDependencies": {
    "@opentelemetry/api": "^1.3.0"
  },
  "devDependencies": {
<<<<<<< HEAD
    "@opentelemetry/api": "^1.0.0",
    "@opentelemetry/sdk-metrics": "^0.32.0",
    "@opentelemetry/context-async-hooks": "^1.3.1",
=======
    "@opentelemetry/api": "^1.3.0",
    "@opentelemetry/context-async-hooks": "^1.8.0",
>>>>>>> e9fe8e13
    "@opentelemetry/contrib-test-utils": "^0.32.0",
    "@opentelemetry/sdk-trace-base": "^1.8.0",
    "@types/mocha": "7.0.2",
    "@types/node": "18.11.7",
    "@types/sinon": "10.0.13",
    "gts": "3.1.0",
    "mocha": "7.2.0",
    "mysql": "2.18.1",
    "nyc": "15.1.0",
    "rimraf": "3.0.2",
    "sinon": "14.0.0",
    "ts-mocha": "10.0.0",
    "typescript": "4.3.5"
  },
  "dependencies": {
<<<<<<< HEAD
    "@opentelemetry/api-metrics": "^0.32.0",
    "@opentelemetry/instrumentation": "^0.32.0",
=======
    "@opentelemetry/instrumentation": "^0.34.0",
>>>>>>> e9fe8e13
    "@opentelemetry/semantic-conventions": "^1.0.0",
    "@types/mysql": "2.15.19"
  },
  "homepage": "https://github.com/open-telemetry/opentelemetry-js-contrib/tree/main/plugins/node/opentelemetry-instrumentation-mysql#readme"
}<|MERGE_RESOLUTION|>--- conflicted
+++ resolved
@@ -46,14 +46,9 @@
     "@opentelemetry/api": "^1.3.0"
   },
   "devDependencies": {
-<<<<<<< HEAD
-    "@opentelemetry/api": "^1.0.0",
+    "@opentelemetry/api": "^1.3.0",
     "@opentelemetry/sdk-metrics": "^0.32.0",
-    "@opentelemetry/context-async-hooks": "^1.3.1",
-=======
-    "@opentelemetry/api": "^1.3.0",
     "@opentelemetry/context-async-hooks": "^1.8.0",
->>>>>>> e9fe8e13
     "@opentelemetry/contrib-test-utils": "^0.32.0",
     "@opentelemetry/sdk-trace-base": "^1.8.0",
     "@types/mocha": "7.0.2",
@@ -69,12 +64,8 @@
     "typescript": "4.3.5"
   },
   "dependencies": {
-<<<<<<< HEAD
     "@opentelemetry/api-metrics": "^0.32.0",
-    "@opentelemetry/instrumentation": "^0.32.0",
-=======
     "@opentelemetry/instrumentation": "^0.34.0",
->>>>>>> e9fe8e13
     "@opentelemetry/semantic-conventions": "^1.0.0",
     "@types/mysql": "2.15.19"
   },
