{
  "name": "@opentelemetry/instrumentation-mysql",
  "version": "0.34.0",
  "description": "OpenTelemetry mysql automatic instrumentation package.",
  "main": "build/src/index.js",
  "types": "build/src/index.d.ts",
  "repository": "open-telemetry/opentelemetry-js-contrib",
  "scripts": {
    "clean": "rimraf build/*",
    "compile": "tsc -p .",
    "lint:fix": "eslint . --ext .ts --fix",
    "lint": "eslint . --ext .ts",
    "precompile": "tsc --version && lerna run version:update --scope @opentelemetry/instrumentation-mysql --include-dependencies",
    "prewatch": "npm run precompile",
    "prepare": "npm run compile",
    "tdd": "npm run test -- --watch-extensions ts --watch",
    "test": "nyc ts-mocha tsconfig.json 'test/**/*.test.ts'",
    "version:update": "node ../../../scripts/version-update.js",
    "compile:examples": "cd examples && npm run compile"
  },
  "keywords": [
    "instrumentation",
    "mysql",
    "nodejs",
    "opentelemetry",
    "profiling",
    "tracing"
  ],
  "author": "OpenTelemetry Authors",
  "license": "Apache-2.0",
  "engines": {
    "node": ">=14"
  },
  "files": [
    "build/src/**/*.js",
    "build/src/**/*.js.map",
    "build/src/**/*.d.ts",
    "doc",
    "LICENSE",
    "README.md"
  ],
  "publishConfig": {
    "access": "public"
  },
  "peerDependencies": {
    "@opentelemetry/api": "^1.3.0"
  },
  "devDependencies": {
    "@opentelemetry/api": "^1.3.0",
    "@opentelemetry/sdk-metrics": "^1.8.0",
    "@opentelemetry/context-async-hooks": "^1.8.0",
    "@opentelemetry/contrib-test-utils": "^0.34.0",
    "@opentelemetry/sdk-trace-base": "^1.8.0",
    "@types/mocha": "7.0.2",
    "@types/node": "18.16.19",
    "@types/sinon": "10.0.15",
    "mocha": "7.2.0",
    "mysql": "2.18.1",
    "nyc": "15.1.0",
    "rimraf": "5.0.1",
    "sinon": "15.0.1",
    "ts-mocha": "10.0.0",
    "typescript": "4.4.4"
  },
  "dependencies": {
    "@opentelemetry/instrumentation": "^0.41.0",
    "@opentelemetry/semantic-conventions": "^1.0.0",
<<<<<<< HEAD
    "@types/mysql": "2.15.19"
=======
    "@types/mysql": "2.15.21",
    "tslib": "^2.3.1"
>>>>>>> 3d6c7bef
  },
  "homepage": "https://github.com/open-telemetry/opentelemetry-js-contrib/tree/main/plugins/node/opentelemetry-instrumentation-mysql#readme"
}<|MERGE_RESOLUTION|>--- conflicted
+++ resolved
@@ -65,12 +65,7 @@
   "dependencies": {
     "@opentelemetry/instrumentation": "^0.41.0",
     "@opentelemetry/semantic-conventions": "^1.0.0",
-<<<<<<< HEAD
-    "@types/mysql": "2.15.19"
-=======
-    "@types/mysql": "2.15.21",
-    "tslib": "^2.3.1"
->>>>>>> 3d6c7bef
+    "@types/mysql": "2.15.21"
   },
   "homepage": "https://github.com/open-telemetry/opentelemetry-js-contrib/tree/main/plugins/node/opentelemetry-instrumentation-mysql#readme"
 }