--- conflicted
+++ resolved
@@ -51,13 +51,8 @@
     "@opentelemetry/contrib-test-utils": "^0.34.0",
     "@opentelemetry/sdk-trace-base": "^1.8.0",
     "@types/mocha": "7.0.2",
-<<<<<<< HEAD
-    "@types/node": "18.11.7",
-    "@types/sinon": "10.0.15",
-=======
     "@types/node": "18.16.19",
     "@types/sinon": "10.0.13",
->>>>>>> 82267ab0
     "mocha": "7.2.0",
     "mysql": "2.18.1",
     "nyc": "15.1.0",
