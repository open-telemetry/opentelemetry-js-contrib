/*
 * Copyright The OpenTelemetry Authors
 *
 * Licensed under the Apache License, Version 2.0 (the "License");
 * you may not use this file except in compliance with the License.
 * You may obtain a copy of the License at
 *
 *      https://www.apache.org/licenses/LICENSE-2.0
 *
 * Unless required by applicable law or agreed to in writing, software
 * distributed under the License is distributed on an "AS IS" BASIS,
 * WITHOUT WARRANTIES OR CONDITIONS OF ANY KIND, either express or implied.
 * See the License for the specific language governing permissions and
 * limitations under the License.
 */

import { SpanAttributes } from '@opentelemetry/api';
import { SemanticAttributes } from '@opentelemetry/semantic-conventions';
import type {
  ConnectionConfig,
  PoolActualConfig,
  Query,
  QueryOptions,
} from 'mysql';
import * as mysqlTypes from 'mysql';

/**
 * Get an SpanAttributes map from a mysql connection config object
 *
 * @param config ConnectionConfig
 */
export function getConnectionAttributes(
  config: ConnectionConfig | PoolActualConfig
): SpanAttributes {
  const { host, port, database, user } = getConfig(config);

  return {
    [SemanticAttributes.NET_PEER_NAME]: host,
    [SemanticAttributes.NET_PEER_PORT]: port,
    [SemanticAttributes.DB_CONNECTION_STRING]: getJDBCString(
      host,
      port,
      database
    ),
    [SemanticAttributes.DB_NAME]: database,
    [SemanticAttributes.DB_USER]: user,
  };
}

function getConfig(config: any) {
  const { host, port, database, user } =
    (config && config.connectionConfig) || config || {};
  return { host, port, database, user };
}

function getJDBCString(
  host: string | undefined,
  port: number | undefined,
  database: string | undefined
) {
  let jdbcString = `jdbc:mysql://${host || 'localhost'}`;

  if (typeof port === 'number') {
    jdbcString += `:${port}`;
  }

  if (typeof database === 'string') {
    jdbcString += `/${database}`;
  }

  return jdbcString;
}

/**
 * Conjures up the value for the db.statement attribute by formatting a SQL query.
 *
 * @returns the database statement being executed.
 */
export function getDbStatement(
  query: string | Query | QueryOptions,
  values?: any[]
): string {
  if (typeof query === 'string') {
    return query;
  } else {
    return query.sql;
  }
}

export function getDbValues(
  query: string | Query | QueryOptions,
  values?: any[]
): string {
  if (typeof query === 'string') {
    return arrayStringifyHelper(values);
  } else {
    // According to https://github.com/mysqljs/mysql#performing-queries
    // The values argument will override the values in the option object.
    return arrayStringifyHelper(values || query.values);
  }
}

/**
 * The span name SHOULD be set to a low cardinality value
 * representing the statement executed on the database.
 *
 * @returns SQL statement without variable arguments or SQL verb
 */
export function getSpanName(query: string | Query | QueryOptions): string {
  if (typeof query === 'object') {
    return query.sql;
  }
  return query.split(' ')[0];
}

<<<<<<< HEAD
export function arrayStringifyHelper(arr: Array<unknown> | undefined): string {
  if (arr) return '[' + arr.toString() + ']';
  return '';
=======
export function arrayStringifyHelper(arr: Array<unknown>): string {
  return '[' + arr.toString() + ']';
}

export function getPoolName(pool: mysqlTypes.Pool): string {
  const c = pool.config.connectionConfig;
  let poolName = '';
  poolName += c.host ? `host: '${c.host}', ` : '';
  poolName += c.port ? `port: ${c.port}, ` : '';
  poolName += c.database ? `database: '${c.database}', ` : '';
  poolName += c.user ? `user: '${c.user}'` : '';
  if (!c.user) {
    poolName = poolName.substring(0, poolName.length - 2); //omit last comma
  }
  return poolName.trim();
>>>>>>> 016710d9
}<|MERGE_RESOLUTION|>--- conflicted
+++ resolved
@@ -113,13 +113,9 @@
   return query.split(' ')[0];
 }
 
-<<<<<<< HEAD
 export function arrayStringifyHelper(arr: Array<unknown> | undefined): string {
   if (arr) return '[' + arr.toString() + ']';
   return '';
-=======
-export function arrayStringifyHelper(arr: Array<unknown>): string {
-  return '[' + arr.toString() + ']';
 }
 
 export function getPoolName(pool: mysqlTypes.Pool): string {
@@ -133,5 +129,4 @@
     poolName = poolName.substring(0, poolName.length - 2); //omit last comma
   }
   return poolName.trim();
->>>>>>> 016710d9
 }