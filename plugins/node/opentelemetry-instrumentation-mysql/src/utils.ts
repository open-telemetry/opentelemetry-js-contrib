--- conflicted
+++ resolved
@@ -110,10 +110,10 @@
   return query.split(' ')[0];
 }
 
-<<<<<<< HEAD
 export function arrayStringifyHelper(arr: Array<unknown>): string {
   return '[' + arr.toString() + ']';
-=======
+}
+
 export function getPoolName(pool: mysqlTypes.Pool): string {
   const c = pool.config.connectionConfig;
   let poolName = '';
@@ -125,5 +125,4 @@
     poolName = poolName.substring(0, poolName.length - 2); //omit last comma
   }
   return poolName.trim();
->>>>>>> 8b8bfebd
 }