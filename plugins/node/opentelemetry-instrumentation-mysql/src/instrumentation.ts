--- conflicted
+++ resolved
@@ -32,23 +32,15 @@
   DbSystemValues,
   SemanticAttributes,
 } from '@opentelemetry/semantic-conventions';
-<<<<<<< HEAD
 import type * as mysqlTypes from 'mysql';
 import { AttributeNames } from './AttributeNames';
-=======
-import * as mysqlTypes from 'mysql';
->>>>>>> 8b8bfebd
 import { MySQLInstrumentationConfig } from './types';
 import {
   getConnectionAttributes,
   getDbStatement,
-<<<<<<< HEAD
   arrayStringifyHelper,
   getSpanName,
-=======
-  getSpanName,
   getPoolName,
->>>>>>> 8b8bfebd
 } from './utils';
 import { VERSION } from './version';
 import { UpDownCounter, MeterProvider } from '@opentelemetry/api';
