/*
 * Copyright The OpenTelemetry Authors
 *
 * Licensed under the Apache License, Version 2.0 (the "License");
 * you may not use this file except in compliance with the License.
 * You may obtain a copy of the License at
 *
 *      https://www.apache.org/licenses/LICENSE-2.0
 *
 * Unless required by applicable law or agreed to in writing, software
 * distributed under the License is distributed on an "AS IS" BASIS,
 * WITHOUT WARRANTIES OR CONDITIONS OF ANY KIND, either express or implied.
 * See the License for the specific language governing permissions and
 * limitations under the License.
 */

import {
  context,
  Context,
  diag,
  trace,
  Span,
  SpanKind,
  SpanStatusCode,
} from '@opentelemetry/api';
import {
  InstrumentationBase,
  InstrumentationNodeModuleDefinition,
  isWrapped,
} from '@opentelemetry/instrumentation';
import {
  DBSYSTEMVALUES_MYSQL,
  SEMATTRS_DB_STATEMENT,
  SEMATTRS_DB_SYSTEM,
} from '@opentelemetry/semantic-conventions';
import type * as mysqlTypes from 'mysql';
import { AttributeNames } from './AttributeNames';
import { MySQLInstrumentationConfig } from './types';
import {
  getConnectionAttributes,
  getDbStatement,
  getDbValues,
  getSpanName,
  getPoolName,
} from './utils';
import { VERSION } from './version';
import { UpDownCounter, MeterProvider } from '@opentelemetry/api';

type getConnectionCallbackType = (
  err: mysqlTypes.MysqlError,
  connection: mysqlTypes.PoolConnection
) => void;

export class MySQLInstrumentation extends InstrumentationBase {
  static readonly COMMON_ATTRIBUTES = {
    [SEMATTRS_DB_SYSTEM]: DBSYSTEMVALUES_MYSQL,
  };
  private _connectionsUsage!: UpDownCounter;

  constructor(config?: MySQLInstrumentationConfig) {
    super('@opentelemetry/instrumentation-mysql', VERSION, config);
    this._setMetricInstruments();
  }

  override setMeterProvider(meterProvider: MeterProvider) {
    super.setMeterProvider(meterProvider);
    this._setMetricInstruments();
  }

  private _setMetricInstruments() {
    this._connectionsUsage = this.meter.createUpDownCounter(
      'db.client.connections.usage', //TODO:: use semantic convention
      {
        description:
          'The number of connections that are currently in state described by the state attribute.',
        unit: '{connection}',
      }
    );
  }

  protected init() {
    return [
      new InstrumentationNodeModuleDefinition(
        'mysql',
        ['2.*'],
<<<<<<< HEAD
        moduleExports => {
=======
        (moduleExports: typeof mysqlTypes, moduleVersion) => {
          diag.debug(`Patching mysql@${moduleVersion}`);

>>>>>>> 73e01f28
          diag.debug('Patching mysql.createConnection');
          if (isWrapped(moduleExports.createConnection)) {
            this._unwrap(moduleExports, 'createConnection');
          }
          this._wrap(
            moduleExports,
            'createConnection',
            this._patchCreateConnection() as any
          );

          diag.debug('Patching mysql.createPool');
          if (isWrapped(moduleExports.createPool)) {
            this._unwrap(moduleExports, 'createPool');
          }
          this._wrap(
            moduleExports,
            'createPool',
            this._patchCreatePool() as any
          );

          diag.debug('Patching mysql.createPoolCluster');
          if (isWrapped(moduleExports.createPoolCluster)) {
            this._unwrap(moduleExports, 'createPoolCluster');
          }
          this._wrap(
            moduleExports,
            'createPoolCluster',
            this._patchCreatePoolCluster() as any
          );

          return moduleExports;
        },
        (moduleExports: typeof mysqlTypes) => {
          if (moduleExports === undefined) return;
          this._unwrap(moduleExports, 'createConnection');
          this._unwrap(moduleExports, 'createPool');
          this._unwrap(moduleExports, 'createPoolCluster');
        }
      ),
    ];
  }

  // global export function
  private _patchCreateConnection() {
    return (originalCreateConnection: Function) => {
      const thisPlugin = this;
      diag.debug('MySQLInstrumentation#patch: patched mysql createConnection');

      return function createConnection(
        _connectionUri: string | mysqlTypes.ConnectionConfig
      ) {
        const originalResult = originalCreateConnection(...arguments);

        // This is unwrapped on next call after unpatch
        thisPlugin._wrap(
          originalResult,
          'query',
          thisPlugin._patchQuery(originalResult) as any
        );

        return originalResult;
      };
    };
  }

  // global export function
  private _patchCreatePool() {
    return (originalCreatePool: Function) => {
      const thisPlugin = this;
      diag.debug('MySQLInstrumentation#patch: patched mysql createPool');
      return function createPool(_config: string | mysqlTypes.PoolConfig) {
        const pool = originalCreatePool(...arguments);

        thisPlugin._wrap(pool, 'query', thisPlugin._patchQuery(pool));
        thisPlugin._wrap(
          pool,
          'getConnection',
          thisPlugin._patchGetConnection(pool)
        );
        thisPlugin._wrap(pool, 'end', thisPlugin._patchPoolEnd(pool));
        thisPlugin._setPoolcallbacks(pool, thisPlugin, '');

        return pool;
      };
    };
  }
  private _patchPoolEnd(pool: any) {
    return (originalPoolEnd: Function) => {
      const thisPlugin = this;
      diag.debug('MySQLInstrumentation#patch: patched mysql pool end');
      return function end(callback?: unknown) {
        const nAll = (pool as any)._allConnections.length;
        const nFree = (pool as any)._freeConnections.length;
        const nUsed = nAll - nFree;
        const poolName = getPoolName(pool);
        thisPlugin._connectionsUsage.add(-nUsed, {
          state: 'used',
          name: poolName,
        });
        thisPlugin._connectionsUsage.add(-nFree, {
          state: 'idle',
          name: poolName,
        });
        originalPoolEnd.apply(pool, arguments);
      };
    };
  }

  // global export function
  private _patchCreatePoolCluster() {
    return (originalCreatePoolCluster: Function) => {
      const thisPlugin = this;
      diag.debug('MySQLInstrumentation#patch: patched mysql createPoolCluster');
      return function createPool(_config: string | mysqlTypes.PoolConfig) {
        const cluster = originalCreatePoolCluster(...arguments);

        // This is unwrapped on next call after unpatch
        thisPlugin._wrap(
          cluster,
          'getConnection',
          thisPlugin._patchGetConnection(cluster)
        );
        thisPlugin._wrap(cluster, 'add', thisPlugin._patchAdd(cluster));

        return cluster;
      };
    };
  }
  private _patchAdd(cluster: mysqlTypes.PoolCluster) {
    return (originalAdd: Function) => {
      const thisPlugin = this;
      diag.debug('MySQLInstrumentation#patch: patched mysql pool cluster add');
      return function add(id: string, config: unknown) {
        // Unwrap if unpatch has been called
        if (!thisPlugin['_enabled']) {
          thisPlugin._unwrap(cluster, 'add');
          return originalAdd.apply(cluster, arguments);
        }
        originalAdd.apply(cluster, arguments);
        const nodes = cluster['_nodes' as keyof mysqlTypes.PoolCluster] as any;
        if (nodes) {
          const nodeId =
            typeof id === 'object'
              ? 'CLUSTER::' + (cluster as any)._lastId
              : String(id);

          const pool = nodes[nodeId].pool;
          thisPlugin._setPoolcallbacks(pool, thisPlugin, id);
        }
      };
    };
  }

  // method on cluster or pool
  private _patchGetConnection(pool: mysqlTypes.Pool | mysqlTypes.PoolCluster) {
    return (originalGetConnection: Function) => {
      const thisPlugin = this;
      diag.debug(
        'MySQLInstrumentation#patch: patched mysql pool getConnection'
      );

      return function getConnection(
        arg1?: unknown,
        arg2?: unknown,
        arg3?: unknown
      ) {
        // Unwrap if unpatch has been called
        if (!thisPlugin['_enabled']) {
          thisPlugin._unwrap(pool, 'getConnection');
          return originalGetConnection.apply(pool, arguments);
        }

        if (arguments.length === 1 && typeof arg1 === 'function') {
          const patchFn = thisPlugin._getConnectionCallbackPatchFn(
            arg1 as getConnectionCallbackType
          );
          return originalGetConnection.call(pool, patchFn);
        }
        if (arguments.length === 2 && typeof arg2 === 'function') {
          const patchFn = thisPlugin._getConnectionCallbackPatchFn(
            arg2 as getConnectionCallbackType
          );
          return originalGetConnection.call(pool, arg1, patchFn);
        }
        if (arguments.length === 3 && typeof arg3 === 'function') {
          const patchFn = thisPlugin._getConnectionCallbackPatchFn(
            arg3 as getConnectionCallbackType
          );
          return originalGetConnection.call(pool, arg1, arg2, patchFn);
        }

        return originalGetConnection.apply(pool, arguments);
      };
    };
  }

  private _getConnectionCallbackPatchFn(cb: getConnectionCallbackType) {
    const thisPlugin = this;
    const activeContext = context.active();
    return function (
      this: any,
      err: mysqlTypes.MysqlError,
      connection: mysqlTypes.PoolConnection
    ) {
      if (connection) {
        // this is the callback passed into a query
        // no need to unwrap
        if (!isWrapped(connection.query)) {
          thisPlugin._wrap(
            connection,
            'query',
            thisPlugin._patchQuery(connection)
          );
        }
      }
      if (typeof cb === 'function') {
        context.with(activeContext, cb, this, err, connection);
      }
    };
  }

  private _patchQuery(connection: mysqlTypes.Connection | mysqlTypes.Pool) {
    return (originalQuery: Function): mysqlTypes.QueryFunction => {
      const thisPlugin = this;
      diag.debug('MySQLInstrumentation: patched mysql query');

      return function query(
        query: string | mysqlTypes.Query | mysqlTypes.QueryOptions,
        _valuesOrCallback?: unknown[] | mysqlTypes.queryCallback,
        _callback?: mysqlTypes.queryCallback
      ) {
        if (!thisPlugin['_enabled']) {
          thisPlugin._unwrap(connection, 'query');
          return originalQuery.apply(connection, arguments);
        }

        const span = thisPlugin.tracer.startSpan(getSpanName(query), {
          kind: SpanKind.CLIENT,
          attributes: {
            ...MySQLInstrumentation.COMMON_ATTRIBUTES,
            ...getConnectionAttributes(connection.config),
          },
        });

        span.setAttribute(SEMATTRS_DB_STATEMENT, getDbStatement(query));

        const instrumentationConfig: MySQLInstrumentationConfig =
          thisPlugin.getConfig();

        if (instrumentationConfig.enhancedDatabaseReporting) {
          let values;

          if (Array.isArray(_valuesOrCallback)) {
            values = _valuesOrCallback;
          } else if (arguments[2]) {
            values = [_valuesOrCallback];
          }

          span.setAttribute(
            AttributeNames.MYSQL_VALUES,
            getDbValues(query, values)
          );
        }

        const cbIndex = Array.from(arguments).findIndex(
          arg => typeof arg === 'function'
        );

        const parentContext = context.active();

        if (cbIndex === -1) {
          const streamableQuery: mysqlTypes.Query = context.with(
            trace.setSpan(context.active(), span),
            () => {
              return originalQuery.apply(connection, arguments);
            }
          );
          context.bind(parentContext, streamableQuery);

          return streamableQuery
            .on('error', err =>
              span.setStatus({
                code: SpanStatusCode.ERROR,
                message: err.message,
              })
            )
            .on('end', () => {
              span.end();
            });
        } else {
          thisPlugin._wrap(
            arguments,
            cbIndex,
            thisPlugin._patchCallbackQuery(span, parentContext)
          );

          return context.with(trace.setSpan(context.active(), span), () => {
            return originalQuery.apply(connection, arguments);
          });
        }
      };
    };
  }

  private _patchCallbackQuery(span: Span, parentContext: Context) {
    return (originalCallback: Function) => {
      return function (
        err: mysqlTypes.MysqlError | null,
        results?: any,
        fields?: mysqlTypes.FieldInfo[]
      ) {
        if (err) {
          span.setStatus({
            code: SpanStatusCode.ERROR,
            message: err.message,
          });
        }
        span.end();
        return context.with(parentContext, () =>
          originalCallback(...arguments)
        );
      };
    };
  }
  private _setPoolcallbacks(
    pool: mysqlTypes.Pool,
    thisPlugin: MySQLInstrumentation,
    id: string
  ) {
    //TODO:: use semantic convention
    const poolName = id || getPoolName(pool);

    pool.on('connection', connection => {
      thisPlugin._connectionsUsage.add(1, {
        state: 'idle',
        name: poolName,
      });
    });

    pool.on('acquire', connection => {
      thisPlugin._connectionsUsage.add(-1, {
        state: 'idle',
        name: poolName,
      });
      thisPlugin._connectionsUsage.add(1, {
        state: 'used',
        name: poolName,
      });
    });

    pool.on('release', connection => {
      thisPlugin._connectionsUsage.add(-1, {
        state: 'used',
        name: poolName,
      });
      thisPlugin._connectionsUsage.add(1, {
        state: 'idle',
        name: poolName,
      });
    });
  }
}<|MERGE_RESOLUTION|>--- conflicted
+++ resolved
@@ -83,13 +83,7 @@
       new InstrumentationNodeModuleDefinition(
         'mysql',
         ['2.*'],
-<<<<<<< HEAD
-        moduleExports => {
-=======
-        (moduleExports: typeof mysqlTypes, moduleVersion) => {
-          diag.debug(`Patching mysql@${moduleVersion}`);
-
->>>>>>> 73e01f28
+        (moduleExports: typeof mysqlTypes) => {
           diag.debug('Patching mysql.createConnection');
           if (isWrapped(moduleExports.createConnection)) {
             this._unwrap(moduleExports, 'createConnection');
