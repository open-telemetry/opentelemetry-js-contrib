--- conflicted
+++ resolved
@@ -46,13 +46,8 @@
     "@opentelemetry/contrib-test-utils": "^0.32.0",
     "@types/lru-cache": "7.10.9",
     "@types/mocha": "8.2.3",
-<<<<<<< HEAD
-    "@types/node": "16.11.21",
+    "@types/node": "18.11.7",
     "expect": "29.2.0",
-=======
-    "@types/node": "18.11.7",
-    "expect": "25.5.0",
->>>>>>> aff84bba
     "gts": "3.1.0",
     "lru-memoizer": "2.1.4",
     "mocha": "7.2.0",
