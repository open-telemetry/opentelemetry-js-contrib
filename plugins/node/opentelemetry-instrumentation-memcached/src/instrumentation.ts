/*
 * Copyright The OpenTelemetry Authors
 *
 * Licensed under the Apache License, Version 2.0 (the "License");
 * you may not use this file except in compliance with the License.
 * You may obtain a copy of the License at
 *
 *      https://www.apache.org/licenses/LICENSE-2.0
 *
 * Unless required by applicable law or agreed to in writing, software
 * distributed under the License is distributed on an "AS IS" BASIS,
 * WITHOUT WARRANTIES OR CONDITIONS OF ANY KIND, either express or implied.
 * See the License for the specific language governing permissions and
 * limitations under the License.
 */

import * as api from '@opentelemetry/api';
import {
  isWrapped,
  InstrumentationBase,
  InstrumentationNodeModuleDefinition,
} from '@opentelemetry/instrumentation';
import type * as Memcached from 'memcached';
import {
  DBSYSTEMVALUES_MEMCACHED,
  SEMATTRS_DB_OPERATION,
  SEMATTRS_DB_STATEMENT,
  SEMATTRS_DB_SYSTEM,
} from '@opentelemetry/semantic-conventions';
import * as utils from './utils';
import { InstrumentationConfig } from './types';
import { PACKAGE_NAME, PACKAGE_VERSION } from './version';

<<<<<<< HEAD
export class Instrumentation extends InstrumentationBase<InstrumentationConfig> {
=======
export class MemcachedInstrumentation extends InstrumentationBase {
>>>>>>> 0ed40384
  static readonly COMPONENT = 'memcached';
  static readonly COMMON_ATTRIBUTES = {
    [SEMATTRS_DB_SYSTEM]: DBSYSTEMVALUES_MEMCACHED,
  };
  static readonly DEFAULT_CONFIG: InstrumentationConfig = {
    enhancedDatabaseReporting: false,
  };

  constructor(config: InstrumentationConfig = {}) {
<<<<<<< HEAD
    super(PACKAGE_NAME, PACKAGE_VERSION, {
      ...Instrumentation.DEFAULT_CONFIG,
      ...config,
    });
  }

  override setConfig(config: InstrumentationConfig = {}) {
    super.setConfig({ ...Instrumentation.DEFAULT_CONFIG, ...config });
=======
    super(
      PACKAGE_NAME,
      PACKAGE_VERSION,
      Object.assign({}, MemcachedInstrumentation.DEFAULT_CONFIG, config)
    );
  }

  override setConfig(config: InstrumentationConfig = {}) {
    this._config = Object.assign(
      {},
      MemcachedInstrumentation.DEFAULT_CONFIG,
      config
    );
>>>>>>> 0ed40384
  }

  init() {
    return [
      new InstrumentationNodeModuleDefinition(
        'memcached',
        ['>=2.2.0 <3'],
        (moduleExports: typeof Memcached, moduleVersion) => {
          this.ensureWrapped(
            moduleExports.prototype,
            'command',
            this.wrapCommand.bind(this, moduleVersion)
          );
          return moduleExports;
        },
        (moduleExports: typeof Memcached) => {
          if (moduleExports === undefined) return;
          // `command` is documented API missing from the types
          this._unwrap(moduleExports.prototype, 'command' as keyof Memcached);
        }
      ),
    ];
  }

  wrapCommand(
    moduleVersion: undefined | string,
    original: (
      queryCompiler: () => Memcached.CommandData,
      server?: string
    ) => any
  ) {
    const instrumentation = this;
    return function (
      this: Memcached,
      queryCompiler: () => Memcached.CommandData,
      server?: string
    ) {
      if (typeof queryCompiler !== 'function') {
        return original.apply(this, arguments as any);
      }
      // The name will be overwritten later
      const span = instrumentation.tracer.startSpan(
        'unknown memcached command',
        {
          kind: api.SpanKind.CLIENT,
          attributes: {
            'memcached.version': moduleVersion,
            ...MemcachedInstrumentation.COMMON_ATTRIBUTES,
          },
        }
      );
      const parentContext = api.context.active();
      const context = api.trace.setSpan(parentContext, span);

      return api.context.with(
        context,
        original,
        this,
        instrumentation.wrapQueryCompiler.call(
          instrumentation,
          queryCompiler,
          this,
          server,
          parentContext,
          span
        ),
        server
      );
    };
  }

  wrapQueryCompiler(
    original: () => Memcached.CommandData,
    client: Memcached,
    server: undefined | string,
    callbackContext: api.Context,
    span: api.Span
  ) {
    const instrumentation = this;
    return function (this: Memcached) {
      const query = original.apply(this, arguments as any);
      const callback = query.callback;

      span.updateName(`memcached ${query.type}`);
      span.setAttributes({
        'db.memcached.key': query.key,
        'db.memcached.lifetime': query.lifetime,
        [SEMATTRS_DB_OPERATION]: query.type,
        [SEMATTRS_DB_STATEMENT]: instrumentation.getConfig()
          .enhancedDatabaseReporting
          ? query.command
          : undefined,
        ...utils.getPeerAttributes(client, server, query),
      });

      query.callback = api.context.bind(
        callbackContext,
        function (this: Memcached.CommandData, err: any) {
          if (err) {
            span.recordException(err);
            span.setStatus({
              code: api.SpanStatusCode.ERROR,
              message: err.message,
            });
          }

          span.end();

          if (typeof callback === 'function') {
            return callback.apply(this, arguments as any);
          }
        }
      );

      return query;
    };
  }

  private ensureWrapped(
    obj: any,
    methodName: string,
    wrapper: (original: any) => any
  ) {
    if (isWrapped(obj[methodName])) {
      this._unwrap(obj, methodName);
    }
    this._wrap(obj, methodName, wrapper);
  }
}<|MERGE_RESOLUTION|>--- conflicted
+++ resolved
@@ -31,11 +31,7 @@
 import { InstrumentationConfig } from './types';
 import { PACKAGE_NAME, PACKAGE_VERSION } from './version';
 
-<<<<<<< HEAD
-export class Instrumentation extends InstrumentationBase<InstrumentationConfig> {
-=======
-export class MemcachedInstrumentation extends InstrumentationBase {
->>>>>>> 0ed40384
+export class MemcachedInstrumentation extends InstrumentationBase<InstrumentationConfig> {
   static readonly COMPONENT = 'memcached';
   static readonly COMMON_ATTRIBUTES = {
     [SEMATTRS_DB_SYSTEM]: DBSYSTEMVALUES_MEMCACHED,
@@ -45,30 +41,14 @@
   };
 
   constructor(config: InstrumentationConfig = {}) {
-<<<<<<< HEAD
     super(PACKAGE_NAME, PACKAGE_VERSION, {
-      ...Instrumentation.DEFAULT_CONFIG,
+      ...MemcachedInstrumentation.DEFAULT_CONFIG,
       ...config,
     });
   }
 
   override setConfig(config: InstrumentationConfig = {}) {
-    super.setConfig({ ...Instrumentation.DEFAULT_CONFIG, ...config });
-=======
-    super(
-      PACKAGE_NAME,
-      PACKAGE_VERSION,
-      Object.assign({}, MemcachedInstrumentation.DEFAULT_CONFIG, config)
-    );
-  }
-
-  override setConfig(config: InstrumentationConfig = {}) {
-    this._config = Object.assign(
-      {},
-      MemcachedInstrumentation.DEFAULT_CONFIG,
-      config
-    );
->>>>>>> 0ed40384
+    super.setConfig({ ...MemcachedInstrumentation.DEFAULT_CONFIG, ...config });
   }
 
   init() {
