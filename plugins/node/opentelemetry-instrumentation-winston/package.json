{
  "name": "@opentelemetry/instrumentation-winston",
  "version": "0.35.0",
  "description": "OpenTelemetry instrumentation for winston",
  "main": "build/src/index.js",
  "types": "build/src/index.d.ts",
  "repository": "open-telemetry/opentelemetry-js-contrib",
  "scripts": {
    "test": "nyc ts-mocha -p tsconfig.json 'test/**/*.test.ts'",
    "test-all-versions": "tav",
    "tdd": "npm run test -- --watch-extensions ts --watch",
    "clean": "rimraf build/*",
    "lint": "eslint . --ext .ts",
    "lint:fix": "eslint . --ext .ts --fix",
    "precompile": "tsc --version && lerna run version:update --scope @opentelemetry/instrumentation-winston --include-dependencies",
    "prewatch": "npm run precompile",
    "prepublishOnly": "npm run compile",
    "version:update": "node ../../../scripts/version-update.js",
    "compile": "tsc -p ."
  },
  "keywords": [
    "instrumentation",
    "logging",
    "nodejs",
    "opentelemetry",
    "profiling",
    "tracing",
    "winston"
  ],
  "author": "OpenTelemetry Authors",
  "license": "Apache-2.0",
  "engines": {
    "node": ">=14"
  },
  "files": [
    "build/src/**/*.js",
    "build/src/**/*.js.map",
    "build/src/**/*.d.ts"
  ],
  "publishConfig": {
    "access": "public"
  },
  "peerDependencies": {
    "@opentelemetry/api": "^1.3.0",
    "@opentelemetry/api-logs": "^0.48.0"
  },
  "devDependencies": {
    "@opentelemetry/api": "^1.3.0",
    "@opentelemetry/context-async-hooks": "^1.21.0",
    "@opentelemetry/sdk-trace-base": "^1.21.0",
    "@opentelemetry/sdk-trace-node": "^1.21.0",
    "@opentelemetry/winston-transport": "^0.1.0",
    "@types/mocha": "7.0.2",
    "@types/node": "18.6.5",
    "@types/sinon": "10.0.18",
    "@types/triple-beam": "^1.3.2",
    "mocha": "7.2.0",
    "nyc": "15.1.0",
    "rimraf": "5.0.5",
    "sinon": "15.2.0",
    "test-all-versions": "6.1.0",
    "ts-mocha": "10.0.0",
    "typescript": "4.4.4",
    "winston": "3.3.3",
    "winston2": "npm:winston@2.4.7"
  },
  "dependencies": {
<<<<<<< HEAD
    "@opentelemetry/api-logs": "^0.48.0",
    "@opentelemetry/instrumentation": "^0.48.0"
=======
    "@opentelemetry/instrumentation": "^0.49.1"
>>>>>>> fa7e2f52
  },
  "homepage": "https://github.com/open-telemetry/opentelemetry-js-contrib/tree/main/plugins/node/opentelemetry-instrumentation-winston#readme"
}<|MERGE_RESOLUTION|>--- conflicted
+++ resolved
@@ -65,12 +65,8 @@
     "winston2": "npm:winston@2.4.7"
   },
   "dependencies": {
-<<<<<<< HEAD
     "@opentelemetry/api-logs": "^0.48.0",
-    "@opentelemetry/instrumentation": "^0.48.0"
-=======
     "@opentelemetry/instrumentation": "^0.49.1"
->>>>>>> fa7e2f52
   },
   "homepage": "https://github.com/open-telemetry/opentelemetry-js-contrib/tree/main/plugins/node/opentelemetry-instrumentation-winston#readme"
 }