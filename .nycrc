--- conflicted
+++ resolved
@@ -10,10 +10,6 @@
     "karma.conf.js",
     "src/platform/browser/*.ts",
     "test/*.ts",
-<<<<<<< HEAD
-    "test/index-webpack.ts",
-=======
->>>>>>> 7510757a
     "webpack/*.js",
     ".eslintrc.js"
   ],
