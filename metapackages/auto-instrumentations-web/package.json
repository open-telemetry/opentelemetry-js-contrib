--- conflicted
+++ resolved
@@ -65,14 +65,8 @@
   "dependencies": {
     "@opentelemetry/instrumentation": "^0.31.0",
     "@opentelemetry/instrumentation-document-load": "^0.29.0",
-<<<<<<< HEAD
     "@opentelemetry/instrumentation-fetch": "^0.31.0",
-    "@opentelemetry/instrumentation-user-interaction": "^0.30.0",
+    "@opentelemetry/instrumentation-user-interaction": "^0.30.1",
     "@opentelemetry/instrumentation-xml-http-request": "^0.31.0"
-=======
-    "@opentelemetry/instrumentation-fetch": "^0.29.2",
-    "@opentelemetry/instrumentation-user-interaction": "^0.30.1",
-    "@opentelemetry/instrumentation-xml-http-request": "^0.29.2"
->>>>>>> a099c411
   }
 }