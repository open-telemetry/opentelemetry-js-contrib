{
  "name": "@opentelemetry/auto-instrumentations-node",
  "version": "0.56.0",
  "description": "Metapackage which bundles opentelemetry node core and contrib instrumentations",
  "author": "OpenTelemetry Authors",
  "homepage": "https://github.com/open-telemetry/opentelemetry-js-contrib/tree/main/metapackages/auto-instrumentations-node#readme",
  "license": "Apache-2.0",
  "engines": {
    "node": ">=14"
  },
  "publishConfig": {
    "access": "public"
  },
  "main": "build/src/index.js",
  "types": "build/src/index.d.ts",
  "exports": {
    ".": "./build/src/index.js",
    "./register": "./build/src/register.js"
  },
  "repository": "open-telemetry/opentelemetry-js-contrib",
  "scripts": {
    "clean": "rimraf build/*",
    "compile": "tsc -p .",
    "lint": "eslint . --ext .ts",
    "lint:fix": "eslint . --ext .ts --fix",
    "prewatch": "npm run precompile",
    "prepublishOnly": "npm run compile",
    "tdd": "yarn test -- --watch-extensions ts --watch",
    "test": "nyc mocha 'test/**/*.ts'",
    "watch": "tsc -w"
  },
  "bugs": {
    "url": "https://github.com/open-telemetry/opentelemetry-js-contrib/issues"
  },
  "peerDependencies": {
    "@opentelemetry/api": "^1.4.1"
  },
  "devDependencies": {
    "@opentelemetry/api": "^1.4.1",
    "@types/mocha": "7.0.2",
    "@types/node": "18.18.14",
    "@types/sinon": "10.0.20",
    "nyc": "15.1.0",
    "rimraf": "5.0.10",
    "sinon": "15.2.0",
    "typescript": "4.4.4"
  },
  "dependencies": {
    "@opentelemetry/instrumentation": "^0.57.0",
    "@opentelemetry/instrumentation-amqplib": "^0.46.0",
    "@opentelemetry/instrumentation-aws-lambda": "^0.50.2",
    "@opentelemetry/instrumentation-aws-sdk": "^0.49.0",
    "@opentelemetry/instrumentation-bunyan": "^0.45.0",
    "@opentelemetry/instrumentation-cassandra-driver": "^0.45.0",
    "@opentelemetry/instrumentation-connect": "^0.43.0",
    "@opentelemetry/instrumentation-cucumber": "^0.14.0",
    "@opentelemetry/instrumentation-dataloader": "^0.16.0",
    "@opentelemetry/instrumentation-dns": "^0.43.0",
    "@opentelemetry/instrumentation-express": "^0.47.0",
    "@opentelemetry/instrumentation-fastify": "^0.44.1",
    "@opentelemetry/instrumentation-fs": "^0.19.0",
    "@opentelemetry/instrumentation-generic-pool": "^0.43.0",
    "@opentelemetry/instrumentation-graphql": "^0.47.0",
    "@opentelemetry/instrumentation-grpc": "^0.57.0",
    "@opentelemetry/instrumentation-hapi": "^0.45.1",
    "@opentelemetry/instrumentation-http": "^0.57.0",
    "@opentelemetry/instrumentation-ioredis": "^0.47.0",
    "@opentelemetry/instrumentation-kafkajs": "^0.7.0",
    "@opentelemetry/instrumentation-knex": "^0.44.0",
    "@opentelemetry/instrumentation-koa": "^0.47.0",
    "@opentelemetry/instrumentation-lru-memoizer": "^0.44.0",
    "@opentelemetry/instrumentation-memcached": "^0.43.0",
    "@opentelemetry/instrumentation-mongodb": "^0.51.0",
    "@opentelemetry/instrumentation-mongoose": "^0.46.0",
    "@opentelemetry/instrumentation-mysql": "^0.45.0",
    "@opentelemetry/instrumentation-mysql2": "^0.45.1",
    "@opentelemetry/instrumentation-nestjs-core": "^0.44.0",
    "@opentelemetry/instrumentation-net": "^0.43.0",
<<<<<<< HEAD
    "@opentelemetry/instrumentation-oracledb": "^0.26.0",
    "@opentelemetry/instrumentation-pg": "^0.50.0",
=======
    "@opentelemetry/instrumentation-pg": "^0.51.0",
>>>>>>> 4da89cc8
    "@opentelemetry/instrumentation-pino": "^0.46.0",
    "@opentelemetry/instrumentation-redis": "^0.46.0",
    "@opentelemetry/instrumentation-redis-4": "^0.46.0",
    "@opentelemetry/instrumentation-restify": "^0.45.0",
    "@opentelemetry/instrumentation-router": "^0.44.0",
    "@opentelemetry/instrumentation-socket.io": "^0.46.0",
    "@opentelemetry/instrumentation-tedious": "^0.18.0",
    "@opentelemetry/instrumentation-undici": "^0.10.0",
    "@opentelemetry/instrumentation-winston": "^0.44.0",
    "@opentelemetry/resource-detector-alibaba-cloud": "^0.30.0",
    "@opentelemetry/resource-detector-aws": "^1.11.0",
    "@opentelemetry/resource-detector-azure": "^0.6.0",
    "@opentelemetry/resource-detector-container": "^0.6.0",
    "@opentelemetry/resource-detector-gcp": "^0.33.0",
    "@opentelemetry/resources": "^1.24.0",
    "@opentelemetry/sdk-node": "^0.57.0"
  },
  "files": [
    "build/src/**/*.js",
    "build/src/**/*.js.map",
    "build/src/**/*.d.ts"
  ]
}<|MERGE_RESOLUTION|>--- conflicted
+++ resolved
@@ -76,12 +76,8 @@
     "@opentelemetry/instrumentation-mysql2": "^0.45.1",
     "@opentelemetry/instrumentation-nestjs-core": "^0.44.0",
     "@opentelemetry/instrumentation-net": "^0.43.0",
-<<<<<<< HEAD
     "@opentelemetry/instrumentation-oracledb": "^0.26.0",
-    "@opentelemetry/instrumentation-pg": "^0.50.0",
-=======
     "@opentelemetry/instrumentation-pg": "^0.51.0",
->>>>>>> 4da89cc8
     "@opentelemetry/instrumentation-pino": "^0.46.0",
     "@opentelemetry/instrumentation-redis": "^0.46.0",
     "@opentelemetry/instrumentation-redis-4": "^0.46.0",
