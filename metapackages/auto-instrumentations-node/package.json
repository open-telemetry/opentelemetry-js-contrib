{
  "name": "@opentelemetry/auto-instrumentations-node",
  "version": "0.33.1",
  "description": "Metapackage which bundles opentelemetry node core and contrib instrumentations",
  "author": "OpenTelemetry Authors",
  "homepage": "https://github.com/open-telemetry/opentelemetry-js-contrib/tree/main/metapackages/auto-instrumentations-node#readme",
  "license": "Apache-2.0",
  "engines": {
    "node": ">=14"
  },
  "publishConfig": {
    "access": "public"
  },
  "main": "build/src/index.js",
  "types": "build/src/index.d.ts",
  "repository": "open-telemetry/opentelemetry-js-contrib",
  "scripts": {
    "clean": "rimraf build/*",
    "compile": "tsc -p .",
    "lint": "eslint . --ext .ts",
    "lint:fix": "eslint . --ext .ts --fix",
    "precompile": "tsc --version && lerna run version:update --scope @opentelemetry/auto-instrumentations-node --include-dependencies",
    "prewatch": "npm run precompile",
    "prepare": "npm run compile",
    "tdd": "yarn test -- --watch-extensions ts --watch",
    "test": "nyc ts-mocha -p tsconfig.json 'test/**/*.ts'",
    "watch": "tsc -w"
  },
  "bugs": {
    "url": "https://github.com/open-telemetry/opentelemetry-js-contrib/issues"
  },
  "peerDependencies": {
    "@opentelemetry/api": "^1.0.0"
  },
  "devDependencies": {
    "@opentelemetry/api": "^1.0.0",
    "@types/mocha": "7.0.2",
    "@types/node": "16.11.21",
    "@types/sinon": "10.0.2",
    "gts": "3.1.0",
    "mocha": "7.2.0",
    "nyc": "15.1.0",
    "rimraf": "3.0.2",
    "sinon": "14.0.0",
    "ts-mocha": "10.0.0",
    "typescript": "4.3.5"
  },
  "dependencies": {
    "@opentelemetry/instrumentation": "^0.32.0",
    "@opentelemetry/instrumentation-amqplib": "^0.31.0",
    "@opentelemetry/instrumentation-aws-lambda": "^0.33.0",
    "@opentelemetry/instrumentation-aws-sdk": "^0.9.2",
    "@opentelemetry/instrumentation-bunyan": "^0.30.0",
    "@opentelemetry/instrumentation-cassandra-driver": "^0.30.0",
    "@opentelemetry/instrumentation-connect": "^0.30.0",
    "@opentelemetry/instrumentation-dataloader": "^0.2.0",
    "@opentelemetry/instrumentation-dns": "^0.30.0",
<<<<<<< HEAD
    "@opentelemetry/instrumentation-express": "^0.31.1",
    "@opentelemetry/instrumentation-fastify": "^0.29.0",
    "@opentelemetry/instrumentation-fs": "^0.5.0",
=======
    "@opentelemetry/instrumentation-express": "^0.31.2",
    "@opentelemetry/instrumentation-fastify": "^0.30.0",
>>>>>>> 72430f88
    "@opentelemetry/instrumentation-generic-pool": "^0.30.0",
    "@opentelemetry/instrumentation-graphql": "^0.31.0",
    "@opentelemetry/instrumentation-grpc": "^0.32.0",
    "@opentelemetry/instrumentation-hapi": "^0.30.0",
    "@opentelemetry/instrumentation-http": "^0.32.0",
    "@opentelemetry/instrumentation-ioredis": "^0.32.1",
    "@opentelemetry/instrumentation-knex": "^0.30.0",
    "@opentelemetry/instrumentation-koa": "^0.32.0",
    "@opentelemetry/instrumentation-lru-memoizer": "^0.31.0",
    "@opentelemetry/instrumentation-memcached": "^0.30.0",
    "@opentelemetry/instrumentation-mongodb": "^0.32.1",
    "@opentelemetry/instrumentation-mongoose": "^0.31.0",
    "@opentelemetry/instrumentation-mysql": "^0.31.0",
    "@opentelemetry/instrumentation-mysql2": "^0.32.0",
    "@opentelemetry/instrumentation-nestjs-core": "^0.31.0",
    "@opentelemetry/instrumentation-net": "^0.30.1",
    "@opentelemetry/instrumentation-pg": "^0.31.1",
    "@opentelemetry/instrumentation-pino": "^0.32.0",
    "@opentelemetry/instrumentation-redis": "^0.33.0",
    "@opentelemetry/instrumentation-redis-4": "^0.33.0",
    "@opentelemetry/instrumentation-restify": "^0.30.0",
    "@opentelemetry/instrumentation-router": "^0.30.0",
    "@opentelemetry/instrumentation-tedious": "^0.4.0",
    "@opentelemetry/instrumentation-winston": "^0.30.0"
  }
}<|MERGE_RESOLUTION|>--- conflicted
+++ resolved
@@ -55,14 +55,9 @@
     "@opentelemetry/instrumentation-connect": "^0.30.0",
     "@opentelemetry/instrumentation-dataloader": "^0.2.0",
     "@opentelemetry/instrumentation-dns": "^0.30.0",
-<<<<<<< HEAD
-    "@opentelemetry/instrumentation-express": "^0.31.1",
-    "@opentelemetry/instrumentation-fastify": "^0.29.0",
+    "@opentelemetry/instrumentation-express": "^0.31.2",
     "@opentelemetry/instrumentation-fs": "^0.5.0",
-=======
-    "@opentelemetry/instrumentation-express": "^0.31.2",
     "@opentelemetry/instrumentation-fastify": "^0.30.0",
->>>>>>> 72430f88
     "@opentelemetry/instrumentation-generic-pool": "^0.30.0",
     "@opentelemetry/instrumentation-graphql": "^0.31.0",
     "@opentelemetry/instrumentation-grpc": "^0.32.0",
