--- conflicted
+++ resolved
@@ -63,13 +63,8 @@
     "@opentelemetry/instrumentation-fastify": "^0.31.1",
     "@opentelemetry/instrumentation-fs": "^0.7.1",
     "@opentelemetry/instrumentation-generic-pool": "^0.31.1",
-<<<<<<< HEAD
-    "@opentelemetry/instrumentation-graphql": "^0.33.2",
-    "@opentelemetry/instrumentation-grpc": "^0.36.0",
-=======
     "@opentelemetry/instrumentation-graphql": "^0.34.0",
     "@opentelemetry/instrumentation-grpc": "^0.35.1",
->>>>>>> d2d82881
     "@opentelemetry/instrumentation-hapi": "^0.31.1",
     "@opentelemetry/instrumentation-http": "^0.36.0",
     "@opentelemetry/instrumentation-ioredis": "^0.34.0",
