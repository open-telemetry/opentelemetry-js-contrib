{
  "name": "@opentelemetry/auto-instrumentations-node",
  "version": "0.35.0",
  "description": "Metapackage which bundles opentelemetry node core and contrib instrumentations",
  "author": "OpenTelemetry Authors",
  "homepage": "https://github.com/open-telemetry/opentelemetry-js-contrib/tree/main/metapackages/auto-instrumentations-node#readme",
  "license": "Apache-2.0",
  "engines": {
    "node": ">=14"
  },
  "publishConfig": {
    "access": "public"
  },
  "main": "build/src/index.js",
  "types": "build/src/index.d.ts",
  "repository": "open-telemetry/opentelemetry-js-contrib",
  "scripts": {
    "clean": "rimraf build/*",
    "compile": "tsc -p .",
    "lint": "eslint . --ext .ts",
    "lint:fix": "eslint . --ext .ts --fix",
    "precompile": "tsc --version && lerna run version:update --scope @opentelemetry/auto-instrumentations-node --include-dependencies",
    "prewatch": "npm run precompile",
    "prepare": "npm run compile",
    "tdd": "yarn test -- --watch-extensions ts --watch",
    "test": "nyc ts-mocha -p tsconfig.json 'test/**/*.ts'",
    "watch": "tsc -w"
  },
  "bugs": {
    "url": "https://github.com/open-telemetry/opentelemetry-js-contrib/issues"
  },
  "peerDependencies": {
    "@opentelemetry/api": "^1.3.0"
  },
  "devDependencies": {
    "@opentelemetry/api": "^1.3.0",
    "@types/mocha": "7.0.2",
    "@types/node": "18.11.7",
    "@types/sinon": "10.0.2",
    "gts": "3.1.0",
    "mocha": "7.2.0",
    "nyc": "15.1.0",
    "rimraf": "3.0.2",
    "sinon": "14.0.0",
    "ts-mocha": "10.0.0",
    "typescript": "4.3.5"
  },
  "dependencies": {
    "@opentelemetry/instrumentation": "^0.34.0",
    "@opentelemetry/instrumentation-amqplib": "^0.32.0",
    "@opentelemetry/instrumentation-aws-lambda": "^0.34.0",
    "@opentelemetry/instrumentation-aws-sdk": "^0.10.0",
    "@opentelemetry/instrumentation-bunyan": "^0.31.0",
    "@opentelemetry/instrumentation-cassandra-driver": "^0.32.0",
    "@opentelemetry/instrumentation-connect": "^0.31.0",
    "@opentelemetry/instrumentation-dataloader": "^0.3.0",
    "@opentelemetry/instrumentation-dns": "^0.31.0",
    "@opentelemetry/instrumentation-express": "^0.32.0",
    "@opentelemetry/instrumentation-fs": "^0.6.0",
    "@opentelemetry/instrumentation-fastify": "^0.31.0",
    "@opentelemetry/instrumentation-generic-pool": "^0.31.0",
    "@opentelemetry/instrumentation-graphql": "^0.33.0",
    "@opentelemetry/instrumentation-grpc": "^0.34.0",
    "@opentelemetry/instrumentation-hapi": "^0.31.0",
    "@opentelemetry/instrumentation-http": "^0.34.0",
<<<<<<< HEAD
    "@opentelemetry/instrumentation-ioredis": "^0.32.2",
    "@opentelemetry/instrumentation-knex": "^0.30.1",
    "@opentelemetry/instrumentation-koa": "^0.33.0",
    "@opentelemetry/instrumentation-lru-memoizer": "^0.31.0",
    "@opentelemetry/instrumentation-memcached": "^0.30.1",
    "@opentelemetry/instrumentation-mongodb": "^0.32.2",
    "@opentelemetry/instrumentation-mongoose": "^0.31.1",
    "@opentelemetry/instrumentation-mysql": "^0.31.2",
    "@opentelemetry/instrumentation-mysql2": "^0.32.1",
    "@opentelemetry/instrumentation-nestjs-core": "^0.31.1",
    "@opentelemetry/instrumentation-net": "^0.30.2",
    "@opentelemetry/instrumentation-pg": "^0.32.0",
    "@opentelemetry/instrumentation-pino": "^0.32.1",
    "@opentelemetry/instrumentation-redis": "^0.33.1",
    "@opentelemetry/instrumentation-redis-4": "^0.33.1",
    "@opentelemetry/instrumentation-restify": "^0.30.1",
    "@opentelemetry/instrumentation-router": "^0.31.0",
    "@opentelemetry/instrumentation-socket.io": "^0.32.0",
    "@opentelemetry/instrumentation-tedious": "^0.4.1",
    "@opentelemetry/instrumentation-winston": "^0.30.1"
=======
    "@opentelemetry/instrumentation-ioredis": "^0.33.0",
    "@opentelemetry/instrumentation-knex": "^0.31.0",
    "@opentelemetry/instrumentation-koa": "^0.34.0",
    "@opentelemetry/instrumentation-lru-memoizer": "^0.32.0",
    "@opentelemetry/instrumentation-memcached": "^0.31.0",
    "@opentelemetry/instrumentation-mongodb": "^0.33.0",
    "@opentelemetry/instrumentation-mongoose": "^0.32.0",
    "@opentelemetry/instrumentation-mysql": "^0.32.0",
    "@opentelemetry/instrumentation-mysql2": "^0.33.0",
    "@opentelemetry/instrumentation-nestjs-core": "^0.32.0",
    "@opentelemetry/instrumentation-net": "^0.31.0",
    "@opentelemetry/instrumentation-pg": "^0.33.0",
    "@opentelemetry/instrumentation-pino": "^0.33.0",
    "@opentelemetry/instrumentation-redis": "^0.34.0",
    "@opentelemetry/instrumentation-redis-4": "^0.34.0",
    "@opentelemetry/instrumentation-restify": "^0.31.0",
    "@opentelemetry/instrumentation-router": "^0.32.0",
    "@opentelemetry/instrumentation-tedious": "^0.5.0",
    "@opentelemetry/instrumentation-winston": "^0.31.0"
>>>>>>> 59fa57cf
  }
}<|MERGE_RESOLUTION|>--- conflicted
+++ resolved
@@ -63,28 +63,6 @@
     "@opentelemetry/instrumentation-grpc": "^0.34.0",
     "@opentelemetry/instrumentation-hapi": "^0.31.0",
     "@opentelemetry/instrumentation-http": "^0.34.0",
-<<<<<<< HEAD
-    "@opentelemetry/instrumentation-ioredis": "^0.32.2",
-    "@opentelemetry/instrumentation-knex": "^0.30.1",
-    "@opentelemetry/instrumentation-koa": "^0.33.0",
-    "@opentelemetry/instrumentation-lru-memoizer": "^0.31.0",
-    "@opentelemetry/instrumentation-memcached": "^0.30.1",
-    "@opentelemetry/instrumentation-mongodb": "^0.32.2",
-    "@opentelemetry/instrumentation-mongoose": "^0.31.1",
-    "@opentelemetry/instrumentation-mysql": "^0.31.2",
-    "@opentelemetry/instrumentation-mysql2": "^0.32.1",
-    "@opentelemetry/instrumentation-nestjs-core": "^0.31.1",
-    "@opentelemetry/instrumentation-net": "^0.30.2",
-    "@opentelemetry/instrumentation-pg": "^0.32.0",
-    "@opentelemetry/instrumentation-pino": "^0.32.1",
-    "@opentelemetry/instrumentation-redis": "^0.33.1",
-    "@opentelemetry/instrumentation-redis-4": "^0.33.1",
-    "@opentelemetry/instrumentation-restify": "^0.30.1",
-    "@opentelemetry/instrumentation-router": "^0.31.0",
-    "@opentelemetry/instrumentation-socket.io": "^0.32.0",
-    "@opentelemetry/instrumentation-tedious": "^0.4.1",
-    "@opentelemetry/instrumentation-winston": "^0.30.1"
-=======
     "@opentelemetry/instrumentation-ioredis": "^0.33.0",
     "@opentelemetry/instrumentation-knex": "^0.31.0",
     "@opentelemetry/instrumentation-koa": "^0.34.0",
@@ -104,6 +82,5 @@
     "@opentelemetry/instrumentation-router": "^0.32.0",
     "@opentelemetry/instrumentation-tedious": "^0.5.0",
     "@opentelemetry/instrumentation-winston": "^0.31.0"
->>>>>>> 59fa57cf
   }
 }