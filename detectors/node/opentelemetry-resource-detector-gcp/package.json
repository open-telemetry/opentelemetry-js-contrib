{
  "name": "@opentelemetry/resource-detector-gcp",
  "version": "0.28.0",
  "description": "OpenTelemetry SDK resource detector for GCP",
  "main": "build/src/index.js",
  "types": "build/src/index.d.ts",
  "repository": "open-telemetry/opentelemetry-js-contrib",
  "scripts": {
    "clean": "rimraf build/*",
    "compile": "tsc -p .",
    "lint": "eslint . --ext .ts",
    "lint:fix": "eslint . --ext .ts --fix",
    "precompile": "tsc --version && lerna run version:update --scope @opentelemetry/resource-detector-gcp --include-dependencies",
    "prewatch": "npm run precompile",
    "prepare": "npm run compile",
    "test": "nyc ts-mocha -p tsconfig.json 'test/**/*.test.ts'",
    "tdd": "npm run test -- --watch-extensions ts --watch",
    "watch": "tsc -w"
  },
  "keywords": [
    "opentelemetry",
    "nodejs",
    "resources",
    "stats",
    "profiling"
  ],
  "author": "OpenTelemetry Authors",
  "license": "Apache-2.0",
  "engines": {
    "node": ">=14"
  },
  "files": [
    "build/src/**/*.js",
    "build/src/**/*.js.map",
    "build/src/**/*.d.ts",
    "doc",
    "LICENSE",
    "README.md"
  ],
  "publishConfig": {
    "access": "public"
  },
  "devDependencies": {
    "@opentelemetry/api": "^1.0.0",
    "@opentelemetry/contrib-test-utils": "^0.33.1",
    "@types/mocha": "8.2.3",
    "@types/node": "18.11.7",
<<<<<<< HEAD
    "@types/semver": "7.3.8",
=======
    "gts": "3.1.0",
>>>>>>> 96055281
    "mocha": "7.2.0",
    "nock": "12.0.3",
    "nyc": "15.1.0",
    "rimraf": "4.2.0",
    "ts-mocha": "10.0.0",
    "typescript": "4.4.4"
  },
  "peerDependencies": {
    "@opentelemetry/api": "^1.0.0"
  },
  "dependencies": {
    "@opentelemetry/core": "^1.0.0",
    "@opentelemetry/resources": "^1.0.0",
    "@opentelemetry/semantic-conventions": "^1.0.0",
    "gcp-metadata": "^5.0.0"
  },
  "homepage": "https://github.com/open-telemetry/opentelemetry-js-contrib/tree/main/detectors/node/opentelemetry-resource-detector-gcp#readme"
}<|MERGE_RESOLUTION|>--- conflicted
+++ resolved
@@ -45,11 +45,7 @@
     "@opentelemetry/contrib-test-utils": "^0.33.1",
     "@types/mocha": "8.2.3",
     "@types/node": "18.11.7",
-<<<<<<< HEAD
     "@types/semver": "7.3.8",
-=======
-    "gts": "3.1.0",
->>>>>>> 96055281
     "mocha": "7.2.0",
     "nock": "12.0.3",
     "nyc": "15.1.0",
