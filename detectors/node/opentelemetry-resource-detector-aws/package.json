{
  "name": "@opentelemetry/resource-detector-aws",
  "version": "1.3.0",
  "description": "OpenTelemetry SDK resource detector for AWS",
  "main": "build/src/index.js",
  "types": "build/src/index.d.ts",
  "repository": "open-telemetry/opentelemetry-js-contrib",
  "scripts": {
    "clean": "rimraf build/*",
    "compile": "tsc -p .",
    "lint": "eslint . --ext .ts",
    "lint:fix": "eslint . --ext .ts --fix",
    "precompile": "tsc --version && lerna run version:update --scope @opentelemetry/resource-detector-aws --include-dependencies",
    "prewatch": "npm run precompile",
    "test": "nyc ts-mocha -p tsconfig.json 'test/**/*.test.ts'",
    "tdd": "npm run test -- --watch-extensions ts --watch",
    "watch": "tsc -w"
  },
  "keywords": [
    "opentelemetry",
    "nodejs",
    "resources",
    "stats",
    "profiling"
  ],
  "author": "OpenTelemetry Authors",
  "license": "Apache-2.0",
  "engines": {
    "node": ">=14"
  },
  "files": [
    "build/src/**/*.js",
    "build/src/**/*.js.map",
    "build/src/**/*.d.ts",
    "doc",
    "LICENSE",
    "README.md"
  ],
  "publishConfig": {
    "access": "public"
  },
  "devDependencies": {
    "@opentelemetry/api": "^1.0.0",
    "@opentelemetry/contrib-test-utils": "^0.34.0",
    "@types/mocha": "8.2.3",
<<<<<<< HEAD
    "@types/node": "18.11.7",
    "@types/sinon": "10.0.15",
=======
    "@types/node": "18.16.19",
    "@types/sinon": "10.0.2",
>>>>>>> 82267ab0
    "mocha": "7.2.0",
    "nock": "13.3.2",
    "nyc": "15.1.0",
    "rimraf": "5.0.0",
    "sinon": "15.0.1",
    "ts-mocha": "10.0.0",
    "typescript": "4.4.4"
  },
  "peerDependencies": {
    "@opentelemetry/api": "^1.0.0"
  },
  "dependencies": {
    "@opentelemetry/core": "^1.0.0",
    "@opentelemetry/resources": "^1.0.0",
    "@opentelemetry/semantic-conventions": "^1.0.0",
    "tslib": "^2.3.1"
  },
  "homepage": "https://github.com/open-telemetry/opentelemetry-js-contrib/tree/main/detectors/node/opentelemetry-resource-detector-aws#readme"
}<|MERGE_RESOLUTION|>--- conflicted
+++ resolved
@@ -43,13 +43,8 @@
     "@opentelemetry/api": "^1.0.0",
     "@opentelemetry/contrib-test-utils": "^0.34.0",
     "@types/mocha": "8.2.3",
-<<<<<<< HEAD
-    "@types/node": "18.11.7",
-    "@types/sinon": "10.0.15",
-=======
     "@types/node": "18.16.19",
     "@types/sinon": "10.0.2",
->>>>>>> 82267ab0
     "mocha": "7.2.0",
     "nock": "13.3.2",
     "nyc": "15.1.0",
