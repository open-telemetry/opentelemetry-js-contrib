--- conflicted
+++ resolved
@@ -17,13 +17,8 @@
 export { awsEc2Detector } from './AwsEc2Detector';
 export { awsEc2DetectorSync } from './AwsEc2DetectorSync';
 export * from './AwsBeanstalkDetector';
-<<<<<<< HEAD
 export { AwsEcsDetector, awsEcsDetector } from './AwsEcsDetector';
 export { AwsEcsDetectorSync, awsEcsDetectorSync } from './AwsEcsDetectorSync';
-export * from './AwsEksDetector';
-=======
-export * from './AwsEcsDetector';
 export { AwsEksDetector, awsEksDetector } from './AwsEksDetector';
 export { AwsEksDetectorSync, awsEksDetectorSync } from './AwsEksDetectorSync';
->>>>>>> acf86506
 export * from './AwsLambdaDetector';