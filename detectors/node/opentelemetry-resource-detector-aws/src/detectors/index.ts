/*
 * Copyright The OpenTelemetry Authors
 *
 * Licensed under the Apache License, Version 2.0 (the "License");
 * you may not use this file except in compliance with the License.
 * You may obtain a copy of the License at
 *
 *      https://www.apache.org/licenses/LICENSE-2.0
 *
 * Unless required by applicable law or agreed to in writing, software
 * distributed under the License is distributed on an "AS IS" BASIS,
 * WITHOUT WARRANTIES OR CONDITIONS OF ANY KIND, either express or implied.
 * See the License for the specific language governing permissions and
 * limitations under the License.
 */

<<<<<<< HEAD
export { awsEc2Detector } from './AwsEc2Detector';
export { awsEc2DetectorSync } from './AwsEc2DetectorSync';
export * from './AwsBeanstalkDetector';
export { AwsEcsDetector, awsEcsDetector } from './AwsEcsDetector';
export { AwsEcsDetectorSync, awsEcsDetectorSync } from './AwsEcsDetectorSync';
export { AwsEksDetector, awsEksDetector } from './AwsEksDetector';
export { AwsEksDetectorSync, awsEksDetectorSync } from './AwsEksDetectorSync';
export { AwsLambdaDetector, awsLambdaDetector } from './AwsLambdaDetector';
export {
  AwsLambdaDetectorSync,
  awsLambdaDetectorSync,
} from './AwsLambdaDetectorSync';
=======
export * from './AwsEc2Detector';
export {
  AwsBeanstalkDetector,
  awsBeanstalkDetector,
} from './AwsBeanstalkDetector';
export {
  AwsBeanstalkDetectorSync,
  awsBeanstalkDetectorSync,
} from './AwsBeanstalkDetectorSync';
export * from './AwsEcsDetector';
export * from './AwsEksDetector';
export * from './AwsLambdaDetector';
>>>>>>> df1506bb
<|MERGE_RESOLUTION|>--- conflicted
+++ resolved
@@ -14,10 +14,16 @@
  * limitations under the License.
  */
 
-<<<<<<< HEAD
+export {
+  AwsBeanstalkDetector,
+  awsBeanstalkDetector,
+} from './AwsBeanstalkDetector';
+export {
+  AwsBeanstalkDetectorSync,
+  awsBeanstalkDetectorSync,
+} from './AwsBeanstalkDetectorSync';
 export { awsEc2Detector } from './AwsEc2Detector';
 export { awsEc2DetectorSync } from './AwsEc2DetectorSync';
-export * from './AwsBeanstalkDetector';
 export { AwsEcsDetector, awsEcsDetector } from './AwsEcsDetector';
 export { AwsEcsDetectorSync, awsEcsDetectorSync } from './AwsEcsDetectorSync';
 export { AwsEksDetector, awsEksDetector } from './AwsEksDetector';
@@ -26,18 +32,4 @@
 export {
   AwsLambdaDetectorSync,
   awsLambdaDetectorSync,
-} from './AwsLambdaDetectorSync';
-=======
-export * from './AwsEc2Detector';
-export {
-  AwsBeanstalkDetector,
-  awsBeanstalkDetector,
-} from './AwsBeanstalkDetector';
-export {
-  AwsBeanstalkDetectorSync,
-  awsBeanstalkDetectorSync,
-} from './AwsBeanstalkDetectorSync';
-export * from './AwsEcsDetector';
-export * from './AwsEksDetector';
-export * from './AwsLambdaDetector';
->>>>>>> df1506bb
+} from './AwsLambdaDetectorSync';