/*
 * Copyright The OpenTelemetry Authors
 *
 * Licensed under the Apache License, Version 2.0 (the "License");
 * you may not use this file except in compliance with the License.
 * You may obtain a copy of the License at
 *
 *      https://www.apache.org/licenses/LICENSE-2.0
 *
 * Unless required by applicable law or agreed to in writing, software
 * distributed under the License is distributed on an "AS IS" BASIS,
 * WITHOUT WARRANTIES OR CONDITIONS OF ANY KIND, either express or implied.
 * See the License for the specific language governing permissions and
 * limitations under the License.
 */

import {
  DetectorSync,
  IResource,
  Resource,
  ResourceAttributes,
  ResourceDetectionConfig,
} from '@opentelemetry/resources';
import {
  // AWS attributes
  ATTR_AWS_LOG_GROUP_NAMES,
  // Cloud attributes
  ATTR_CLOUD_PROVIDER,
  ATTR_CLOUD_PLATFORM,
  ATTR_CLOUD_REGION,
  // Cloud values (AWS)
  CLOUD_PROVIDER_VALUE_AWS,
  CLOUD_PLATFORM_VALUE_AWS_LAMBDA,
<<<<<<< HEAD
  // FaaS attributes
  ATTR_FAAS_NAME,
  ATTR_FAAS_VERSION,
  ATTR_FAAS_INSTANCE,
  ATTR_FAAS_MAX_MEMORY,
} from '@opentelemetry/semantic-conventions/incubating';
=======
} from '../semconv';
>>>>>>> 5f214eb9

/**
 * The AwsLambdaDetector can be used to detect if a process is running in AWS Lambda
 * and return a {@link Resource} populated with data about the environment.
 * Returns an empty Resource if detection fails.
 *
 * AWS Lambda documentation for available environment variables within the Lambda runtimes.
 * @see https://docs.aws.amazon.com/lambda/latest/dg/configuration-envvars.html#configuration-envvars-runtime
 */
export class AwsLambdaDetectorSync implements DetectorSync {
  detect(_config?: ResourceDetectionConfig): IResource {
    // Check if running inside AWS Lambda environment
    const executionEnv = process.env.AWS_EXECUTION_ENV;
    if (!executionEnv?.startsWith('AWS_Lambda_')) {
      return Resource.empty();
    }

    // These environment variables are guaranteed to be present in AWS Lambda
    const region = process.env.AWS_REGION;
    const functionName = process.env.AWS_LAMBDA_FUNCTION_NAME;
    const functionVersion = process.env.AWS_LAMBDA_FUNCTION_VERSION;
    const memorySize = process.env.AWS_LAMBDA_FUNCTION_MEMORY_SIZE;

    // These environment variables are not available in Lambda SnapStart
    const logGroupName = process.env.AWS_LAMBDA_LOG_GROUP_NAME;
    const logStreamName = process.env.AWS_LAMBDA_LOG_STREAM_NAME;

    const attributes: ResourceAttributes = {
      [ATTR_CLOUD_PROVIDER]: CLOUD_PROVIDER_VALUE_AWS,
      [ATTR_CLOUD_PLATFORM]: CLOUD_PLATFORM_VALUE_AWS_LAMBDA,
      [ATTR_CLOUD_REGION]: region,
      [ATTR_FAAS_NAME]: functionName,
      [ATTR_FAAS_VERSION]: functionVersion,
      [ATTR_FAAS_MAX_MEMORY]: parseInt(memorySize!) * 1024 * 1024,
    };

    if (logGroupName) {
      attributes[ATTR_AWS_LOG_GROUP_NAMES] = [logGroupName];
    }
    if (logStreamName) {
      attributes[ATTR_FAAS_INSTANCE] = logStreamName;
    }

    return new Resource(attributes);
  }
}

export const awsLambdaDetectorSync = new AwsLambdaDetectorSync();<|MERGE_RESOLUTION|>--- conflicted
+++ resolved
@@ -31,16 +31,7 @@
   // Cloud values (AWS)
   CLOUD_PROVIDER_VALUE_AWS,
   CLOUD_PLATFORM_VALUE_AWS_LAMBDA,
-<<<<<<< HEAD
-  // FaaS attributes
-  ATTR_FAAS_NAME,
-  ATTR_FAAS_VERSION,
-  ATTR_FAAS_INSTANCE,
-  ATTR_FAAS_MAX_MEMORY,
-} from '@opentelemetry/semantic-conventions/incubating';
-=======
 } from '../semconv';
->>>>>>> 5f214eb9
 
 /**
  * The AwsLambdaDetector can be used to detect if a process is running in AWS Lambda
