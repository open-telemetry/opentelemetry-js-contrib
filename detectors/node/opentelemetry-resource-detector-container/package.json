--- conflicted
+++ resolved
@@ -32,12 +32,8 @@
   },
   "devDependencies": {
     "@opentelemetry/api": "^1.0.0",
-<<<<<<< HEAD
-    "@opentelemetry/contrib-test-utils": "^0.41.0",
+    "@opentelemetry/contrib-test-utils": "^0.42.0",
     "@opentelemetry/instrumentation-fs": "*",
-=======
-    "@opentelemetry/contrib-test-utils": "^0.42.0",
->>>>>>> 9a20e155
     "@types/mocha": "8.2.3",
     "@types/node": "18.18.14",
     "@types/sinon": "10.0.20",
